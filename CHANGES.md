# 2.2.0 (unreleased)

New:

- Added support for native osc library (#2426, #2480).
- SRT: added support for passphrase, pbkeylen, streamid,
  added native type for srt sockets with methods, moved stats
  to socket methods, added `socket()` method on srt input/outputs
  (#2556)
- Added support for YAML parsing and rendering (#2855)
- Added `video.align`.
- Added `string.index`.
- Added support for unit interactive variables: those call a handler when their
  value is set.
- Added support for id3v2 `v2.2.0` frames and pictures.
- Added `source.drop` to animate a source as fast as possible..
- Added in house replaygain computation:
  - `source.replaygain.compute` to compute replaygain of a source
  - `file.replaygain` to compute the replaygain of a file
- Added support for ImageLib to decode images.
- Added support for completion in emacs based on company (#2652).
- Added syntactic sugar for record spread: `let {foo, gni, ..y} = x`
  and `y = { foo = 123, gni = "aabb", ...x}` (#2737)
- Added `file.{copy, move}` (#2771)
- Detect functions defining multiple arguments with the same label (#2823).
- Added `null.map`.
<<<<<<< HEAD
- Added `video.board` (#2886).
=======
- References of type `'a` are now objects of type `(()->'a).{set : ('a) -> unit}`. This means that you should use `x()` instead of `!x` in order to get
  the value of a reference. Setting a reference can be done both by `x.set(v)`
  and `x := v`, which is still supported as a notation (#2881).
>>>>>>> 586e50b1

Changed:

- Switched to `dune` for building the binary and libraries.
- Changed `cry` to be a required dependency.
- Changed default character encoding in `output.harbor`, `output.icecast`
  `output.shoutcast` to `UTF-8` (#2704)
- Added support for a Javascript build an interpreter.
- Removed support for `%define` variables, superseded by support for actual
  variables in encoders.
- Errors now report proper stack trace via their `trace` method, making it
  possible to programmatically point to file, line and character offsets
  of each step in the error call trace (#2712)
- Reimplemented `harbor` http handler API to be more flexible. Added a new
  node/express-like registration and middleware API (#2599).
- Switched default persistence for cross and fade-related overrides
  to follow documented behavior. By default, `"liq_fade_out"`, `"liq_fade_skip"`,
  `"liq_fade_in"`, `"liq_cross_duration"` and `"liq_fade_type"` now all reset on
  new tracks. Use `persist_overrides` to revert to previous behavior
  (`persist_override` for `cross`/`crossfade`) (#2488).
- Moved HLS outputs stream info as optional methods on their respective encoder.
- Changed `self_sync` in `input.ffmpeg` to be a boolean getter, changed `self_sync`
  in `input.http` to be a nullable boolean getter. Set `self_sync` to `true` in
  `input.http` when an icecast or shoutcast server can be detected.
- Add `sorted` option to `file.ls`.
- Add `buffer_length` method to `input.external.rawaudio` and
  `input.external.wav` (#2612).
- Removed confusing `let json.stringify` in favor of `json.stringify()`.
- Font, font size and colors are now getters for text operators (`video.text`,
  `video.add_text`, etc.) (#2623).
- Add `on_cycle` option to `video.add_text` to register a handler when cycling
  (#2621).
- Renamed `{get,set}env` into `environment.{get,set}`
- Renamed `add_decoder`, `add_oblivious_decoder` and `add_metadata_resolver`
  into, respectively, `decoder.add`, `decoder.oblivious.add`, `decoder.metadata.add`
- Deprecated `get_mime`, added `file.mime.libmagic` and `file.mime.cli`, made
  `file.mime` try `file.mime.libmagic` if present and `file.mime.cli` otherwise,
  changed eturned value when no mime was found to `null()`.
- Return a nullable float in `request.duration`.
- Removed `--list-plugins-json` and `--list-plugins-xml` options.
- Added `--list-functions-json` option.
- Removed built-in use of `strftime` conversions in output filenames, replaced
  by an explicit call to `time.string` (#2593)
- Added nullable default to `{int,float,bool}_of_string` conversion functions, raise
  an exception if conversion fails and no default is given.
- The camomile library for charset conversion is now optional (#2696).
- Deprecated `string_of` in favor of `string` (#2700).
- Deprecated `string_of_float` in favor of `string.float` (#2700).
- Added `settings.protocol.youtube_dl.timeout` to specify timeout when using
  `youtube-dl` protocol (#2827). Use `yt-dlp` as default binary for the
  protocol.

Fixed:

- The randomization function `list.shuffle` used in `playlist` was incorrect and
  could lead to incorrectly randomized playlists (#2507, #2500).
- Fixed srt output in listener mode to allow more than one listener at a time and
  prevent listening socket from being re-created on listener disconnection (#2556)

---

# 2.1.2 (2022-09-26)

New:

- Added `string.char`, `string.getter.flush` and `string.getter.concat`.
- Added `http.multipart_form_data` and `http.{post,put}.file`.

Changed:

- Allow sub-second values in `sleep()` (#2610)
- Allowed many new format for `taglib` (#2605)
- Add `settings.ffmpeg.content.copy.relaxed_compatibility_check.set` settings to allow relaxed
  compatibility check for ffmpeg copy content, making it possible to encode
  streams with various audio samplerate or video size when the container
  supports it.

Fixed:

- Stop error loop when opening a listening ssl socket with non-existent certificate. (#2590)
- Youtube HLS upload for live streams.
- Fixed `data:...` uri scheme to conform to RFC 2397 (#2491)
- Fixed multiple issues related to empty `ogg/opus` metadata (#2605)
- Ensure that `video.add_text` fails when the source does (#2609)
- Fixed metadata parsing in `server.insert_metadata` (#2619)
- Fixed `extract_replaygain` path (#2624, @parnikkapore)
- Fixed crash when terminating the process (#2585)
- Fixed channels conversion when using `input.rawaudio` (#2602)

Internal Change:

- `ref()` implementation switched to OCaml's `Atomic` to prevent race conditions,
  `thread.mutexify` and `mutexify` functions removed. (#2603)

---

# 2.1.1 (2022-08-28)

New:

- Added `process.quote.command` to generate complex quoted command strings suitable
  for use with `process.run` and os-independent.

Changed:

- Renamed `playlist.remaining` into `playlist.remaining_files` (#2524)
- Added `id` argument to `replaygain` operator (#2537).
- Made `ocurl` dependency required, added `uri` as required dependency (#2551)

Fixed:

- Fixed missing ffmpeg features on windows build.
- Fixed sync issues with `ffmpeg.encode.*` inline encoders (#2584)
- Fixed `http.get` issues when `user-agent` was not set (#2517)
- Fixed order of `playlist.next` returned requests.
- Fixed infinite loop when reloading a failed playlist (#2576)
- Fixed http requests with urls containing spaces (#2551)
- Fixed `on_connect` type for `srt` inputs and outputs.
- Fixed parsing issues with functions/variables definitions
  beginning with `rec` or `replaces` (#2560)
- Fixed infinite parse error loop (#2527)
- Fixed empty initial `mp4` HLS segment.
- Prevent initial start for autostart and fallible sources.

---

# 2.1.0 (2022-07-15)

New:

- Added support for variables in encoders (#1858)
- Added support for regular expressions (#1881)
- Added generalized support for value extraction patterns (#1970)
- Added support for string getter for `http.{post,put}` operations (#1984)
- Added `output.youtube.live.hls`
- Rewrote out internal JSON parser/renderer (#2011). **Breaking change** values
  that cannot be represented as `JSON` will now raise `error.json` when
  converted to `JSON`. `infinite` and `nan` floats can be exported using the
  `json5` export format.
- Added socket API (#2014).
- Added support for ffmpeg bitstream filters (#2387)
- Added `liquidsoap.version.at_least`.
- Added `video.rectangle`, `video.persistence`.
- Added `video.vumeter`.
- Added `video.slideshow`.
- Added `video.add_text.camlimages` (#2202).
- Added `video.text.*` and re-implemented `video.add_text.*` from those (#2226).
- Added `irc.channel` operator to retrieve the contents of an IRC channel
  (#2210).
- Added new in-house parsing of metadata for some image and video formats
  (#2236).
- Added `file.download`
- Added new options for `%ffmpeg` copy encoder: `ignore_keyframes`
  and `wait_for_keyframe` (#2382)

Changed:

- Removed support for partial application, which should avoid some type errors,
  improve performance and simplifies the code related to the reduction (#2204).
- Video dimensions (width and height) can now be specified per stream in the
  type and are then used instead of the default ones. For instance, you can now
  write
  ```
  s = (single("file.mp4") : source(video(width=300,height=200)))
  ```
  in order to force the decoding of a file to be performed at the 300×200
  resolution (#2212).
- Video images are now _canvas_, which means that they do not directly contain
  the images, but are constituted of multiple images placed at various
  positions. This should make much more efficient operations such as making
  videos from multiple ones, adding a logo, etc. (#2207)
- `output.youtube.live` renamed `output.youtube.live.rtmp`, remove `bitrate` and
  `quality` arguments and added a single encoder argument to allow stream copy
  and more.
- `source.on_metadata` and `source.on_track` now return a source as this was the
  case in previous versions, and associated handlers are triggered only when the
  returned source is pulled (#2103).
- Made `streams_info` parameter of `output.file.hls` a record (#2173).
- Disable scrolling by default in `video.add_text`. You can re-enable it by
  using `video.add_text(speed=70, ...)`.
- Added "example" sections to operators documentation, we now need to populate
  those (#2227).
- Default implementation of `video.testsrc` is now builtin, previous
  implementation can be found under `video.testsrc.ffmpeg`.
- Images can now generate blank audio if needed, no need to add
  `mux_audio(audio=blank(),image)` anymore (#2230).
- Removed deprecated `timeout` argument in `http.*` operators.
- Deprecated `request.ready` in favor of `request.resolved`.

Fixed:

- Fixed typo in `status` command of the `mix` operator.
- Fixed performances issues with `input.ffmpeg` and `input.http` (#2475)
- Fixed `list.shuffle` which was used to randomize playlists in `playlist`
  operator (#2507, #2500).

---

# 2.0.7 (2022-07-15)

Fixed:

- Fixed memory leaks with opus bindings.
- Make sure decoding buffer and samplerate converter are only created once. (#2475)
- Make sure first metadata is always sent in icecast/shoutcast output (#2506)

---

# 2.0.6 (2022-06-20)

New:

- Added `video/mp4` to list of recognized mime types for request resolutions.

Changed:

- Log errors when using `process.read` (##2420, @martinkirch)

Fixed:

- Memory leak when executing `process.run` (#2424)
- Delay harbor server endpoint registration until application has started (#1589)
- Print user-readable encoder parameter error report.
- Fixed m3u metadata parsing when artist has a comma in their name (#2449)
- Cleanup failed request in `playlist` operator.
- Make sure requests are always cleaned up, making `request.destroy` calls
  optionals.

  # 2.0.5 (24-05-2022)

New:

- Extended m3u EXTINF parser to support empty duration and annotations.

Changed:

- Brought back `mix` operator (#2401)

Fixed:

- Allow crossfade duration override of `0.`
- Buffer synchronization issues.
- Drop methods from ffmpeg filter input source
  types to avoid unnecessary conflicts.
- Fix evaluation of abstract values with methods.
- Prevent some sources from being consumed when not active,
  namely ffmpeg inline encoders, `soundtouch`, `resample` and all
  the muxing operators.
- Raise runtime exceptions in `string.replace` failures with
  useful message. (#2408)
- Prevent `request.dynamic` from raising exceptions when checking
  if the source is ready (#2381)

---

# 2.0.4 (23-04-2022)

New:

- Added `settings.video.add_text` to enforce consistent choice of
  `video.add_text` implementation (#2302)

Changed:

- Make sure source shutdown can only be called on sources that
  can actually be shutdown:
  - Remove generic `source.shutdown`
  - Keep `s.shutdown()` method only on sources that are active.
    Refs: #2259
- Optimized memory usage when accessing frame content (#2266)
- Optimized memory usage when accessing ground terms.
- Allow crossfade duration getter to override duration at the
  end of each track if duration isn't set via metadata.
- Make sure crossfade metadata are not duplicated (#2153)
- Renamed `map_metadata` into `metadata.map`, deprecated `map_metadata`.
- Deprecatdd `list.mem_assoc`
- Enhanced remaining time when using `add` (#2255)
- Added `timeout_ms` to `http.*` to provide time in milliseconds, deprecated
  `timeout` argument.
- Connect `output.icecast` when data is available instead of when
  operator starts to avoid useless connections when underlying source
  fails immediately.

Fixed:

- Prevent infinite loops when crossfade duration is negative (#2287)
- Prevent mutex deadlock when recursively locking mutexes (#2274)
- Mark method `add()` as internal in `request.queue`, fix method `length()` (#2274)
- Fixed `retry_delay` being ignored in some cases in `request.dynamic`.
- Prevent race condition in external process handler.
- Fixed A/V sync when streaming encoded data via ffmpeg encoder (#2159)
- Prevent stopped/iddle sources from being restarted when resetting
  `clock(s)` after too much latency (#2278)
- Fixed registration of `video.add_text.ffmpeg` as possible implementation
  for `video.add_text` (#2302)
- Fixed `http.*` calls preventing liquidsoap from shutting down.
- Fixed `http` protocol not returning an error when timing out (#2242)
- Reworked ffmpeg filters feeding mechanism.
- Fixed inconsistencies in `playlist.parser` (#2257)
- Fixed inconsistent reselect in `rotate` (#2300)
- Fixed special characters escaping in `video.add_text.ffmpeg` (#2324)
- Fixed `input.rawaudio` and `input.rawvideo` when handling non-stereo
  content.

  # 2.0.3 (11-02-2022)

New:

- Added support for memory debugging using `memtrace`
- Added `time.{zone,zone.set,make}` (#2178)
- Added `runtime.gc` module, rename `garbage_collect` as `runtime.gc.full_major`
  with deprecated compatibility wrapper, added `runtime.gc.stat`,
  `runtime.gc.quick_stat`, `runtine.gc.print_stat` and `runtime.gc.{get,set}`.
- Added `runtime.sys.word_size`
- Added optional support for `runtime.mem_usage`
- Added `runtime.memory` wrapper to get info about the system and process'
  memory usage.
- Added `configure.camomile_dir` to export expected location of camomile
  directory when packaging liquidsoap.
- Added `liquidsoap.chroot.make` to copy all files required for a liquidsoap
  install.

Changed:

- Bumped `input.harbor` default buffer to `12.` to make it possible
  to use it with `crossfade` transitions without changing default
  values (#2156)
- `year` method as returned in `time.local` and `time.utc` now
  returns the actual year instead of years since 1900 (#2178)
- `mday`, `mon`, `wday` and `yday` methods as returned in `time.local`
  and `time.utc` have been renamed to, resp., `day`, `month`, `week_day`
  and `year_day` (#2178)
- `month` method as returned in `time.local` and `time.utc` now
  returns the month as a number between `1` and `12` (#2178)
- `week_day` method as returned in `time.local` and `time.utc` now
  returns the week day as a number between `1` and `7` (#2178)
- `year_day` method as returned in `time.local` and `time.utc` now
  returns the week day as a number between `1` and `366` (#2178)
- Added option to choose if `input.rtmp` should behave as
  a server or a client (#2197)
- Allow dynamic text change in `video.add_text.ffmpeg` (#2189)
- Removed `thread_name` argument from `thread.on_error` callbacks.

Fixed:

- Make sure metadata are replayed when switching to a source for the
  first time in switches/fallback (#2138)
- Bring back `video.add_text.sdl` (#2187)
- Fixed `thread.on_error` implementation (#2171)
- Fixed `ffmpeg` video scaling to make sure it always is proportional (#2211)

  # 2.0.2 (28-12-2021)

New:

- Show code excerpts on errors (#2086)
- Added `on_get_ready` callback to sources, to be
  executed after a source's has initialized.
- Added `flush_and_skip` telnet command to `request.dynamic`
  to empty the request's queue before skipping the current
  track, forcing a full reload.
- Added `last_metadata` method on sources to return the
  last metadata produced by the source.

Fixed:

- Fixed ffmpeg copy encoder crash when switching between
  streams.
- Fixed unbound buffer in muxing operators (#2054)
- Return correct positions when parsing strings (#2095)
- Deadlock when shutting down with `input.rtmp` (#2089)
- Add timeout to srt operations (#2082)
- Fixed `request.queue` `queue` telnet command returning
  nothing (#2088)
- Fixed single quotes being escaped in json stringify.
  (#2120)
- Fixed frame caching issues when no initial break was
  present in the memoized frame. (#2109. AzuraCast/AzuraCast#4825)
- Fixed `replay_metadata` not replaying metadata from active sources
  (#2109)

  # 2.0.1 (27-11-2021)

New:

- Added `time.predicate` to parse time predicates at runtime.
- Added support for ffmpeg filter commands, unify `video.add_text.ffmpeg`
  with other operators, make it the default when available. (#2050)

Changed:

- Removed `encode_metadata` option in `input.file.hls` as it does nothing with
  the main encoder for HLS format, `%ffmpeg` (#2023)
- Converted `output.icecast` optional parameters to `nullable`.

Fixes:

- Fixed switch-based sources not respecting track boundaries when
  using default transitions one track only per selected source. (#1999)
- Fixed playlist annotation. (#2005)
- Raise a proper runtime exception when `string.escape` fails. (#2010)
- Account for internal caching in `request.dynamic.list`'s `queue` and
  `set_queue` methods.
- Keep buffering for crossfade when new source has track mark but is still ready.
- Added missing output `start`/`stop` commands.
- Fixed `perms`, `dir_perms` and `append` not bring honored when delegating file
  output to the encoder.
- Fixed base directory not being created when delegating file output to the
  encoder (#2069).
- Use `process.quote` in process calls (#2031)

  # 2.0.0 (03-10-2021)

New:

- Add support for errors with `error.*` and `try ... catch` (#1242).
- Add support for optional values with `null.*` (#1242).
- Add support for `x ? y : z` syntax (#1266).
- Added support for list spread and deconstruction syntax (#1269).
- Add support for generic JSON objects, map `(string, 'a)` lists to regular
  lists, add support for json5 floats (`NaN`, `Infinity`), return `null` for
  those otherwise, rename `json_of` into `json.stringify` and `of_json` into
  `json.parse` with deprecation (#1824)
- Added support for video encoding and decoding using `ffmpeg` (#1038).
- Added support for hardware-accelerated video encoding using `ffmpeg` (#1380)
- Added support for ffmpeg filters (#1038).
- Added video support to `output.hls` (#1391).
- Added mp4 support to `output.hls` (#1391).
- Added `output.url` for encoders that support handling data output (currently
  only `%ffmpeg`) (#1038).
- Added `output.file.dash.ffmpeg`.
- Added LV2 support (#906).
- Added `string.nth` (#970).
- Added `string.binary.to_int` (#970).
- Added `string.hex_of_int`.
- Added `file.ls` (#1011).
- Added native id3v2 tag parser, as well as associated function
  `file.mp3.metadata`, `file.mp3.parse_apic` and `file.cover` (#987).
- Use a pager to display long help results (#1017).
- Added new functions for lists: `lists.exists`, `list.for_all`, `list.init`,
  `list.ind`, `list.index`, `list.last`, `list.shuffle`.
- Added `request.id`.
- Added a profiler for the language. It can be enabled with `profiler.enable` and
  the results are obtained with `profiler.stats.string` (#1027).
- Added `gtts` protocol to use Google TTS (#1034).
- Added `liquidsoap.executable` to get the path of the currently running
  Liquidsoap.
- Added `source.dump`.
- Added `source.elapsed` and `source.duration`
- Added `synth` protocol (#1014).
- Added listener and caller mode for `input.srt` and `output.srt` (#1377)
- Added support for `srt.enforced_encryption` setting.
- Added support for prometheus reporting (#1000)
- Add `validate` parameter to `register`, which allows to validate a value
  before setting it (#1046, @CyberDomovoy)
- Add `string.null_terminated` (#960).
- Removed `string.utf8.escape` in favor or a unifited, utf8-aware `string.escape`.
- Add `string.unescape`.
- Add `file.metadata` (#1058).
- Add `predicate.activates`, `predicate.changes`, `predicate.first`,
  `predicate.once`, `predicate.signal` (#1075).
- Add `playlist.list.reloadable` and `playlist.list` (#1133).
- Make it possible to disable buffer overrun logs.
- Add `accelerate` operator (#1144).
- Add `video.resize`.
- Add `getter.int_of_float` and `getter.float_of_int`.
- Add `source.dump` (#1036).
- Add `stereo` and `synth` protocols (#1036).
- Add `video.add_text.ffmpeg`.
- Added support for `file:///path/to/file` and `file:/path/to/file`protocols.
- Added configure option to specify internal library install path (#1211).
- Add support for records and methods (#1197).
- Rename `unsafe.single.infallible` to `single.infallible`.
- Add `list.indexed`.
- Added optional support for high-resolution time and latency control on POSIX
  systems (#1050).
- Added syntax for `for` and `while` loops (#1252).
- Added a bunch of source-related methods (#1379).
- Added `min` and `max` functions.
- Added `lufs` to compute the LUFS loundness (#1497).
- Added `interactive.harbor` in order to expose interactive variables over
  harbor (#1495).
- Added `interactive.persistent` (as well as `interactive.save` and
  `interactive.load`) to make interactive variables persistent (#1495).
- Added `server.habor` (#1502).
- Added `metronome`.
- Added `playlist.files`.
- Added `getter.is_constant`.
- Added `assert`.
- Added `source.available`.
- Added `request.once`.
- Added `file.getter`.
- A better `normalize` function (with more reasonable parameters, more
  customisable, and written in Liquidsoap) is now provided. The old one is
  renamed `normalize.old`.
- New and better `compress` function. The previous one was renamed
  `compress.old` (#868, #869).
- Added `stereo.width`.
- Added `file.mkdir`.
- Added support for harbor's connected address in auth function and as a method
  (#1364).
- Added `time.up`.
- Added `video.cover`.
- Added `video.still_frame`.
- Added `request.status`.
- Added `playlog` to record how long ago a song was last played (#333 and #1530).
- Added `clock.log_delay` to configure how often clock catchup error messages
  should be printed.
- Added `input.rtmp` (#1640).
- Added `%ifversion` and `%else` preprocessing commands (#1682).
- Added `dtmf` and `dtmf.detect` to generate and detect DTMF tones (#1796).
- Added `sine.detect` to detect sines (#1796).
- Added `on_air_timestamp` to request's metadata to get the request's `on_air` time
  as a Unix timestamp (#1871)

Changed:

- Implemented per-frame clock synchronization mechanism, should allow for more
  advanced flexibility when working with source synchronization while keeping
  the default safe behavior. (#1012)
- Remove `active_source` type, make all output return `unit` type. (#1671)
- Switch to YUV420 as internal image format, much more efficient (#848).
- Use bigarrays for audio buffers (#950).
- Re-implemented switch-derived operators (`fallback`, `rotate`, `random`) as
  scripted operators, removed `track_sensitive` argument from `rotate` and
  `random` as it does not have a sound meaning for them.
- Added optional exit `code` to `shutdown`.
- Renamed `verb` argument info `method` in `output.icecast`.
- Simplified `add` behavior, also fixing an clock issue (#668).
- Switch to more efficient callback API for decoders (#979).
- Use system pagesize for buffer allocation (#915).
- Use new Strings module in order to avoid concatenations (#984).
- Native Liquidsoap implementation of list functions (#920).
- Added `fallible` option to `single` operator.
- Allow `input.ffmpeg` to control its own clock or delegate to CPU clock (#1628)
- Reimplement `input.http` using `ffmpeg`, deprecate `input.https` in favor
  of unified `input.http` (#1628)
- Changed `input.http` and `input.ffmpeg` `url` parameter into a string getter
- Changed `request.queue` into a Liquidsoap implementation (#1013).
- Removed `request.equeue`, such a feature could be re-implemented in
  Liquidsoap, see `request.queue`.
- The `playlist` operator is now fully implemented in Liquidsoap (#1015).
- Removed `playlist.once`, its behavior can be achieved by passing `"never"` to
  the `reload_mode` argument of `playlist` (#1015).
- Removed `playlist.merged`: it is not that useful and can be achieved easily
  with `merge_tracks` on a `playlist` (#1015).
- Deprecated `playlist.safe` (#1015).
- Renamed `add_timeout` to `thread.run.recurrent`, added `thread.run` variant,
  renamed `exec_at` to `thread.when` and renamed `mutexify` to `thread.mutexify`
  (#1019).
- Changed the weights of `add` to float (#1022).
- Renamed `which` to `file.which`.
- Change `blank()` duration semantics to mean forever only on negative values.
- Get rid of numbering of universal variables (#1037).
- Renamed `base64.decode`/`base64.encode` to
  `string.base64.decode`/`string.base64.encode`.
- Vumeter is now implemented in Liquidsoap (#1103).
- Change `input.http` and `input.https` `url` parameter into a string getter
  (#1084).
- Added `path.home.unrelate`.
- Use getters for arguments of `video.add_image` (#1176).
- Generalize `audio_to_stereo` to video frames and those without audio.
- Allow crossfading for video (#1132, #1135).
- Use getters for parameters of synthesizer sources (#1036).
- Renamed `empty` to `fail`.
- Restored `request.dynamic` (#1213).
- Requests are not typed anymore: their type is fixed at resolution time.
- Deprecated `request.create.raw`, you should use `request.create` instead.
- Reference setting and access are now handled as normal builtins instead of in
  the kernel.
- Use records as return type of `http.*`, `https.*`, `rms`, `peak` and
  `request.queue` (#1234).
- Indices of groups returned by `string.extract` are now integers instead of
  strings (#1240).
- Generalize the `l[k]` notation so that the key `k` can be of any type (on
  which we know how to compare).
- `ref` is not a keyword anymore: this means that `ref x` is not accepted
  anymore, you need to write `ref(x)` (#1254).
- Renamed `file.unlink` to `file.remove`.
- Deprecated `get_process_output`, `get_process_lines`, `test_process` and
  `system` in favor of `process.run`, `process.read`, `process.read.lines` and
  `process.test`.
- Renamed `http_codes` to `http.codes` and put first member as integer.
- Renamed `http.response` to `http.response` and `http.response.stream` to
  `http.response.stream`.
- `localtime` and `gmtime` now return a record.
- Deprecated `{eat,strip,skip,on}_blank` in favor of
  `blank.{eat,strip,skip,detect}`.
- `http{,s}.{get,post,push}` now perform redirections if needed, which can be
  disabled with the `redirect` parameter (#1319).
- Deprecated `gettimeofday` in favor or `time`, renamed `localtime` to
  `time.local` and `gmtime` to `time.utc`, and the argument of these two
  last functions is now optional (#1320).
- Dropped optional `gavl` video converter in favor of `ffmpeg`.
- Remove `persist` argument in `output.*.hls` and use nullable value for `persist_at`.
- Deprecated source server commands in favor or direct call to source
  methods. Added wrappers for some of the old commands (#1379).
- Deprecated catch-all `input` and `output` in favor or setting your desired
  input or output explicitly.
- Implement `interactive.*` on script side (#1493).
- `file.write` does not return a boolean anymore, exceptions are used for
  exceptional cases (#1500).
- `source.dynamic` now takes a nullable argument.
- Renamed `on_end` to `source.on_end`.
- Changed the name of the arguments of `fallback.skip`.
- Normalize ReplayGain handling:
  - we now use the standard `replaygain_track_gain` metadata
  - renamed the protocol from `replay_gain` to `replaygain`
  - added the `replaygain` operator to perform amplification
- `normalize` now handles all channels uniformly.
- First-order filter `filter.rc` now takes the cutoff frequency instead of the
  time constant as argument.
- `file.watch` now returns unit with `unwatch` method.
- Changed the interface for `bpm`: the bpm can now be retrieved using a method
  of the returned source instead of having a callback.
- Removed `server.read*` and `server.write*`.

Fixed:

- Set `cloexec` on all relevant Unix calls (#1192).
- Fix implementation of recursive functions (#934).
- Make `blank()` source unavailable past is expected duration (#668).
- Remove `video.add_text.gstreamer` shade in background (#1190).
- Improve the quality of `video.add_text.gd` (#1188).
- Exit with non-zero code on errors.
- Fixed parsing of http URI arguments with `=` in them (#1340).
- Fixed fade-out in crossfades when crossfade duration is the same as fade-out
  duration (#1351).
- Fixed osc server not workin when daemonized (#1365).
- Fixed glitchy audio when using `input.harbor` (#1944)
- Fixed `"tracknumber"` and `"year"` returning `0` in taglib (#1901)

Removed:

- LiGuidsoap, the old Liquidsoap GUI. 🪦

  # 1.4.4 (27-02-2021)

New:

- Added `process.quote` to quote process' arguments (#1215)

Changed:

- Fetch mime type using curl first when available.
- Make override metadata name case-sensitive in `amplify` (#1323)
- Harnessed playlist file resolver to better support some combination of
  protocols and file resolution (#1362)

Fixed:

- Remote file resolution when passing URLs with spaces (#1410)
- Fixed empty `{http,https}` body (#1417)
- Fixed `input.harbor` shoutcast client connection (#1353)
- Fixed exception reporting when output fails to start (#1372)
- Fixed `random` track selection (#1468)
- Fixed playlist request leak when using `reload="watch"` with `inotify` on a
  folder (#1451)
- Deadlock when LO server thread crashes (#1409)

  # 1.4.3 (14-09-2020)

Fixed:

- Fixed exponential memory usage in clock unification algorithm (#1272).

  # 1.4.2 (03-05-2020)

New:

- Added `retry_delay` argument to `request.dynamic` (#1169).
- Renamed `request.dynamic` to `request.dynamic.list` and updated its
  callback function type to return an array of requests, making possible
  to return multiple requests at once but, more importantly,
  to return `[]` when no next requests are available. (#1169)

Changed:

- Set `audio/flac` as mime for flac (#1143).
- Deprecated `request.dynamic`.

Fixed:

- Fixed errors when installing bash-completion files (#1095)
- Fixed failures in `extract-replaygain` script (#1125)
- Do not crash when loading playlists using `~/path/to/..` paths.
- Set `set_default_verify_paths` for SSL (#450)
- Use 443 as default port for https (#1127)
- Fix implementation of `rotate` (#1129).
- Register audio/opus mime type for ogg decoding (#1089)
- Re-encode name, genre and description in `output.icecast` using the given
  encoding (#1092)
- Accept 24 bits per sample in %flac encoder (#1073).
- Fix rare stack overflow during clock unification (#1108).
- Prevent metadata inserted via `insert_metadata` from being visible to
  underlying sources (#1115)
- Fix `cross()` fallability.
- Fix decoder remaining time when decoding is done (#1159)
- Fixed crash when cleaning up `output.hls`
- Fix `get_process_lines` regexp logic (#1151)

  # 1.4.2 (03-05-2020)

New:

- Added `retry_delay` argument to `request.dynamic` (#1169).
- Renamed `request.dynamic` to `request.dynamic.list` and updated its
  callback function type to return an array of requests, making possible
  to return multiple requests at once but, more importantly,
  to return `[]` when no next requests are available. (#1169)

Changed:

- Set `audio/flac` as mime for flac (#1143).
- Deprecated `request.dynamic`.

Fixed:

- Fixed errors when installing bash-completion files (#1095)
- Fixed failures in `extract-replaygain` script (#1125)
- Do not crash when loading playlists using `~/path/to/..` paths.
- Set `set_default_verify_paths` for SSL (#450)
- Use 443 as default port for https (#1127)
- Fix implementation of `rotate` (#1129).
- Register audio/opus mime type for ogg decoding (#1089)
- Re-encode name, genre and description in `output.icecast` using the given
  encoding (#1092)
- Accept 24 bits per sample in %flac encoder (#1073).
- Fix rare stack overflow during clock unification (#1108).
- Prevent metadata inserted via `insert_metadata` from being visible to
  underlying sources (#1115)
- Fix `cross()` fallability.
- Fix decoder remaining time when decoding is done (#1159)
- Fixed crash when cleaning up `output.hls`
- Fix `get_process_lines` regexp logic (#1151)

  # 1.4.1 (18-02-2020)

Fixed:

- Fixed `fade.final` and `fade.initial` (#1009)

  # 1.4.0 (29-09-2019)

New:

- UTF8 parsing!
- Added support for tuples: `x = (1,"aa",false)` (#838)
- Added support for deconstructing tuples: `let (z,t,_) = x` (#838)
- Added `input.{file,harbor}.hls` to read HLS stream (#59, #295, #296).
- Added `output.hls` to natively stream in HLS (#758).
- Added `%ffmpeg` native encoder, only for audio encoding for now (#952)
- Added ffmpeg-based stream decoder, limited to mime type `application/ffmpeg`
  for now.
- Added `(to_){string,float,int,bool}_getter` operators to handle getters in
  script side.
- Made `p` parameter in `smooth_add` a `float` getter (#601)
- Added `source.time` to get a source's clock time.
- Added `max_duration` to limit a source's duration.
- Added `file.temp_dir` to create temporary directories.
- Added `file.{unlink,rmdir}` to remove, resp., file and directories.
- Added `file.write` to write content to a file.
- Added `file.read` to read contents of a file without loading all of it in memory.
- Added `youtube-pl:<ID>` protocol to resolve and parse youtube playlists (or
  any playlist supported by `youtube-dl`) (#761)
- Added `protocol.aws.endpoint` setting for the `s3://` protocol, thanks to
  @RecursiveGreen. (#778)
- Added support for sandboxing `run_process` calls. (#785)
- Added `harbor.{http,https}.static` to serve static path.
- Added `log.{critical,severe,important,info,warning,debug}`. Use aliases in
  code as well (#800, #801, #802)
- Added `sleep` function.
- Added `mkavailable` function.
- Added `fade.skip` function. (#804)
- Added `video.external.testsrc` function.
- Added `video.frame.*` and `audio.samplerate`.
- Added `input.external.ffmpeg` and `output.external.ffmpeg`.
- Added `output.youtube.live.ffmpeg`.
- Added `output.file.hls.ffmpeg`.
- Added `reopen` telnet command in `output.external`.
- Added `on_frame` (#886).
- Enabled external decoders in windows (#742)
- Added support for bash completion.
- Added `video.add_text.native`.
- Added `configure.bindir`
- Added `for` and `while` loop functions.
- Added `list.case`.
- Added `metadata.getter` and `metadata.getter.float`.
- Added `string.contains`.
- Added `request.uri`.
- Added `{input,output}.srt` (#898)
- Added `path.remove_extension`.
- Added SSL read/write timeout options, use it for incoming socket connections (#932)
- Added ffmpeg resampler (#947).
- Added `lsl` and `lsr`.

Changed:

- Depends on OCaml >= 4.08.0
- Changed return type of `http.*` and `run_process` to use tuples (#838)
- Better error reporting with coloring and uniform format. (#790)
- Improved reporting of file, line and character during parsing errors.
- Remove dynamic plugin build option.
- Made `on_end` delay a float getter.
- Reimplemented `fade.{in,initial,out,final}` as scripted operators. (#664)
- Removed `cross`/`crossfade` operators, superseded by
  `smart_cross`/`smart_crossfade`
- Rename `smart_cross`/`smart_crossfade` operators as `cross`/`crossfade`
- Default behavior of `crossfade` is old (simple) crossfade. Use `smart=true`
  to enable old `smart_crossfade` behavior.
- Rename `file.duration` as `request.duration`
- Removed duplicate `is_directory`
- Rename `{basename,dirname}` as `path.{is_directory,basename,dirname}`
- Empty playlists return by scripted resolvers is now considered a failure to
  resolve.
- Rewrite `smooth_add` to use new `mkcross` functions.
- Reimplemented `open_process_full` to get a hand on `pid` and finer-grained
  closing workflow (#703)
- Added `transition_length` to `switch`-based operators to limit transition
  lengths and allow garbage collection of transition sources.
- SDL renders text in UTF-8. (#712)
- Made `x` and `y` parameters in `video.add_text` `float` getters. (#730)
- Reimplemented `extract-replaygain` using `ffmpeg`, added an optional replay
  gain option to the `ffmpeg2wav` protocol. Thanks to @Yamakaky for contributing
  on this. (#749)
- The `ratio` parameter of `compress` and `limit` is a float getter. (#745)
- Removed `rewrite_metadata` which had been deprecated for a while now.
- Allow string getter for `harbor` HTTP responses.
- Renamed `get_clock_status` to `clock.status` and `log_clocks` to `clock.log`.
- Renamed `rms_window` parameter of `compress` to `window`. (#796)
- Added `chop` operator.
- Keep master tracks' boundaries in `mux_*` functions. (#795)
- Added `new_track` optional argument to callback in `insert_metadata`.
- Use getters for weights of `rotate`. (#808)
- Added `conservative`, `length` and `default_duration` params to
  `playlist.{reloadable,once,merge}` (#818)
- Renamed `input.external` into `input.external.rawaudio`, added
  `input.external.wav`.
- Renamed `gstreamer.hls` to `output.file.hls.gstreamer`.
- Raise an error when using a format (e.g. `%vorbis`, `%mp3`, ..) that is not
  enabled. (#857)
- Set default encoders and ladspa plugins samplerate and channels to configured
  internal `"frame.audio.samplerate"` and `"frame.audio.channels"`. (#870)
- Handle unary minus in the preprocessor instead of the parser in order to avoid
  duplicating the parser. (#860)
- Add `filter` option to `playlist.once`.
- Added a `replay_delay` option to the `pipe` operator to replay metadata and
  breaks after a delay instead of restart the piping process. (#885)
- Add `buffer_length` telnet command to `input.harbor`.
- Bumped default `length` parameter for request-based sources (`playlist`,
  `request.dynamic`, ..) to `40.` to assure that there always is at least
  one request ready to play when the current one ends.
- Added support for cue in/out and fade in/out/type metadata support in `ffmpeg2wav`
  protocol. Rename protocol to `ffmpeg`. (#909)
- `list.assoc` and `list.assoc.remove` require an ordered type as first
  component.
- Renamed `quote` to `string.quote`, removed `process.quote` in favor or
  `string.quote` (#1635)
- Added `phase_inversion={true/false}` to `%opus` encoder (#937)
- Fixed encoders forcing frame rate and audio channels too early (#933)
- Change filename to a string getter in file-based outputs. (#198)
- Changed `audio.converter.samplerate.preferred` option to
  `audio.converter.samplerate.converters` to give a list of possible converters.

Fixed:

- Lack of documentation for `cross`/`crossfade` (#743)
- Fixed before metadata being lost during crossfade not in conservative mode.
- Correct types and default values for `random.int` (#767).
- Allow changing pipeline in gstreamer functions. (#762)
- Script deadlock after a long time, most likely related to old crossfade
  transitions (#755)
- AVI export fixed. (#789)
- `%external` does not stop processes anymore on each metadata. (#789)
- Fixed exit getting stuck when using `input.jack` (#769)
- Stop lo server on shutdown. (#820)
- Fixed external process stop not detected on second and further calls (#833)
- Add `seek` in operators where implementation is clear (#853)
- Do not enter buffering mode between tracks in `buffer` (#836)
- Fixed file descriptor leak in external processes (#865)
- Fixed encoded output creating empty files from failing sources (#876)
- Fixed `cue_cut` not working when used before `cross`/`crossfade` (#874)
- Fixed audio glitches when seeking within a MP3 file.
- Fixed `insert_metadata` logic when insert new track and metadata (#903)
- Fixed `replay-gain` script default location.
- Fixed audio glitches at the end of crossfade transitions.
- Specify that `list.remove` removes only the first occurrence and avoid
  reversing the list (#922).
- File descriptor leak when using openssl-based operators.
- Fixed SSL read taking too long to timeout (#932)
- Fixed output starting when underlying source is not available (#393)
- Fixed `string.escape` also quoting its string.

  # 1.3.7 (09-04-2019)

Changed:

- Reimplemented `open_process_full` to get a hand on `pid` and finer-grained
  closing workflow (#703)
- Better log message when request download times out (#708)
- Drop `log.level` for `ffmpeg` messages to `5`

Fixed:

- Timeout when executing external processes (#691, #736, #726, #708)
- Set buffering only when frame is partial in time_wrap.ml. Makes it work with
  crossfade transitions (#695)
- Changed `Icy-MetaData:1` to `Icy-MetaData: 1` in HTTP source headers. Fixes
  some shoutcast implementations (#727)
- Fixed deadlock in `input.http` source status command (#367)

  # 1.3.6 (23-01-2019)

Fixed:

- Fixed `smart_crossfade` transitions skipping data after track marks. (#683,
  #652)
- Fixed `input.pulseaudio` parameters.
- Fixed crash when copying frame content (#684)

  # 1.3.5 (25-12-2018)

New:

- Added a bunch of base mathematics primitive, `exp`, `log`, `cos`, `sine`, ...
- Added `"extinf_duration"` to parsed `#EXTINF` metadata.

Fixed:

- Fixed inotify watch semantics (#677)
- Enhanced `#EXTINF` parsing in ambiguous cases (#625)
- Fixed `output.youtube.live` (#630)
- Make sure server writes are synchronous (#643)
- Fixed crash when loading some frei0r plugins (#435)
- Fixed compilation with `osx-secure-transport`
- Fixed invalid opus stream generated when no data was ever encoded (#180)

  # 1.3.4 (10-09-2018)

New:

- Added `FFMPEG` decoder using the new `ocaml-ffmpeg` API. Thanks for @gndl for
  the hard work there.
- Added `"init.allow_root"` setting to allow running liquidsoap as root.
- Added `on_track` callback for playlists. Can be used to force a reload.
- Added `server.condition`, `server.wait`, `server.broadcast` and
  `server.signal`. Used to control server command execution.
- Added `server.write`, `server.read{chars,line}` to write interactive server
  commands in conjunction with the above functions. (#544, #568)
- Added `output.youtube.live` as a wrapper around `output.gstreamer.audio_video`
  to stream live to Youtube (#498)
- Added metadata extraction to `ffmpeg2wav` protocol (#623).

Changed:

- Depends on OCaml >= 4.03.0
- Depends on camomile > 1.0.0
- Use `http{s}.head` when available to fetch remote file's mime type. (win32
  port)
- Better log messages for root exit and buffer override.
- Switch default log to stdout. Set to file when `log.file.path` is set (#612)
- Disabled Gstreamer stream decoder.
- Removed asynchronous mode for `output.gstreamer.audio_video`
- Reworked `smartcross` internal logic (#596)
- Enabled `replaygain` on `m4a` files, thanks to @gilou (#604)
- Added `encoding` parameter to `output.shoutcast` to allow alternative string
  encoding for metadata updates (#411)
- Deprecated `rewrite_metadata`

Fixed:

- Decouple dyntools compilation.
- Support for OCaml >= 4.06
- File descriptor leak in `output.icecast` (#548)
- Fixed URL regexp for `input.https` (#593)
- Multiple gstreamer fixes:
  - File decoder with video.
  - Memory leaks (#516, #511, #434, #318)
  - Process freeze (#608, 278)
- Duppy crash on exit (#160)
- Fixed audio glitches when using the `pipe` operator (#614)
- Deadlock in external decoder. (#611)

  # 1.3.3 (14-10-2017)

New:

- Added `on_change` to `register`
- Added IPv6 support for `input.harbor`. (#491)
- Added `time`, `localtime` and `gmtime` to help with time-predicates (#481)
- Added `on_start` to execute callback when liquidsoap starts.
- Added `enable_external_ffmpeg_decoder` to enable ffmpeg-base external decoder.
- Added `"decoder.external.{ffmpeg,ffprobe,flac,metaflac,faad,mpcdec}.path"`
  configuration settings.

Changed:

- Renamed secure transport harbor key paths to: `harbor.secure_transport.*`
- Renamed secure transport I/O to: `{input,output}.harbor.secure_transport`.
- Added `.wma` to `gstreamer` file decoder file extensions (#483)

Fixed:

- Fixed memory leak in `output.icecast` connection method. (#490)
- Fixed `mutexify`
- Make sure that metadata are always passed in increasing position order in
  `map_metadata` (#469)

  # 1.3.2 (02-09-2017)

Changed:

- Removed `kick` telnet/server command, duplicate of `stop`.
- Support `replaygain` for mp3 files, thanks to @d4h3r0 (#460)
- Implement `input.harbor.ssl` using SecureTransport for OSX.

Fixed:

- Fix scheduler loop causing high CPU usage when using Process_handler without
  some of the default callbacks. (#475)
- Revert `wait_for` implementation to pre-`1.3.0`, using a custom `select` loop (#453)
- Handle mime-type arguments in `input.harbor` streams. (#456)
- Tell ocaml to use the same C compiler at build and link time. Fixes build on
  FreeBSD when using C++-based bindings such as taglib. (#465)
- Accept any capitalization of HTTP(S) as regular HTTP URL (#464)
- Fix compilation with osx-secure-transport enabled.
- Fix deadlock calling logging functions from within `Gc.finalise` (#609)

  # 1.3.1 (28-05-2017)

New:

- Allow any tags allowed in `"encoder.encoder.export"` settings in vorbis
  streams (#418)
- Allow `"audio/mp3"` mime-type for mp3 in file resolution protocol. (#451)

Fixed:

- Fixed `run_process`, `get_process_lines`, `get_process_output` when compiling
  with OCaml <= 4.03 (#437, #439)
- Calls to `wait_for` while the scheduler isn't running (#442)
- Revert default handling of environment in `run_process`, `get_process_lines`,
  `get_process_output` to passing calling process' environment by default.

  # 1.3.0 (27-04-2017)

New:

- Added support for recursive functions (#406)
- Add peak and peak.stereo operators (#364)
- Change `track_sensitive` parameter to a boolean getter (fixed value or
  anonymous function).
- Add SSL support to the various harbor operators, either via openssl or OSX's
  SecureTransport.
- Add optional "dj" and "next" metadata for Shoutcast v2, wrap "dj" value in a
  callback in output.shoutcast (#370, #388)
- Allow partial parsing of JSON objects in `of_json`.
- Generalize list.assoc to allow default values. Legacy code must be updated:
  `list.assoc(k,l)` -> `list.assoc(default="",k,l)`
- Generalize list.hd to allow default values. Legacy code must be updated:
  `list.hd(l)` -> `list.hd(default="",l)`
- Allow to pass a default to list.nth. Legacy code must be updated:
  `list.nth(l,pos)` -> `list.nth(default=<..>,l,pos)`
- Added `on_offset` to execute a callback at a given offset within a source's tracks.
- Added mutexify to protect a function from being called concurrently.
- Added request.log to get log data associated with a request
- Added `overlap_sources` to rotate between sources with overlapping tracks.
- Added `replay_metadata` to `input.harbor()`
- Added `\<char code>` syntax for strings (#368)
- Added string.sub
- Added `run_process` to run a process with optional environment and return
  (`stdout`,`stderr`,`exit_status`)
- Added `add_playlist_parser` to register new playlist parsers
- Added optional static parameter to `protocol.add`
- Added file.temp to create fresh temporary filename
- Added process: protocol
- Reimplemented curl-based fetch process using process:
- Added s3:// protocol to fetch files from AWS S3 using the AWS CLI.
- Added polly: protocol to enable speech synthesis using AWS polly. Generated
  files are mono so make sure you use `audio_to_stereo()`.
- Added youtube-dl: protocol to resolved requests using youtube-dl
- Added `which()` to find an executable within the $PATH
- Added `register()` to allow to register new configuration settings

Changed:

- Reverted default value for `--error_as_warnings` option, renamed to `--strict`.
- Moved say: protocol registration to utils.liq.
- Moved `get_process_lines` and `get_process_output` to utils.liq, added
  optional env parameter
- Set `conservative=true` by default in `cross()` and `smartcross()`

Deprecated (can be removed in any future version):

- Dynamic plugins compilation, deprecated in favor of opam rebuild mechanism.

Removed:

- aac and aacplus encoders, removed in favor of fdk-aac.
- dirac/schroedinger video encoder: obsolete, abandoned upstream.
- `force_mpeg` option in taglib metadata decoder. Has not been used for years and
  allows to decouple taglib code from the mad decoder.

Bugfixes:

- Fix negative seek (#390)
- Prevent flows metadata updata from stalling sources (#377)
- Add revdns setting for telnet, set all revdns default to false (#372)
- Fix icy metadata in output.harbor (#358)
- Fix missing first line of headers from icy clients in `input.harbor` (#380)
- Fix timestamp in some logged output (#395)
- Fix crash in external (download) protocol.
- Fix `fade.{in,out}` metadata handling for new fade duration and type.
- Compute normalization regardless of child sources ready status in `add()` to
  avoid unexpected change of volume.

  # 1.2.1 (01-07-2016)

New:

- Support for https (SSL/TLS) icecast connections.
- Added `http.{put,head,delete}`, `https.{get,post,head,put,delete}`.
- Added `input.https`.
- Added `list.mapi`.
- Added `rotate.sequence`.
- New `pipe()` operator to pipe audio data through an external program.
- Switched to curl for request resolution/fetch.

Bugfixes:

- Fix metadata update for shoutcast v2 when sid <> 1 (#320).
- Fix connection to `input.harbor` using the shoutcast v1 protocol (#337).

  # 1.2.0 (12-01-2016)

New:

- Websocket server (#90): this means that you can stream to harbor directly from
  your browser!
- Add support for AIFF format (#112).
- Add `url.split_args` to split the argument of an url (#123).
- Add `buffer.adaptative` to cope with small network delays (#131).
- Add sleeper operator to simulate network delays and test robustness (#131).
- Add `stereo.left` and `stereo.right` to extract channels from a stereo stream.
- Add restart command to restart liquidsoap (#135).
- Add `file.contents` to read the contents of a file.
- Add `filter.rc` for first-order RC filters.

Enhancements:

- Add support for sending OSC data (`osc.send_*`).
- Native support for (some) AVI files (#256) which enables support for external
  video encoders (#233).
- Improve rms operator (#105) to have per channel rms (#102), the ability to
  dynamically set window duration (#103) and multiple monitors (#104).
- Icecast streaming can now use HTTP1.1 chunked encoding (#82, #107).
- Add support for multiple shoutcast extensions (#216).
- Fade type can be overridden by metadata in `fade.in` / `fade.out` (#64).
- Allow LADSPA plugins with arbitrary number of channels (#191).
- Rename shine encoder from `%mp3.fxp` to `%shine`.
- fdkaac: dynamic plugin (#79), set afterburner parameter, use MPEG4 by default
  (#83).
- Improved subtyping on lists (#125, #126).
- Add native simple JSON decoder.
- Better code: do not abusively use assertions (#137), issue more warnings and
  fix them (#162).

Bugfixes:

- Correctly close connection in http.get / http.post (#72).
- Remove `input.lastfm` which has been broken for a while.
- Lots of small bugfixes.

  # 1.1.1 (08-05-2013)

New:

- Add support for FDK-AAC, which seems to be the best AAC(+) encoder around for
  now. Replacement candidate for VO-AAC and AACPLUS
- Add %ifencoder to check whether Liquidsoap was compiled with support for a
  particular encoding format.
- There is now an emacs mode in scripts/liquidsoap-mode.el.
- Liquidsoap can be used as a Windows service.

Enhancements:

- Handle more OSC types (`float`, `float_pair`, `bool`, `string`, `string_pair`) and added
  `osc.on_*.`
- Better infrastructure for decoding images. `add_image` can now handle most image
  file types.
- Add `random.int` as well as `min_int` and `max_int` to standard library.
- Add `playlist.merge` to play a whole playlist as one track.
- Add `gstreamer.hls` to play http live streams (HLS).
- Add `say.program` to specify text-to-speech program in scripts.
- Add "random" transition type to `video.fade.*` in order to select a random
  transition each time.
- Add max parameter to drop data on buffer overrun with `input.gstreamer.*`.
- Add `bytes_per_page` parameter to ogg encoders.
- Add support for DTX in speex and opus, as well as VAD for speex.
- Localize some more parsing errors in files.

Bugfixes:

- Avoid deadlocks in harbor.
- Correctly flush lame encoder.
- Correct sequence operator when there is only one source.
- Handle relative URLs in http playlists.
- portaudio is now an active source.
- Avoid jack I/O lowering the volume.

  # 1.1.0 (04-03-2013)

  ** This version brings some new features as well as correcting bugs. **

New:

- Add support for GStreamer decoding, processing and encoding (%gstreamer
  format, v4l webcam input is now implemented using GStreamer).
- Add support for opus decoding and encoding.
- Add support for the shine encoder, which can efficiently work on architectures
  without FPU.
- Add support for automatically computing the duration of tracks in the
  "duration" metadata [LS-641]. It can be enabled with
  `set("request.metadata_decoders.duration",true)`
- Add support for frei0r video effects.
- Allow `%define`'d variables in encoding formats [LS-634], e.g.
  ```
  %define BITRATE 24
  %define STEREO true
  output.file(%mp3(bitrate = BITRATE, stereo = STEREO),"bla.mp3",s)
  ```

Enhancements:

- Taglib now reads all metadatas (even non-standard ones).
- Add a mode to automatically reload a playlist when the file was changed
  [LS-363,LS-523]. For instance, `s = playlist("~/Music",reload_mode="watch")`.
  Also, add `file.watch` to call a callback when a file is changed, with
  inotify support when present.
- Add support for FFMpeg as video converter, which you can use with
  `set("video.converter.preferred", "ffmpeg")`
- Add `back_time` argument to blank operators [LS-609].
- Add a metadata to override fade.final duration.
- MIME is computed at most once when extracting replaygain.
- Default samplerate converter is now "fast".
- BPM detection (bpm) now uses a callback.
- Add `clock.unify` to unify clocks of all sources from a list.
- Add `source_url` metadata to `input.http` streams.
- Improved error message when theora format is not supported.
- Add list.filter function.
- `video.add_image` can now take any image format as input.
- Add `mux_stereo`.
- Support for external decoders in streams.
- Move bugtracker to https://github.com/savonet/liquidsoap/issues

Bugfixes:

- Configure is now compatible with OCaml >= 4.0 and removed support for OCaml <
  3.11 [LS-625].
- Fix random memory access / memory leak when decoding AAC/MP4 files [LS-647].
- Correct resampling of wav files.
- Use the length for data indicated in header for wav files.
- `Argv.(0)` now returns the script name [LS-605].
- Liquidsoap should now operate fine when compiled with -noassert [LS-578].
- Better handling of inexistent MIDI channels.
- Video decoder now correctly handles videos from Icecast.
- Avoid visu.volume freezing Liquidsoap on shutdown.
- Fix a memory leak when decoding both audio and video in ogg [LS-636].
- More efficient handling of video converters, also fixes some crashes [LS-623].
- Have the soundtouch operator preserve tags [LS-621].
- Fix remaining time estimation in cross and `smart_cross`.
- Avoid deadlocks in harbor and `input.http`.
- Remove leftover files in configure [LS-567].
- Handle wav files with padded fmt headers.
- Handle end-of-stream when seeking mp3 with mad.

  # 1.0.1 (04-07-2012)

  ** This version brings bug fixes and minor enhancements over 1.0.0. **

Fixes:

- correct type for the "flush" parameter in `output.external()`
  thanks to Romaric Petion for pointing it out
- fix bug where MP3 encoder would discard initial ID3v2 rendering
- fix bug where `smart_cross()` would stop before the end of tracks,
  thanks to Edward Kimber for raising the issue
- load libraries in --interactive [LS-618]
- update examples, notably the installed radio.liq
  thanks to Emery Hemingway for noticing the problem
- generalize the types of `input.http()` and `input.harbor()` to allow variable
  content kinds, and also allow video for harbor [LS-601]
- `request.equeue()` now allows to remove requests from the primary queue
- fix compilation of lame dynamic plugin.

New:

- new values for metadata fields does not override old one anymore;
  use setting `request.metadata_decoders.override` to restore old behavior
- `stereo_mode` and `internal_quality` parameters for %mp3 encoder
- enable mad decoder for MP1 and MP2 in addition to MP3, create aliased
  configuration keys "decoder.file_extensions/mime_types.mad"
- support for CUE sheet playlists and metadata in M3U
- setting "decoder.taglib.force_mpeg" to force taglib to consider files as MPEG
- scripting builtins `getenv()`, `setenv()` and `environment()`
- scripting builtin `source.fallible()`
- harbor is now verb-oriented, supporting GET, POST, PUT, HEAD, DELETE, OPTIONS
- load DSSI plugins from environment variables and using `dssi.register()`
- also display the type of the whole expression when -i is passed
- generalized custom path support for facilitating standalone distributions
- and as usual, various improvements in the code, log and error messages, etc.

  # 1.0.0 (08-10-2011)

Finally, the 1.0.0 release! It brings several important fixes, but
also some nice novelties.
The most outstanding difference concerns `output.icecast()`: its restart
and `restart_delay` parameters are gone, replaced by a new `on_stop` handler
which is called on every error (failed connection or disconnection) and
returns the new restart delay. The `on_error` handler receives a string
describing the error which enables user-friendly reporting, adaptative
delays, etc.
Note that `on_error` defaults to `fun(_)->3`. which is equivalent to having
restart=true, restart_delay=3. in previous versions, NOT the same as the
former restart=false default. As a result, liquidsoap won't fail to startup
if an initial connection attempt fails.

Fixes:

- LS-532,527: avoid freeze after errors in streaming threads or source
  initialization routines
- LS-542: race condition in `playlist*()` breaking randomness
- LS-489: double expiration lead to illegal queue length and freeze of
  request-based sources
- Avoid multiple simultaneous reloading in `playlist*()`,
  thanks to Fabio Costa for his help on this one!
- Pass charset information to icecast server to avoid encoding bugs
- LS-555: timeout for icecast connection attempts
- LS-559: permanent stop after disconnection on Ogg streams
- LS-565: efficient and crash-free error handling in `input.http/harbor()`
  when the input stream has an invalid number of channels
- LS-431: proper handling of duration in `blank()` avoids abusive empty tracks
- LS-556: rework conversion operators, optimizations used to be unsafe & broken
- LS-574: silent MIDI synthesis operators
- LS-396: `drop*()`'s types reflect that they don't support variable arities
- LS-442: allow comments not terminated by newline at end of file
  New:
- `on_error` handler in `output.icecast()`, see above
- New msg param in %mp3 for marking frame headers, defaults to version string
- `output.file()`: new `on_close` parameter, may be used to write exact duration
- %mp3.vbr/abr for variable bitrate MP3, %mp3 is now a synonym of %mp3.cbr
- MP3 encoders now support ID3v2 tags
- `input.http()`: new "status" command
- LS-556: `mux_mono()` for adding a single audio channel into a stream
- `video.add_text()` using libgd (gd4o) for environments without X
  Dependency on graphics can be disabled (to work around erreneous detection)
- script language: add infix operator mod (patch by Fabio Costa)
- `delay()` now has an "initial" parameter
- LS-557: "server.timeout" setting can now be disabled by setting it to -1
- LS-532: `source.init()` for selective init with a way to handle errors,
  plus settings "clock.allow_streaming_errors" and "init.force_stat" (or
  --force-start on the command line) for easing dynamic uses of liquidsoap
  Enhancements:
- Panic crash to avoid frozen liquidsoap after duppy crashes
- Text-to-speech: festival and sox are now only runtime dependencies
- LS-475,516: better support for dynamic URL change in `input.http()`
- LS-484: display user-friendly error messages in interactive mode
- LS-308: use seconds internally in request sources, avoid overflow and
  display more user-friendly debug messages
- Cleanup `visu.volume()` and `video.vis_volume()`
- LS-573: replace " " by "\_" in identifiers to make them valid in the server
- Script syntax: unary minus now usable without parenthesis after semicolon
- Two generic queues by default, to avoid deadlocks in advanced situations
- Documentation, build & install system, etc.

  # 1.0.0 beta3 (05-08-2011)

- Feature: Added `of_json` to parse json data. Depends
  on json-wheel.
- Feature: Added file.exists and is_directory.
- Feature: Added timeout options for:
  telnet, harbor (server), input.icecast
- Enhancement: finer-grained timeout detection
  for `input.harbor` and `input.http`
- Fix: deadlock when disconnecting harbor users
  through server/telnet command.
- Fix: dynlink detection in native mode with old
  versions of ocaml
- Fix: deadlock when an exception is raised during
  startup while the clock is owned by a source
  (e.g. `input.alsa`). See LS-527 for more details.

  # 1.0.0 beta2.1 (07-07-2011)

- Fix: `playlist.safe()` was unusable in beta2, as a side effect of removing
  duplicate "timeout" parameter in `playlist()`.
- Minor enhancements to documentation, settings and reference.

  # 1.0.0 beta2 (04-07-2011)

This release introduces lots of fixes and cleanup, but also some new features.
Major novelties: support for fast seeking and cue points, FLAC and improved
AAC+ support, introduction of the liquidsoap yellowpages "flows",
plugin support and improved messages for scripting errors
Compatibility warning: `insert_metadata` has changed, and `clock.assign_new()`
should be used instead of `clock()` to avoid some of the new static checks

Decoders:

- New support for seeking and fast computation of durations in most formats
- New decoders: FLAC (native & Ogg) and images using Camlimages
- Fixes in Ogg decoding: LS-515 (loss of data) and LS-537 (segfault).
- Fix LS-337: periodical failures when decoding AAC(+) streams
- AAC(+): use new ocaml-faad with builtin mp4ff, easier to build
- New detection mechanism mixing extensions and MIME types (when available),
  with corresponding settings `decoder.file_extensions.<format>` and
  `decoder.mime_types.<format>`.
- Decoder order can be user-defined thanks to new settings
  "decoder.file_decoders", "decoder.stream_decoders" and
  "decoder.metadata_decoders".
- Indicate which decoder is used in the "decoder" metadata
- More helpful log for various errors
- Fix segfault with SdlImage image decoder

Encoders:

- New FLAC encoders %flac (native) and %ogg(%flac)
- New AAC+ 2.0 and vo-aacenc
- New settings to theora: keyframes make files much smaller!
- New settings for WAV encoding: headerless, samplesize.
- Fix segfaults with ocaml-aacplus
- Enhancement LS-441: filter metadata before encoding,
  based on the "encoder.metadata.export" setting.
- Rework infrastructure of encoded outputs to fit all formats, outputs
  and styles of metadata handling, file reopening (#386)

Harbor:

- New: `output.harbor()` which acts as a mini icecast server,
  accepting listeners directly. Encoding is shared among users,
  and is only performed when needed.
- New: ability to register HTTP GET/POST handlers to create simpler
  web services, using `harbor.http.register/remove()`.
- Make all settings local: port, user and password can be set independently
  for each `input.harbor()` source
- New: "metadata_charset" and "icy_metadata_charset" in `input.harbor()`
- Fix: race condition possibly leading to abusive "source taken" (LS-500)

Icecast:

- Add support for streaming native flac, only works when streaming to
  `input.harbor()`, not supported by actual Icecast servers
- Fix bugs in ICY protocol support (header parsing, user name)
- Use ICY metadata updates when streaming AAC(+)
- New: "encoding" parameter for `output.icecast()`, used for recoding metadata
  Defaults to "latin1" with shoutcast servers
- New: `icy.update_metadata()` function for manual updates
- Enhance default "song" metadata, avoiding " - " when unnecessary (#467)

Input/output:

- New experimental `input.v4l/v4l2()` for webcams
- New experimental `input/output.udp()` for unchecked UDP streaming,
  available with most formats (at your own risk)
- Restore `output.pipe.external()`, now called `output.external()`
- New parameters for most outputs and inputs (start, on_start,
  on_stop, fallible); cleanup and uniformize implementations (LS-365)
- New ALSA settings alsa.alsa_buffer, alsa.buffer_length and alsa.periods
  Setting periods=0 allows to not attempt to set the number periods,
  which is impossible on some devices
- New preference order in `input/output.preferred()`: pulseaudio, portaudio,
  oss, alsa, ao, dummy

Operators:

- New: support for cue points with `cue_cut()`
- Change `insert.metadata()` which is now more script friendly,
  returning an insertion function rather than register a server
  command. The old functionality is available as `server.insert_metadata()`.
- New: `rms()` operator for getting RMS of a stream, and `server.rms()` which
  makes this information available as a server command.
- New: `track_sensitive` mode for blank detection operators
- New: `playlist.reloadable()` for playing a list once, with a command
  for restarting it.
- Remove `id.*()` which can be replaced by type annotations

Scripting API:

- New: OSC support through `osc.bool()`, `osc.float()` and `osc.float_pair()`
- New: JSON export `json_of()`
- New: `http.get()` and `http.post()`
- New: `url.encode/decode()`, `base64.encode/decode()`
- New: `string.recode()` for charset conversions using camomile
- New: `notify_metadata()` and `osd_metadata()`, suitable for use with
  `on_track()` and `on_metadata()`
- New: `request.metadata()` for getting a request's metadata
- New: `string.length()`
- Enhance `log_clocks()` with parameter for delaying startup
- Enhance `get_clock_status()` with "uptime" reference time

Server interface:

- Print the playlist's URI when calling `<playlist>.uri` without an
  argument.
- Enhance `<queue>.ignore` now works also in the primary queue
- New command for changing the URL of an `input.http()`, ref #466. The
  command is `<id>.url` and it needs a restart (`<id>.stop`, then start)
  to take effect.
- Fixed double registration of server commands which resulted in broken
  "help" command (LS-521)

Script language:

- Option "-i" doesn't show types for pervasives anymore
- Pretty printing of types (LS-474) with indentation, also used
  in the documentation
- Enhanced type errors (LS-459): no more traces, only the relevant
  part of types is displayed, plus a few special friendly messages.
- Enhanced static checks (LS-123) thanks to the introduction of the
  `active_source` subtype, for unused variables and ignored values
  This should avoid common errors, help troubleshooting
  If needed, advanced users can work around errors using --check-lib
  and --errors-as-warnings

General:

- Do not attempt to install "daemon" files if user/group have not been
  set, unless forced using "make INSTALL_DAEMON= install"
- Fix several core "source protocol" bugs, causing assert failures and
  other crashes: LS-460 (source becomes not ready without operator knowing)
  #403 (information about being ready is not precise enough)
- Fix incorrect image accesses (LS-430) by introducing a safer VFrame API
  Applies to most video operators ( `video.fade()`, `video.text()`, effects...)
- Cleanup resource (de)allocation, which is becoming critical with dynamic
  reconfigurations (e.g., dynamic output creation, `source.dynamic()`)
  Enforce that server commands are always deallocated (LS-495)
  Attempt to stop sources when initialization fails, so they cleanup as
  much as possible (LS-503)
  Avoid deadlocks upon crashes in IoRing-based operators
  Share code for stoppable feeding threads, use it in `input.harbor()`
  Avoid useless initialization of SDL systems
- Dynamic loading of lame and aacplus libraries, making it possible to
  ship them as separate binary packages. This is particularly useless
  for non-free libraries and for those that depend on X (e.g., SDL)
  which is often undesirable on servers
- Support for separate compilation of most optional features as plugins
  Use `--enable-<feature>-dynamic-plugin` in ./configure and
  --dynamic-plugins-dir in liquidsoap
- Better Win32 support, more version checks, separate compilation of
  C files and compliance with Debian's OCaml standards
- Externalize many audio and video functions in the new ocaml-mm library
  Factorize and optimize various conversions
- Rewrite harbor and server code using the new Duppy monad,
  introducing camlp4 into the build system
- New regression tests (make test)
- More user-friendly exception printing
- Avoid problems preventing backtrace printing

Miscellaneous:

- Update liguidsoap, make microphone input optional (LS-496)
- Do not crash upon charset-recoding failures [LS-473]
- Fix in `source.dynamic()`: missing source re-selection [LS-354]
- Avoid deadlock on startup in daemon mode [LS-229]
- Fixes in LADSPA and SDL causing early freezing of Frame parameters.
- Fullscreen mode for `output.sdl()`
- Fix: SIGPIPE used to cause crashes (LS-53,LS-287)
- Fix: `video.volume()` could crash upon some end-of-track situationos
- Fix: properly escape filenames in external file duration methods
- Rework timeout management for various sockets (notably icecast & harbor)
  Set nodelay, remove `TCP_*TIMEOUT` [LS-508,LS-509]

  # 1.0.0 beta1 (06-09-2010)

This beta version introduces two major new features: heterogeneous stream
types and clocks.

New:

- Different sources can carry different types of content.
- Encoding formats have been introduced to help infer stream content types.
  This brings static checking for bounds in encoding parameters.
- Introduce conversions between stream contents (mono, stereo, drop
  audio, video, etc) and muxing.
- Allow explicit type annotations in scripts.
- Introduce clocks, cleanly allowing for the coexistence of different
  time flows, and avoiding inconsistencies that can result from it.
  Soundcard I/O and cross-based operators notably make use of it.
- Remove root.sync, replaced by attaching a source s to clock(sync=false,s).
- Enable dynamic source creation and `source.shutdown()`.
- Extend and adapt MIDI and video operators.
- Introduce purely metadata streams (audio=video=midi=0 channels) and
  metadata stream decoder.
- Support WAV streams in `input.http/harbor()`.
- Introduce static image decoder using SDL image.
- Remove bound of request identifies (RID).
- Experimental: `source.dynamic()` for advanced dangerous hacking.
- Make path relative to script in `%include "PATH"`, and introduce
  `%include <...>` where path is relative to liquidsoap library directory.
- Add `channels_matrix` parameter to `output.ao()`.
- Add `on_(dis)connect` hooks in `input.harbor()`.

Cleanup and fixes:

- Lots of cleanup and fixes as with all major code rewriting.
- Optimize video and stabilize it a little bit... still not perfect.
- Rewrite stream and file decoding API, as well as file format detection.
- Enhance shutdown and error message reporting, notably for icecast
  and request-based sources.
- Avoid quasi-infinite loop in failed request resolving.

  # 0.9.3 (04-09-2010)

This release is a bugfix of the latest snapshot (0.9.2).
It will be the last bugfix before 1.0.

Bugs fixed:

- Add "audio/mpegurl" to the list of mime-type for basic playlist parsing.
- Decode arguments passed to `input.harbor`.
- Use Camomile framework to try to recode arguments and user/password
  passed to `input.harbor`.
- Support Theora 1.1 API via ocaml-theora 0.2.0.
- Fixed `input.lastfm`.
- Fixed SDL output.
- Allow magic file type detection to follow symlinks.

  # 0.9.2 (29-10-2009)

This release is a SNAPSHOT of upcoming features. It also contains several
important bugfixes. As a snapshot, it contains experimental or unpolished
features, and also breaks compatibility with previous versions.
You should in particular notice the two "New" items below:

- `random(strict=true)` is now called `rotate()`;
- request sources (`playlists`, `request.*`) have a new queuing behavior,
  check the doc (request-sources.html) or revert to conservative=true.

Bugs fixed:

- Ogg encoder now muxes pages according to their ending time.
- Support "ogg/audio" and "ogg/video" mime types for HTTP ogg streams.
- Changed external encoder's "restart_encoder" to the more relevant
  "restart_on_new_track". Added optional "restart_after_delay"
  to restart the encoder after some delay. Also completely rewrite
  stop mechanism. Stop operation now waits for the encoding process
  to finish, allowing proper restart_on_new_track like for ogg encoded
  data.
- Factorized buffered I/O code. Also added a blocking API, which avoids
  "no available frame" and "reader not ready" messages and audio glitches.
  It enforces that `root.sync` be deactivated for these sources, such that
  synchronisation is done by the source. (#203)
- Factorized file decoding code.
- Fixed reversed order when parsing playlists using `playlist.parse()`.
- Avoid bad crashes when resources lack, e.g. no more memory.
- Tighten and enforce the inter-source protocol.
- All outputs: fix the autostart server command. With the former code,
  a modification of the autostart parameter was only taken into account
  one start/stop cycle later.
- `on_blank()`: fix a bug that prevented the first call to on_noise.
- Fixed estimated remaining samples on ogg files, fixes issues with
  operators relying on this value, in particular `crossfade()` and
  request-based sources when operating in non-conservative mode.
- Fixed socket descriptor leak in `input.http`. (#318)
- Fixed deadlock at init when an exception was raised at wake_up
  phase. (#319)
- Fix `delay()` which could sometimes incorrectly declare itself ready,
  and thus try to get some data from its unavailable input source.
- Bug in queue duration estimation led to infinite feeding of the queue,
  until all request IDs are taken.
- Several fixes enforcing clean (non-deadlocking) sleep/shutdown.

New:

- The operator `rotate()` replaces random(strict=true), and `random()`
  does not have a strict parameter anymore.
- Switch to new behaviour in request-based sources.
  Use conservative=true to get to the old behaviour.
- `on_blank()`: provide an `on_noise` handler.
- `playlist*()`: add server commands for reloading the playlist and changing
  its URI.
- Fallible outputs: all outputs now have a fallible mode, in which
  they accept fallible sources, and automatically start/stop when the child
  fails to stream.
- EXPERIMENTAL ogg/dirac encoding support.
- `output.*.aacplus()`: native outputs encoding in AAC+ using ocaml-aacplus.
- Switched to a custom implementation of the various shout protocols.
  It notably allows arbitrary content-type settings which enables
  AAC+ streaming. Enabled wrappers for external encoders for AAC+ format
  aacplusenc (#220 and #136). Also added custom IRC, AIM and ICQ headers
  to shoutcast wrappers (#192).
- Harbor now supports Shoutcast/ICY headers properly. This allows in
  particular the use of any supported data format for the source client.
- Harbor sources now also consider "song" field when updating metadata.
- Added built-in support for m4a audio files and metadata.
  Made external support optional through enable_faad.
- Added optional resampling for output.external operators (#273).
- Added optional host and port parameters for audioscrobbling
  submissions. Allows to use alternate systems, such as libre.fm
  of jamendo's compatibility API. Added nowplaying submission,
  and various wrappers, including a full submission process
  (now playing at beginning, submit some times before the end).
- New variables in the script language: `liquidsoap.version` and
  `configure.{libdir,pidfile,logdir}`.
- Added built-in support for replay_gain, through the replay_gain protocol
  (enabled by default) and the replay gain metadata resolver (to be enabled
  using `enable_replaygain_metadata()`). (#103 & #317)
- Reverse DNS operations can be disabled using settings keys
  `server.telnet.reverse_dns` and `harbor.reverse_dns`.

Experimental:

- MIDI: file decoding, synthesis, virtual keyboard.

Removed:

- RTP input and output.
- Removed decoders using ocaml-natty. Slow, unmaintained and superseded
  by the mplayer decoder.

  # 0.9.1 (18-06-2009)

Bugs fixed:

- Fixed request task not ending properly for request-driven sources (playlist,
  request.queue, request.equeue). Fixes a problem reported when reloading
  an empty playlist multiple times. (#269)
- Fixed math.h usage in rgb_c.c.
- Fixed append operator. (#284)
- Fixed OSS compilation for non-linux systems.
- Disconnect idle harbor sources after timeout has expired.
  Thanks to Roman Savrulin for reporting and fixing !
- Taglib metadata resolver is only used on files decoded
  by the MP3 decoder.

New:

- Get a node's striping status when stripping
  blank with `strip_blank` (#260).
- `on_connect` function for `input.harbor` now receives the
  list of headers given by the connected source (#266).
- Added `on_end` operator, to execute a handler when a track ends.
- Added estimated remaining time in the queue length for request-driven
  sources (`request.{equeue,queue}`, `playlist`). This allows these sources
  to prepare less files in advance. In particular, primary queue may
  only contain the file currently played. Default behaviour has been
  set to the old behaviour, and a conservative option has
  been added to switch to the new behaviour. New behavivour
  will be the default for the next release.
  fixes #169, references #146

  # 0.9.0 (01-03-2009)

Bugs fixed:

- Fixed byte swapping function.
- Fixed unix server socket failure (#160).
- Fixed mp3 audio glitches when decoding
  files with picture id3v2 tags using ocaml-mad (#162).
- Fixed liquidsoap crash on weird telnet and harbor input (#164).
- Fixed `request.queue()` not considering initial queue on wake-up (#196).
- Fixed source leak in `append()`.
- Fixed `after_output` propagation in the transitions of switches (#208).
- Fixed compilation for ocaml 3.11 (#216).
- Fixed (again) Vorbis mono output (#211).
- Avoid crashing on broken symlinks when parsing directories (#154).
- Use random temporary file in liGuidsoap.
- Fixed liGuidsoap to use the (not so) new metadata field initial_uri.
- Fix bugs in the life cycle (sleep/wake_up) of queued request sources,
  which made `say_metadata` unfunctional.
- Remove buggy unbuffered `{input,output}.jack`. (#231)
- Fixed audio information sent to icecast. (#226)
- Fixed global reset starting inactive sources. (#227)
- Fixed shoutcast source initial answer in harbor. (#254)
- Fixed frame and metadata duplication in cross operators. (#257)
- Fixed several sources (outputs, external streams) that were not going
  to sleep correctly.

Changes:

- Warning: `interactive_float()` is now `interactive.float()`.

New:

- Compatible with OCaml 3.09.
- Faster shutdown.
- Rewrote ogg decoding, for files and streams.
- Support for ogg skeletons, currently only used for theora.
- Cleanup icecast class hierarchy and restart mechanism, especially
  with respect to the encoder.
- Support for breaks and metadata in generators.
  As a result, `input.http()` and `input.harbor()` now fully support them.
  See new_track_on_metadata parameters there.
- Switch operators (fallback,random and switch) can now replay the metadata
  of a source that has been left in the middle of a track.
- New `force_mime` parameter for `input.http()`.
- New `insert_missing` parameter for `append()`.
- Multi-line strings in liq scripts, with a caml-like syntax.
- Slight modification of the scripting syntax, handling unary minus.
- Added `user_agent` parameter for `input.http` and `input.lastfm`
- Added speex support for files and HTTP streams.
- Added EXPERIMENTAL support for AU, AIFF and NSV mp3 audio files
  using ocaml-natty.
- Added "prefix" parameter to the playlist operators. Allows to prefix
  each uri in order to force resolution through a specific protocol,
  like replaygain: for instance. (#166)
- Support for external processes as audio encoder:
  - Added output.icecast.lame to output to icecast using the lame binary.
  - Added output.icecast.flac to output to icecast using the flac binary.
  - Full generic support awaits some changes in libshout.
- Support for external processes as audio stream decoder:
  - Added `input.mplayer` to stream data coming from mplayer.
- Support for external processes as audio file decoder:
  - Added support for flac audio files using the flac binary.
  - Added support for m4a files using the faad binary.
  - Added optional support for mplayer, enabled with `enable_mplayer()`.
- Support for external metadata decoders.
- Support for generic authentication function in harbor,
  also available for ICY (shoutcast) clients.
- Added optional support for the samplerate library,
  and dynamic configuration of resampling routine.
- Added `lag()` operator, which delays a stream by a constant time.
- Initial support for PulseAudio.
- Added experimental support for `{input,output}.marshal`, allowing
  raw communication between various liquidsoap instances.
- Added optional alternatives to store buffered audio data:
  - raw: in memory, s16le format
  - disk: on disk, several big files
  - disk_manyfiles: on disk, a lot of small files
    See documentation for more details.
- Added EXPERIMENTAL video support:

  - Support for ogg/theora file input.
  - Support for ogg/theora file and icecast output
  - Support for SDL output.
  - Optional support for ocaml-gavl as video converter.
  - Support for video in _some_ existing operators, including switches, `add()`,
    metadata/track manipulations.
  - Added operators: `video.fade.*`, `video.fill`, `video.greyscale`, `video.image`,
    `video.invert`, `video.lomo`, `video.noise`, `video.opacity`, `video.opacity.blur`,
    `video.rotate`, `video.scale`, `video.sepia`, `video.text`, `video.tile`,
    `video.transparent`, `video.volume`.

  # 0.3.8.1 (11-08-2008)

- Fixed metadata propagation during default transition
  in smart_crossfade
- Changed transition evaluation order in smart_crossfade
- Fixed transition function in smart_crossfade

# 0.3.8 (30-07-2008)

Bugs fixed:

- Vorbis mono output is now working
- Fixed parameter parameter description
  in the documentation
- Propagate new delay in add_timeout
- Fixed inter-thread mutex lock/unlock in playlist.ml
- Fixed "next" playlist command
- Fixed race conditions in request_source.ml feeding task
- cross/smartcross: raise the default for inhibition as
  setting it to exactly duration is not enough
- Don't fail when $HOME is not set
- Fixed metadata update in `input.harbor` with icecast2 source protocol
- Fixed shutdown function. Fixes #153
- Fixed `input.oss`. Liquidsoap now works with OSS4 ! Fixes #158

New:

- Added a hook to execute a function when playlist.once ends
- Enhanced smart_crossfade
- Added string.case and string.capitalize
- New "exec_at" operator, to execute a function depending on a given predicate
- Added script example in the documentation to listen to radio Nova and get
  the metadata from a web page.
- Changed parameters name in fallback.skip to reflect who are the fallback
  and input source.
- Added a dump file parameter to `input.harbor`, for debugging purpose.
- Added an auth function parameter to `input.harbor` for custom
  authentifications. Fixes #157
- Added "primary_queue" and "secondary_queue" commands to request.queue and
  request.equeue sources. Also set the metadata "queue" to either "primary"
  or "secondary" for each request in the queue. Documented it too.
- Insert latest metadata for a node of a switch source when switching
  back to it in a middle of a track.
- Added a 'conservative' parameter to cross, smilar to the one in smartcross.

Internal:

- Enhanced liqi documentation parser to build the website.

  # 0.3.7 (03-06-2008)

Bugs fixed:

- Now works on FreeBSD and hopefully other unices that are stricter than
  Linux about Mutex usage.
- `input.http()` now has a `bind_address` parameter.
- Harbor socket now has a timeout for lost connections.
- `smartcross()` is now more compliant with the inter-sources protocol,
  fixes several "get frame didn't change the buffer" bugs.
- Ogg packeting bugs.
- Buffering policy in `input.http/harbor()`.
- No "." in IDs and labels.
- Resources: FD leaks, useless threads (threads leaks?) in `input.http()`.
- `fade.out()` used to run into infinite loops when the delay was 0.

New:

- New documentation system and website.
- Self-documenting server with a more helpful "help" command.
- Moved to duppy: less threads, lighter load, and an configurable scheduler.
- Moved to Taglib for more reliable access to MP3 metadata.
- MIME types, notably for playlists and MP3 files.
- New Jack support. The old one has been renamed to `in/output.jack.legacy()`.
- Harbor: per-mount passwords and the stop command to kick a source client.
- Official Last.FM client.
- Metadata is no more punctual but interval-based, which suppresses some
  surprising behaviours.
- Perfected daemon behaviour.
- All `output.file.*()` now have the features that used to be only in
  `output.file.vorbis()`, notable re-opening. Added %w to the strftime-like
  format codes allowed in their filename parameter.
- Add `clear_metadata()` and `map_metadata()`. Now, `rewrite_metadata()` is a simple
  specialization of `map_metadata()`, written in utils.liq.
- Dynamic amplification factor in `amplify()`, e.g. useful for replay gain.
- Lots of new functions in the scripting API: for lists, requests, system
  interaction, shutdown, command-line parsing, scripted server commands, etc.

As always:

- code cleanup, style, etc.

  # 0.3.6 (17-12-2007)

Bugfix release:

- Close Http socket
- Add http socket timeout
- Close playlist file after reading its content
- Fix http redirect support for lastfm files
- Fix file open leak in camomile support
- Fix playlist uri ending with "/"

  # 0.3.5 (08-11-2007)

Bugfix release:

- Fixed #57: scpls and mpegurl playlist parsing
- Fixed #46: Late cross-scripts bindings

  # 0.3.4 (25-09-2007)

Notation: "-" stands for a change, "+" for an addition.

- Language
  - Support for polymorphism, subtyping and basic ad-hoc polymorphism,
    which allows a much simpler API, notably for maths and serialization.
  * Added `interactive_*()` for mutable values.
  - The right syntax for settings is now set("var", value) and can be used
    anywhere in the scripts.
  - The volume parameters of most operators are now in dB.
  - Many builtin functions added.
  - Nicer type error messages.
- Sources
  - Added `input.lastfm()` to relay last.fm streams.
  - Added `input.harbor()` to received Icecast2 source streams.
  - Added `noise()` to generate white noise
  * Reimplemented playlist support, added various xml and text formats.
  * Added mpd protocol to find files using mpd.
- Operators
  - New effects: `compress()`, `flanger()`, `pan()`.
  - New filters: `filter.fir.*()`, `filter.iir.*()`, `filter.biquad.*()`, `comb()`.
  - Added support for LADSPA effects.
  - Added `eat_blank()` to remove blanks.
- Outputs
  - Added non-default restart option for `output.icecast.*()`.
  - Added the possibility to tweak some settings at runtime.
  - Split `output.icecast.vorbis()` into `output.icecast.vorbis.*()` to distinguish
    between encoding modes -- and similarly for output.file.vorbis and mp3.
  - Better handling of Icecast disconnections.
- IO
  - Added portaudio support.
  * Jack support is now somewhat working.
- As usual, lots of bug fixes, careful polishing & much more...

  # 0.3.3 (06-06-2007)

- Major cleanup of the core stream representation; moved to float arrays,
  removing several back-and-forth conversions and enhancing the perfs a lot;
  reviewed all sources and operators, made many minor enhancements btw.
- Lots of sound processing operators: compand, compress, normalize,
  pitch, bpm, soundtouch, saw, square, etc. Add more shapes to `fade.*()`.
- New track processing operators: insert_metadata, on_track.
- Smart cross: allows to select a transition based on the volumes around the
  end-of-track.
- Support for AAC encoding/decoding.
- Several fixes to output.icecast.mp3 in order to support shoutcast servers.
- Automatic format recognition for `input.http()`, support for playlists.
- OSS I/O.
- Unbuffered ALSA I/O for low latency.
- Server interface via UNIX domain sockets.
- Better output.file.vorbis with support for re-opening the file, appending,
  interpolate strftime format codes, etc.
- Add pre-processing and math primitives to the language, new `_[_]` notation for
  `assoc()`, ruby-style anti-quotation `("..#{..}..")`, `add_timeout()`, `execute()`,
  `log()`...
- Ability to tweak the internal PCM stream format.
- Classify sources and operators in categories for more structured doc.
- Started a few visualization operators, text and graphics based.
- Several bug fixes: request leaks, sine frequency, switch, etc.

  # 0.3.2 (16-03-2007)

- New portable output to speakers using `libao()`.
- Updated liGuidsoap to use it until ALSA gets enhanced.
- Implemented a decent estimation of the remaining time in a track.
- Added the `cross()` operator allowing cross-fading.
- Generalized `say_metadata()` into `append()` and `prepend()`.
- Per-track settings for `cross()`, `fade.*()`, `prepend()` and `append()`
  using requests' metadatas.
- Implemented `input.http.mp3()`, including support for icy metadata.
- New `pipe()` operator which allows one to filter the raw audio through an
  external program. However, sox and other common tools aren't suitable for that
  because they don't flush their output often enough.
- New `on_blank()` operator for calling a callback on excessive blanks.
- Restart outputs on insane latencies.
- Type checkings for settings.
- Setting for not starting the internal telnet server.
- Now handles old and new versions of Camomile correctly.
- Internal fixes and polishing (switches' cached selection, empty tracks..)

  # 0.3.1 (17-11-2006)

- More standards-compliant tarball
- Generate doc with locally built liquidsoap
- Try to cope with ill-formed mp3
- Updated for newer versions of Camomile
- So-called "strict" random-mode

  # 0.3.0 (27-08-2006)

- Many minor and major fixes at every level!
- Conversion of metadata to UTF8.
- Got rid of too many threads by scheduling all download tasks
  in a single thread, and handling all of the server's clients
  in another single thread.
- Simplified the time interval syntax and integrated it to the script language.
- New protocol: Wget for FTP, HTTP and HTTPS.
- Ability to define a new protocol from the script,
  typically using an external app/script for resolution, such as bubble.
- Ability to use an external app/script for dynamically creating requests.
- New `on_metadata` operator for performing arbitrary actions (typically
  a call to an external script) when metadata packets occur in a stream.
- MP3 encoding, to file or shout.
- API renamings and simplification.
- Supports transition, as functions of type (source,source) -> source
  in all switching operators: schedule, random, fallback.
- Restart icecast2 outputs on failures.
- Major changes to the scripting language which is more uniform and flexible,
  has functions, a helpful (?) type inference, and a simple Ruby-like syntax.
- Timing constraints and synchronization are managed by Root
  in a centralized way, no more by the many outputs which need it.
- Audio decoding is no more based on file extensions,
  but on the existence of a valid decoder.
- Added the equeue operators which allows interactive building of playlists,
  supporting insertion and moving of queued requests -- queue only allows
  you to push requests and cancel queued requests.
- A Python-Gtk GUI for controlling operators, or more specifically as a console
  for creating your live show -- to be updated, still unstable.
- Alsa input and output.
- Blank detection, automatically skips on too long blanks, or strip them.
- Http ogg/vorbis relay, the way to relay live shows.
- Interactive mixer.
- The request system was mostly rewritten to really fulfill its specification.
- The server is no more associated to the queue operator but is now something
  external, in which all operators can plug commands. This much more logical
  design lead to many more interactive controls. The syntax of command outputs
  was also simplified for easier automated processing.
- Dynamic loading of plugins.
- Outputs are now operators. It makes it possible to output different streams
  in a single instance of Liquidsoap, which RadioPi needed. As a consequence
  we removed the restriction that one source must have at most one father,
  without any extra burden for the user.

  # 0.2.0 (20-04-2005)

- Proper initial release.

  # 0.1.0 (2004)

- Release for academic demonstration, not functional.<|MERGE_RESOLUTION|>--- conflicted
+++ resolved
@@ -24,13 +24,10 @@
 - Added `file.{copy, move}` (#2771)
 - Detect functions defining multiple arguments with the same label (#2823).
 - Added `null.map`.
-<<<<<<< HEAD
-- Added `video.board` (#2886).
-=======
 - References of type `'a` are now objects of type `(()->'a).{set : ('a) -> unit}`. This means that you should use `x()` instead of `!x` in order to get
   the value of a reference. Setting a reference can be done both by `x.set(v)`
   and `x := v`, which is still supported as a notation (#2881).
->>>>>>> 586e50b1
+- Added `video.board` (#2886).
 
 Changed:
 
