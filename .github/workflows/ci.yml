--- conflicted
+++ resolved
@@ -278,14 +278,9 @@
       - name: Install additional packages
         if: matrix.target == '@doctest'
         run: |
-<<<<<<< HEAD
           apt-get -y update
           apt-get -y install frei0r-plugins
-=======
-          sudo apt-get -y update
-          sudo apt-get -y install frei0r-plugins
           sudo -u opam -E opam install -y prometheus-liquidsoap
->>>>>>> 5f268335
       - name: Run tests
         env:
           CPU_CORES: ${{ steps.cpu_cores.outputs.count }}
