name: CI
on:
  merge_group:
  pull_request:
  push:
    branches:
      - main
      - rolling-release-*
      - v[0-9]+.[0-9]+.[0-9]+

concurrency:
  group: ${{ github.workflow }}-${{ github.ref }}
  cancel-in-progress: true

jobs:
  pre-commit:
    runs-on: ubuntu-latest
    steps:
      - uses: actions/checkout@v4
      - uses: actions/setup-python@v4
        with:
          python-version: "3.x"
      - uses: ocaml/setup-ocaml@v2
        with:
          ocaml-compiler: 4.14.x
          opam-pin: false
          opam-depext: false
      - name: Install ocamlformat
        run: |
          opam install -y ocamlformat=0.25.1
      - uses: pre-commit/action@v3.0.0

  build_details:
    runs-on: ubuntu-latest
    outputs:
      branch: ${{ steps.build_details.outputs.branch }}
      sha: ${{ steps.build_details.outputs.sha }}
      is_release: ${{ steps.build_details.outputs.is_release }}
      is_rolling_release: ${{ steps.build_details.outputs.is_rolling_release }}
      is_fork: ${{ steps.build_details.outputs.is_fork }}
      build_os: ${{ steps.build_details.outputs.build_os }}
      build_platform: ${{ steps.build_details.outputs.build_platform }}
      build_include: ${{ steps.build_details.outputs.build_include }}
      docker_release: ${{ steps.build_details.outputs.docker_release }}
      s3-artifact-basepath: ${{ steps.build_details.outputs.s3-artifact-basepath }}
      minimal_exclude_deps: ${{ steps.build_details.outputs.minimal_exclude_deps }}
      save_traces: ${{ steps.build_details.outputs.save_traces }}
      is_snapshot: ${{ steps.build_details.outputs.is_snapshot }}
    steps:
      - name: Checkout code
        uses: actions/checkout@v3
      - name: Get build details
        env:
          IS_FORK: ${{ github.event.pull_request.head.repo.fork == true }}
        run: .github/scripts/build-details.sh
        id: build_details

  build_no_depopts:
    runs-on: ubuntu-latest
    needs: build_details
    container:
      image: savonet/liquidsoap-ci:debian_bookworm_amd64
      options: --user opam
    env:
      HOME: /home/opam
    steps:
      - name: Get number of CPU cores
        uses: savonet/github-actions-cpu-cores-docker@v1
        id: cpu_cores
      - name: Checkout code
        run: |
          cd /tmp/liquidsoap-full/liquidsoap
          git remote set-url origin https://github.com/savonet/liquidsoap.git
          git fetch origin ${{ github.sha }}
          git checkout ${{ github.sha }}
      - name: Install pandoc
        run: |
          cd /tmp
          git clone https://github.com/smimram/ocaml-pandoc.git
          opam pin -y add ocaml-pandoc
      - name: Build
        run: |
          echo "::group::Preparing build"
          cd /tmp/liquidsoap-full
          git remote set-url origin https://github.com/savonet/liquidsoap-full.git
          git fetch --recurse-submodules=no
          git checkout origin/master -- Makefile.git
          make public
          git reset --hard
          git pull
          cp PACKAGES.minimal PACKAGES
          opam pin -yn .
          opam info -f "depopts:" liquidsoap-core | grep -v osx-secure-transport | xargs opam remove --force -y ffmpeg-avutil cohttp-lwt-unix prometheus-app ${{ needs.build_details.outputs.minimal_exclude_deps }}
          echo "::endgroup::"
          cd liquidsoap
          ./.github/scripts/build-posix.sh "${{ steps.cpu_cores.outputs.count }}"
        env:
          LIQ_BUILD_MIN: true
      - name: Build doc
        run: |
          cd /tmp/liquidsoap-full/liquidsoap
          ./.github/scripts/build-doc.sh

  build_js:
    runs-on: ubuntu-latest
    container:
      image: savonet/liquidsoap-ci:debian_bookworm_amd64
      options: --user opam
    env:
      HOME: /home/opam
    steps:
      - name: Checkout code
        run: |
          cd /tmp/liquidsoap-full/liquidsoap
          git remote set-url origin https://github.com/savonet/liquidsoap.git
          git fetch origin ${{ github.sha }}
          git checkout ${{ github.sha }}
          mv .git /tmp
          rm -rf ./*
          mv /tmp/.git .
          git reset --hard
      - name: Build JS
        run: |
          cd /tmp/liquidsoap-full/liquidsoap
          eval "$(opam config env)"
          dune build --profile release ./src/js/interactive_js.bc.js

  tree_sitter_parse:
    runs-on: ubuntu-latest
    needs: build_details
    steps:
      - name: Checkout latest code
        uses: actions/checkout@v3
      - name: Setup node
        uses: actions/setup-node@v3
        with:
          node-version: latest
      - name: Parse using tree-sitter
        run: |
          git clone https://github.com/savonet/tree-sitter-liquidsoap.git
          cd tree-sitter-liquidsoap
          npm install
          npm exec tree-sitter -- parse -q -s ../../**/*.liq

  lezer_parse:
    runs-on: ubuntu-latest
    needs: build_details
    steps:
      - name: Checkout latest code
        uses: actions/checkout@v3
      - name: Setup node
        uses: actions/setup-node@v3
        with:
          node-version: latest
      - name: Parse using liquidsoap-lezer-print-tree
        run: |
          # This one has unicode variable name that isn't supported yet.
          rm -rf src/libs/list.liq
          git clone https://github.com/savonet/codemirror-lang-liquidsoap.git
          cd codemirror-lang-liquidsoap
          npm install
          npm exec liquidsoap-lezer-print-tree -- -q ../../**/*.liq

  update_doc:
    runs-on: ubuntu-latest
    needs: build_details
    if: github.event_name != 'pull_request' && github.repository_owner == 'savonet' && needs.build_details.outputs.branch == 'main'
    container:
      image: savonet/liquidsoap-ci:debian_bookworm_amd64
      options: --user root -v ${{ github.workspace }}/${{ github.run_number }}:/tmp/${{ github.run_number }}
    env:
      HOME: /home/opam
    steps:
      - name: Get number of CPU cores
        uses: savonet/github-actions-cpu-cores-docker@v1
        id: cpu_cores
      - name: Checkout code
        run: |
          cd /tmp/liquidsoap-full/liquidsoap
          rm -rf doc/content/build.md doc/content/install.md
          sudo -u opam -E git remote set-url origin https://github.com/savonet/liquidsoap.git
          sudo -u opam -E git fetch origin ${{ github.sha }}
          sudo -u opam -E git checkout ${{ github.sha }}
      - name: Install node
        run: |
          apt-get update
          apt-get install -y npm
      - name: Install pandoc
        run: |
          cd /tmp
          sudo -u opam -E git clone https://github.com/smimram/ocaml-pandoc.git
          sudo -u opam -E opam pin -y add ocaml-pandoc
      - name: Build doc
        env:
          CPU_CORES: ${{ steps.cpu_cores.outputs.count }}
        run: |
          cd /tmp/liquidsoap-full/liquidsoap
          # TMP
          sudo -u opam -E ./.github/scripts/add-local-opam-packages.sh
          sudo -u opam -E ./.github/scripts/build-posix.sh "${{ steps.cpu_cores.outputs.count }}"
          cd /tmp/liquidsoap-full/liquidsoap/
          eval $(opam config env)
          dune build src/js
          cd /tmp/liquidsoap-full/website
          make dist
          mkdir -p /tmp/${{ github.run_number }}/html
          cp -rf html/* /tmp/${{ github.run_number }}/html
      - name: Push content
        if: success() && github.repository_owner == 'savonet'
        uses: crazy-max/ghaction-github-pages@v2
        with:
          repo: savonet/savonet.github.io
          target_branch: master
          build_dir: ${{ github.run_number }}/html
          fqdn: www.liquidsoap.info
        env:
          GH_PAT: ${{ secrets.WEBSITE_TOKEN }}

  run_tests:
    runs-on: [self-hosted, citest]
    needs: build_details
    container:
      image: savonet/liquidsoap-ci:debian_bookworm_arm64
      options: --user root --privileged --ulimit core=-1 --security-opt seccomp=unconfined -v ${{ github.workspace }}/${{ github.run_number }}:/tmp/${{ github.run_number }}
    strategy:
      fail-fast: false
      matrix:
        target: ["@citest", "@doctest", "@mediatest"]
    env:
      HOME: /home/opam
    steps:
      - name: Get number of CPU cores
        uses: savonet/github-actions-cpu-cores-docker@v1
        id: cpu_cores
      - name: Enable core dump
        run: |
          ulimit -c unlimited
          mkdir -p /tmp/${{ github.run_number }}/core
          chown -R opam /tmp/${{ github.run_number }}/core
          echo /tmp/${{ github.run_number }}/core/core.%h.%e.%t > /proc/sys/kernel/core_pattern
      - name: Checkout code
        run: |
          cd /tmp/liquidsoap-full/liquidsoap
          rm -rf doc/content/build.md doc/content/install.md
          sudo -u opam -E git remote set-url origin https://github.com/savonet/liquidsoap.git
          sudo -u opam -E git fetch origin ${{ github.sha }}
          sudo -u opam -E git checkout ${{ github.sha }}
      - name: Install pandoc
        run: |
          cd /tmp
          if [ ! -d ocaml-pandoc ]; then
            mkdir -p ocaml-pandoc;
            chown -R opam ocaml-pandoc;
            sudo -u opam -E git clone https://github.com/smimram/ocaml-pandoc.git ocaml-pandoc
          fi
          sudo -u opam -E opam pin -y add ocaml-pandoc
      - name: Build
        env:
          CPU_CORES: ${{ steps.cpu_cores.outputs.count }}
        run: |
          cd /tmp/liquidsoap-full/liquidsoap
          # TMP
          sudo -u opam -E ./.github/scripts/add-local-opam-packages.sh
<<<<<<< HEAD
          sudo -u opam -E opam install -y ssl.0.7.0
=======
>>>>>>> 5e22e9a9
          sudo -u opam -E ./.github/scripts/build-posix.sh "${{ steps.cpu_cores.outputs.count }}"
          cp /tmp/liquidsoap-full/liquidsoap/_build/default/src/bin/liquidsoap.exe /tmp/${{ github.run_number }}/core/liquidsoap
      - name: Compute stats
        run: |
          cd /tmp/liquidsoap-full/liquidsoap
          sudo -u opam -E ./.github/scripts/stats-posix.sh
      - name: Install additional packages
        if: matrix.target == '@doctest'
        run: |
          apt-get -y update
          apt-get -y install frei0r-plugins
          sudo -u opam -E opam install -y prometheus-liquidsoap
      - name: Run tests
        env:
          CPU_CORES: ${{ steps.cpu_cores.outputs.count }}
        run: |
          cd /tmp/liquidsoap-full/liquidsoap
          sudo -u opam -E ./.github/scripts/test-posix.sh ${{ matrix.target }}
      - name: Finalize metrics
        run: |
          cd /tmp/liquidsoap-full/liquidsoap
          mkdir -p "/tmp/${{ github.run_number }}/metrics"
          chown -R opam "/tmp/${{ github.run_number }}/metrics"
          sudo -u opam -E ./.github/scripts/export-metrics.sh "${{ needs.build_details.outputs.branch }}" "/tmp/${{ github.run_number }}/metrics"
      - name: Upload metrics artifact
        uses: actions/upload-artifact@v3
        with:
          name: metrics
          path: ${{ github.workspace }}/${{ github.run_number }}/metrics
      - name: Upload metrics
        if: needs.build_details.outputs.is_fork != 'true' && matrix.target == '@citest'
        uses: peaceiris/actions-gh-pages@v3
        with:
          github_token: ${{ secrets.GITHUB_TOKEN }}
          publish_branch: metrics
          publish_dir: ${{ github.workspace }}/${{ github.run_number }}/metrics
          keep_files: true
      - name: Save traces
        if: (success() || failure()) && ${{ needs.build_details.outputs.save_traces == 'true' }}
        run: |
          mkdir -p /tmp/${{ github.run_number }}/traces/${{ matrix.target }}
          cd /tmp/liquidsoap-full/liquidsoap
          find _build/default/tests | grep '\.trace$' | while read i; do mv "$i" /tmp/${{ github.run_number }}/traces/${{ matrix.target }}; done
      - name: Upload traces
        if: (success() || failure()) && ${{ needs.build_details.outputs.save_traces == 'true' }}
        uses: actions/upload-artifact@v3
        with:
          name: traces-${{ matrix.target }}
          path: ${{ github.workspace }}/${{ github.run_number }}/traces/${{ matrix.target }}
      - name: Export potential core dumps
        uses: actions/upload-artifact@v3
        if: failure()
        with:
          name: core-dump-${{ matrix.os }}-${{ matrix.platform }}-${{ matrix.target }}
          path: ${{ github.workspace }}/${{ github.run_number }}/core
      - name: Cleanup
        if: ${{ always() }}
        run: |
          rm -rf /tmp/${{ github.run_number }}/core

  build_opam:
    runs-on: ubuntu-latest
    needs: build_details
    strategy:
      fail-fast: false
      matrix:
        ocaml-compiler:
          - 4.14.x
          - 5.0.x
    steps:
      - name: Checkout latest code
        uses: actions/checkout@v3
      - name: Update packages
        run: |
          sudo apt-get update
      - name: Setup OCaml
        uses: ocaml/setup-ocaml@v2
        with:
          ocaml-compiler: ${{ matrix.ocaml-compiler }}
          opam-pin: false
          opam-depext: false
      - name: Add local packages
        run: |
          ./.github/scripts/add-local-opam-packages.sh
      - name: Install liquidsoap
        run: |
          opam install --cli=2.1 --confirm-level=unsafe-yes .

  build_posix:
    runs-on: ${{ matrix.runs-on }}
    needs: build_details
    strategy:
      fail-fast: false
      matrix:
        os: ${{ fromJson(needs.build_details.outputs.build_os) }}
        platform: ${{ fromJson(needs.build_details.outputs.build_platform) }}
        include: ${{ fromJson(needs.build_details.outputs.build_include) }}
        exclude:
          - os: debian_bullseye
            platform: arm64
          - os: debian_bullseye
            platform: amd64
          - os: debian_bookworm
            platform: armhf
          - os: debian_trixie
            platform: armhf
          - os: ubuntu_jammy
            platform: armhf
          - os: ubuntu_lunar
            platform: armhf
    container:
      image: savonet/liquidsoap-ci:${{ matrix.os }}_${{ matrix.platform }}
      options: --user root --privileged -v ${{ github.workspace }}/${{ github.run_number }}:/tmp/${{ github.run_number }}
    env:
      HOME: /home/opam
      IS_SNAPSHOT: ${{ needs.build_details.outputs.is_snapshot == 'true' }}
    steps:
      - name: Get number of CPU cores
        uses: savonet/github-actions-cpu-cores-docker@v1
        id: cpu_cores
      - name: Checkout code
        run: |
          cd /tmp/liquidsoap-full/liquidsoap
          rm -rf doc/content/build.md doc/content/install.md
          sudo -u opam -E git remote set-url origin https://github.com/savonet/liquidsoap.git
          sudo -u opam -E git fetch origin ${{ github.sha }}
          sudo -u opam -E git checkout ${{ github.sha }}
      - name: Update debian packages
        if: contains(matrix.os, 'debian') || contains(matrix.os, 'ubuntu')
        run: |
          echo "opam hold" | sudo dpkg --set-selections
          sudo apt-get update
          sudo apt-get -y dist-upgrade
          sudo apt-get -y autoremove
      - name: Update alpine packages
        if: matrix.os == 'alpine'
        run: |
          apk -U --force-overwrite upgrade
      - name: Install pandoc
        run: |
          cd /tmp
          sudo -u opam -E git clone https://github.com/smimram/ocaml-pandoc.git ocaml-pandoc
          sudo -u opam -E opam pin -y add ocaml-pandoc
      - name: Build
        run: |
          cd /tmp/liquidsoap-full/liquidsoap
          export CPU_CORES=${{ steps.cpu_cores.outputs.count }}
          # TMP
          sudo -u opam -E ./.github/scripts/add-local-opam-packages.sh
          sudo -u opam -E ./.github/scripts/build-posix.sh "${{ steps.cpu_cores.outputs.count }}" ${{ matrix.platform }}
      - name: Build doc
        if: contains(matrix.os, 'debian') || contains(matrix.os, 'ubuntu')
        run: |
          cd /tmp/liquidsoap-full/liquidsoap
          sudo -u opam -E ./.github/scripts/build-doc.sh
      - name: Build debian package
        if: contains(matrix.os, 'debian') || contains(matrix.os, 'ubuntu')
        id: build_deb
        run: |
          mkdir -p /tmp/${{ github.run_number }}/${{ matrix.os }}_${{ matrix.platform }}/debian
          chown -R opam /tmp/${{ github.run_number }}/${{ matrix.os }}_${{ matrix.platform }}/debian
          chown -R opam "${GITHUB_OUTPUT}"
          cd /tmp/liquidsoap-full/liquidsoap
          sudo -u opam -E ./.github/scripts/build-deb.sh ${{ github.sha }} ${{ needs.build_details.outputs.branch }} ${{ matrix.os }} ${{ matrix.platform }} "${{ needs.build_details.outputs.is_rolling_release }}" "${{ needs.build_details.outputs.is_release }}" "${{ needs.build_details.outputs.minimal_exclude_deps }}"
      - name: Upload debian packages artifacts
        if: (contains(matrix.os, 'debian') || contains(matrix.os, 'ubuntu')) && matrix.platform != 'armhf'
        uses: actions/upload-artifact@v3
        with:
          name: ${{ steps.build_deb.outputs.basename }}
          path: ${{ github.workspace }}/${{ github.run_number }}/${{ matrix.os }}_${{ matrix.platform }}/debian
          if-no-files-found: error
      - name: Upload debian armhf packages artifacts
        if: contains(matrix.os, 'debian') && matrix.platform == 'armhf'
        uses: savonet/aws-s3-docker-action@master
        env:
          AWS_ACCESS_KEY_ID: ${{ secrets.AWS_ACCESS_KEY_ID }}
          AWS_SECRET_ACCESS_KEY: ${{ secrets.AWS_SECRET_ACCESS_KEY }}
          SOURCE: ${{ github.workspace }}/${{ github.run_number }}/${{ matrix.os }}_${{ matrix.platform }}/debian
          TARGET: ${{ needs.build_details.outputs.s3-artifact-basepath }}
      - name: Build alpine package
        if: matrix.os == 'alpine'
        id: build_apk
        run: |
          cd /tmp/liquidsoap-full/liquidsoap
          apk add alpine-sdk
          adduser opam abuild
          mkdir -p /tmp/${{ github.run_number }}/${{ matrix.os }}_${{ matrix.platform }}/alpine
          chown -R opam /tmp/${{ github.run_number }}/${{ matrix.os }}_${{ matrix.platform }}/alpine
          chown -R opam "${GITHUB_OUTPUT}"
          sudo -u opam -E ./.github/scripts/build-apk.sh ${{ needs.build_details.outputs.branch }} ${{ matrix.os }} ${{ matrix.platform }} ${{ matrix.alpine-arch }} "${{ needs.build_details.outputs.is_rolling_release }}" "${{ needs.build_details.outputs.is_release }}" "${{ needs.build_details.outputs.minimal_exclude_deps }}"
      - name: Upload alpine packages artifacts
        if: needs.build_details.outputs.is_fork != 'true' && matrix.os == 'alpine'
        uses: savonet/aws-s3-docker-action@master
        env:
          AWS_ACCESS_KEY_ID: ${{ secrets.AWS_ACCESS_KEY_ID }}
          AWS_SECRET_ACCESS_KEY: ${{ secrets.AWS_SECRET_ACCESS_KEY }}
          SOURCE: ${{ github.workspace }}/${{ github.run_number }}/${{ matrix.os }}_${{ matrix.platform }}/alpine
          TARGET: ${{ needs.build_details.outputs.s3-artifact-basepath }}
      - name: Cleanup
        if: ${{ always() }}
        run: |
          rm -rf /tmp/${{ github.run_number }}/${{ matrix.os }}_${{ matrix.platform }}

  fetch_s3_artifacts:
    runs-on: ubuntu-latest
    needs: [build_details, build_posix]
    steps:
      - name: Prepare directory
        run: |
          rm -rf ${{ github.workspace }}/${{ github.run_number }}/s3-artifacts
          mkdir -p ${{ github.workspace }}/${{ github.run_number }}/s3-artifacts
      - name: Fetch S3 artifacts
        if: needs.build_details.outputs.is_fork != 'true'
        uses: savonet/aws-s3-docker-action@master
        env:
          AWS_ACCESS_KEY_ID: ${{ secrets.AWS_ACCESS_KEY_ID }}
          AWS_SECRET_ACCESS_KEY: ${{ secrets.AWS_SECRET_ACCESS_KEY }}
          SOURCE: ${{ needs.build_details.outputs.s3-artifact-basepath }}
          TARGET: ${{ github.workspace }}/${{ github.run_number }}/s3-artifacts
      - name: Upload S3 artifacts
        uses: actions/upload-artifact@v3
        if: needs.build_details.outputs.is_fork != 'true'
        with:
          name: alpine-packages
          path: ${{ github.workspace }}/${{ github.run_number }}/s3-artifacts

  build_win32:
    runs-on: ubuntu-latest
    needs: build_details
    strategy:
      fail-fast: false
      matrix:
        system: [x64]
    container:
      image: savonet/liquidsoap-win32-deps-${{ matrix.system }}
      options: --user root -v ${{ github.workspace }}/${{ github.run_number }}:/tmp/${{ github.run_number }}
    env:
      OPAM_DEPS: ao-windows,lastfm-windows,camomile-windows,cry-windows,dtools-windows,duppy-windows,ffmpeg-windows,ffmpeg-avutil-windows,mm-windows,pcre-windows,portaudio-windows,samplerate-windows,sedlex-windows,ssl-windows,srt-windows,taglib-windows,winsvc-windows,mem_usage-windows,memtrace-windows
      IS_SNAPSHOT: ${{ needs.build_details.outputs.is_snapshot == 'true' }}
    steps:
      - name: Get number of CPU cores
        uses: savonet/github-actions-cpu-cores-docker@v1
        id: cpu_cores
      - name: Checkout code
        run: |
          mkdir -p /tmp/${{ github.run_number }}/win32/liquidsoap
          cd /tmp/${{ github.run_number }}/win32/liquidsoap
          git init
          git remote add origin https://github.com/${{ github.repository }}.git
          git fetch origin ${{ github.sha }}
          git checkout ${{ github.sha }}
          chown -R opam /tmp/${{ github.run_number }}/win32
      - name: Add local packages
        run: |
          cd /tmp/${{ github.run_number }}/win32/liquidsoap/
          gosu opam:root ./.github/scripts/add-local-opam-packages.sh
      - name: Build windows binary
        run: |
          mkdir -p /tmp/${{ github.run_number }}/win32/dist
          chown -R opam /tmp/${{ github.run_number }}/win32/dist
          chown -R opam "${GITHUB_OUTPUT}"
          cd /tmp/${{ github.run_number }}/win32/liquidsoap
          gosu opam:root ./.github/scripts/build-win32.sh ${{ matrix.system }} ${{ needs.build_details.outputs.branch }} "${{ steps.cpu_cores.outputs.count }}" "${{ needs.build_details.outputs.is_rolling_release }}" "${{ needs.build_details.outputs.is_release }}" ${{ github.sha }}
        id: build
      - name: Upload artifact
        uses: actions/upload-artifact@v3
        with:
          name: ${{ steps.build.outputs.basename }}
          path: ${{ github.workspace }}/${{ github.run_number }}/win32/dist
          if-no-files-found: error
      - name: Cleanup
        if: ${{ always() }}
        run: |
          rm -rf /tmp/${{ github.run_number }}/win32

  update_release:
    runs-on: ubuntu-latest
    needs:
      [
        build_details,
        build_no_depopts,
        build_js,
        run_tests,
        build_posix,
        build_win32,
        fetch_s3_artifacts,
      ]
    if: needs.build_details.outputs.is_release
    steps:
      - name: Checkout code
        uses: actions/checkout@v3
      - name: Tag commit
        uses: savonet/latest-tag@any-context
        with:
          description: Liquidsoap ${{ needs.build_details.outputs.branch }}
          tag-name: ${{ needs.build_details.outputs.branch }}
        env:
          GITHUB_TOKEN: ${{ secrets.GITHUB_TOKEN }}
      - name: Download all artifact
        uses: actions/download-artifact@v3
        with:
          path: artifacts/${{ needs.build_details.outputs.sha }}
      - name: List assets to upload
        run: |
          echo "RELEASE_ASSETS<<EOF" >> $GITHUB_ENV
          find artifacts/${{ needs.build_details.outputs.sha }} -type f | egrep '\.apk$|\.deb$|\.config|\.zip$' | sort -u >> $GITHUB_ENV
          echo "EOF" >> $GITHUB_ENV
      - name: Generate release notes
        run: |
          echo "RELEASE_NOTES<<EOF" >> $GITHUB_ENV
          if [ ${{ needs.build_details.outputs.is_rolling_release }} = "true" ]; then
            cat doc/content/rolling-release.md >> $GITHUB_ENV
          fi
          echo "EOF" >> $GITHUB_ENV
      - name: Generate changelog
        run: |
          echo "CHANGELOG<<EOF" >> $GITHUB_ENV
          cat CHANGES.md | sed -e "/---/,\$d" >> $GITHUB_ENV
          echo "EOF" >> $GITHUB_ENV
      - name: Delete old release assets
        uses: mknejp/delete-release-assets@v1
        with:
          token: ${{ secrets.GITHUB_TOKEN }}
          tag: ${{ needs.build_details.outputs.branch }}
          assets: "*"
          fail-if-no-release: false
          fail-if-no-assets: false
      - name: Upload assets to main repo release
        uses: softprops/action-gh-release@v1
        with:
          token: ${{ secrets.GITHUB_TOKEN }}
          tag_name: ${{ needs.build_details.outputs.branch }}
          files: ${{ env.RELEASE_ASSETS }}
          prerelease: ${{ needs.build_details.outputs.is_rolling_release }}
          body: "${{ env.RELEASE_NOTES}}\n\n${{ env.CHANGELOG }}"
          draft: true
      - name: Upload assets to release repo
        uses: softprops/action-gh-release@v1
        with:
          token: ${{ secrets.LIQUIDSOAP_RELEASE_ASSETS_TOKEN }}
          tag_name: ${{ needs.build_details.outputs.branch }}
          files: ${{ env.RELEASE_ASSETS }}
          repository: savonet/liquidsoap-release-assets
          prerelease: ${{ needs.build_details.outputs.is_rolling_release }}
          body_path: doc/content/release-assets.md
          draft: true

  build_docker:
    runs-on: ${{ matrix.runs-on }}
    needs: [build_details, run_tests, build_posix, fetch_s3_artifacts]
    if: needs.build_details.outputs.is_fork != 'true' && github.event_name != 'merge_group'
    strategy:
      fail-fast: false
      matrix:
        platform: ${{ fromJson(needs.build_details.outputs.build_platform) }}
        include: ${{ fromJson(needs.build_details.outputs.build_include) }}
    steps:
      - name: Checkout code
        uses: actions/checkout@v3
      - name: Set up Docker Buildx
        uses: docker/setup-buildx-action@v1
      - name: Download all artifact
        uses: actions/download-artifact@v3
        with:
          path: artifacts/${{ needs.build_details.outputs.sha }}
      - name: Get debian package
        run: |
          echo "deb-file=$(find artifacts/${{ needs.build_details.outputs.sha }} -type f | grep ${{ matrix.docker-debian-os }} | grep -v minimal | grep '${{ matrix.platform }}\.deb$' | grep -v dbgsym | grep deb)" >> "${GITHUB_OUTPUT}"
        id: debian_package
      - name: Get debian debug package
        run: |
          echo "deb-file=$(find artifacts/${{ needs.build_details.outputs.sha }} -type f | grep ${{ matrix.docker-debian-os }} | grep -v minimal | grep '${{ matrix.platform }}\.deb$' | grep dbgsym | grep deb)" >> "${GITHUB_OUTPUT}"
        id: debian_debug_package
      - name: Log in to the github registry
        run: echo "${{ secrets.GITHUB_TOKEN }}" | docker login ghcr.io -u ${{ github.actor }} --password-stdin
      - name: Build docker image
        run: .github/scripts/build-docker.sh ${{ steps.debian_package.outputs.deb-file }} ${{ steps.debian_debug_package.outputs.deb-file }} ${{ needs.build_details.outputs.branch }} ${{ secrets.DOCKERHUB_USER }} ${{ secrets.DOCKERHUB_PASSWORD }} ${{ matrix.platform }} ${{ matrix.docker-platform }}

  build_docker_alpine:
    runs-on: ${{ matrix.runs-on }}
    needs: [build_details, run_tests, build_posix, fetch_s3_artifacts]
    if: needs.build_details.outputs.is_fork != 'true' && github.event_name != 'merge_group'
    strategy:
      fail-fast: false
      matrix:
        platform: ${{ fromJson(needs.build_details.outputs.build_platform) }}
        include: ${{ fromJson(needs.build_details.outputs.build_include) }}
    steps:
      - name: Checkout code
        uses: actions/checkout@v3
      - name: Set up Docker Buildx
        uses: docker/setup-buildx-action@v1
      - name: Download all artifact
        uses: actions/download-artifact@v3
        with:
          path: artifacts/${{ needs.build_details.outputs.sha }}
      - name: Get alpine package
        run: |
          echo "apk-file=$(find artifacts/${{ needs.build_details.outputs.sha }} -type f | grep -v minimal | grep 'apk$' | grep -v dbg | grep ${{ matrix.alpine-arch }})" >> "${GITHUB_OUTPUT}"
        id: alpine_package
      - name: Log in to the github registry
        run: echo "${{ secrets.GITHUB_TOKEN }}" | docker login ghcr.io -u ${{ github.actor }} --password-stdin
      - name: Build docker image
        run: .github/scripts/build-docker-alpine.sh ${{ steps.alpine_package.outputs.apk-file }} ${{ needs.build_details.outputs.branch }} ${{ secrets.DOCKERHUB_USER }} ${{ secrets.DOCKERHUB_PASSWORD }} ${{ matrix.platform }} ${{ matrix.docker-platform }}

  build_docker_minimal:
    runs-on: ${{ matrix.runs-on }}
    needs: [build_details, run_tests, build_posix, fetch_s3_artifacts]
    if: needs.build_details.outputs.is_fork != 'true' && github.event_name != 'merge_group'
    strategy:
      fail-fast: false
      matrix:
        platform: ${{ fromJson(needs.build_details.outputs.build_platform) }}
        include: ${{ fromJson(needs.build_details.outputs.build_include) }}
    steps:
      - name: Checkout code
        uses: actions/checkout@v3
      - name: Set up Docker Buildx
        uses: docker/setup-buildx-action@v1
      - name: Download all artifact
        uses: actions/download-artifact@v3
        with:
          path: artifacts/${{ needs.build_details.outputs.sha }}
      - name: Get debian package
        run: |
          echo "deb-file=$(find artifacts/${{ needs.build_details.outputs.sha }} -type f | grep ${{ matrix.docker-debian-os }} | grep minimal | grep '${{ matrix.platform }}\.deb$' | grep -v dbgsym | grep deb)" >> "${GITHUB_OUTPUT}"
        id: debian_package
      - name: Get debian debug package
        run: |
          echo "deb-file=$(find artifacts/${{ needs.build_details.outputs.sha }} -type f | grep ${{ matrix.docker-debian-os }} | grep minimal | grep '${{ matrix.platform }}\.deb$' | grep dbgsym | grep deb)" >> "${GITHUB_OUTPUT}"
        id: debian_debug_package
      - name: Log in to the github registry
        run: echo "${{ secrets.GITHUB_TOKEN }}" | docker login ghcr.io -u ${{ github.actor }} --password-stdin
      - name: Build docker image
        run: .github/scripts/build-docker.sh ${{ steps.debian_package.outputs.deb-file }} ${{ steps.debian_debug_package.outputs.deb-file }} ${{ needs.build_details.outputs.branch }}-minimal ${{ secrets.DOCKERHUB_USER }} ${{ secrets.DOCKERHUB_PASSWORD }} ${{ matrix.platform }} ${{ matrix.docker-platform }}

  build_docker_alpine_minimal:
    runs-on: ${{ matrix.runs-on }}
    needs: [build_details, run_tests, build_posix, fetch_s3_artifacts]
    if: needs.build_details.outputs.is_fork != 'true' && github.event_name != 'merge_group'
    strategy:
      fail-fast: false
      matrix:
        platform: ${{ fromJson(needs.build_details.outputs.build_platform) }}
        include: ${{ fromJson(needs.build_details.outputs.build_include) }}
    steps:
      - name: Checkout code
        uses: actions/checkout@v3
      - name: Set up Docker Buildx
        uses: docker/setup-buildx-action@v1
      - name: Download all artifact
        uses: actions/download-artifact@v3
        with:
          path: artifacts/${{ needs.build_details.outputs.sha }}
      - name: Get alpine package
        run: |
          echo "apk-file=$(find artifacts/${{ needs.build_details.outputs.sha }} -type f | grep minimal | grep 'apk$' | grep -v dbg | grep ${{ matrix.alpine-arch }})" >> "${GITHUB_OUTPUT}"
        id: alpine_package
      - name: Get alpine debug package
        run: |
          echo "apk-file=$(find artifacts/${{ needs.build_details.outputs.sha }} -type f | grep minimal | grep 'apk$' | grep dbg | grep ${{ matrix.alpine-arch }})" >> "${GITHUB_OUTPUT}"
        id: alpine_dbg_package
      - name: Log in to the github registry
        run: echo "${{ secrets.GITHUB_TOKEN }}" | docker login ghcr.io -u ${{ github.actor }} --password-stdin
      - name: Build docker image
        run: .github/scripts/build-docker-alpine.sh ${{ steps.alpine_package.outputs.apk-file }} ${{ steps.alpine_dbg_package.outputs.apk-file }} ${{ needs.build_details.outputs.branch }}-minimal ${{ secrets.DOCKERHUB_USER }} ${{ secrets.DOCKERHUB_PASSWORD }} ${{ matrix.platform }} ${{ matrix.docker-platform }}

  build_docker_release:
    runs-on: ubuntu-latest
    needs: [build_details, build_docker, build_docker_alpine]
    if: needs.build_details.outputs.docker_release
    steps:
      - name: Checkout code
        uses: actions/checkout@v3
      - name: Push consolidated manifest
        run: .github/scripts/push-docker.sh ${{ needs.build_details.outputs.branch }} ${{ secrets.DOCKERHUB_USER }} ${{ secrets.DOCKERHUB_PASSWORD }} ${{ github.actor }} ${{ secrets.GITHUB_TOKEN }} ${{ github.sha }}

  build_docker_release-minimal:
    runs-on: ubuntu-latest
    needs: [build_details, build_docker_minimal, build_docker_alpine_minimal]
    if: needs.build_details.outputs.docker_release
    steps:
      - name: Checkout code
        uses: actions/checkout@v3
      - name: Push consolidated manifest
        run: .github/scripts/push-docker.sh ${{ needs.build_details.outputs.branch }}-minimal ${{ secrets.DOCKERHUB_USER }} ${{ secrets.DOCKERHUB_PASSWORD }} ${{ github.actor }} ${{ secrets.GITHUB_TOKEN }} ${{ github.sha }}-minimal<|MERGE_RESOLUTION|>--- conflicted
+++ resolved
@@ -261,10 +261,6 @@
           cd /tmp/liquidsoap-full/liquidsoap
           # TMP
           sudo -u opam -E ./.github/scripts/add-local-opam-packages.sh
-<<<<<<< HEAD
-          sudo -u opam -E opam install -y ssl.0.7.0
-=======
->>>>>>> 5e22e9a9
           sudo -u opam -E ./.github/scripts/build-posix.sh "${{ steps.cpu_cores.outputs.count }}"
           cp /tmp/liquidsoap-full/liquidsoap/_build/default/src/bin/liquidsoap.exe /tmp/${{ github.run_number }}/core/liquidsoap
       - name: Compute stats
