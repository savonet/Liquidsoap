# Deprecated APIs.

# Mark a function as deprecated.
# @flag hidden
# @category Liquidsoap
# @param old Old function name.
# @param new New function name.
def deprecated(old, new)
  new = if new == "" then "" else " Please use \"#{new}\" instead." end
  log.severe(label="lang.deprecated", "WARNING: \"#{old}\" is deprecated and will be removed in future version.#{new}")
end

# @flag hidden
def on_change_harbor_bind_addr(v) =
  deprecated("harbor.bind_addr", "harbor.bind_addrs")
  set("harbor.bind_addrs",[v])
end

register(name="[DEPRECATED] Harbor bind_addr",
         descr="IP addresses on which the harbor should listen.",
         on_change=on_change_harbor_bind_addr,"harbor.bind_addr","0.0.0.0")

# Deprecated: this function has been replaced by input.external.rawaudio.
# @flag hidden
def input.external(~id="",~buffer=2.0,~channels=2,~max=10.0,
                   ~restart=true,~restart_on_error=false,
                   ~samplerate=44100,cmd) =
  deprecated("input.external", "input.external.rawaudio")
  input.external.rawaudio(id=id,buffer=buffer,channels=channels,
                          max=max,restart=restart,restart_on_error=restart_on_error,
                          samplerate=samplerate,cmd)
end

# Deprecated: this function has been replaced by quote.
# @flag hidden
def quote(s) =
  deprecated("quote", "string.quote")
  string.quote(s)
end

<<<<<<< HEAD
# Deprecated: use mksafe and playlist instead.
# @flag hidden
def playlist.safe(~id, ~mime_type, ~mode, ~on_track, ~prefix, ~reload, ~reload_mode, uri)
  deprecated("playlist.safe", "")
  mksafe(playlist(id=id, mime_type=mime_type, mode=mode, prefix=prefix, reload=reload, reload_mode=reload_mode, uri))
=======
# Deprecated: this function has been replaced by thread.run.recurrent.
# @flag hidden
def add_timeout(~fast=true, delay, f)
  deprecated("add_timeout", "thread.run.recurrent")
  thread.run.recurrent(fast=fast, delay=delay, f)
end

# Deprecated: this function has been replaced by thread.when.
# @flag hidden
def exec_at(~freq=1., ~pred, f)
  deprecated("exec_at", "thread.when")
  thread.when(every=freq, pred, f)
end

# Deprecated: this function has been replaced by thread.mutexify.
# @flag hidden
def mutexify(f)
  deprecated("mutexify", "thread.mutexify")
  thread.mutexify(f)
>>>>>>> 2b06fe63
end<|MERGE_RESOLUTION|>--- conflicted
+++ resolved
@@ -38,13 +38,13 @@
   string.quote(s)
 end
 
-<<<<<<< HEAD
 # Deprecated: use mksafe and playlist instead.
 # @flag hidden
 def playlist.safe(~id, ~mime_type, ~mode, ~on_track, ~prefix, ~reload, ~reload_mode, uri)
   deprecated("playlist.safe", "")
   mksafe(playlist(id=id, mime_type=mime_type, mode=mode, prefix=prefix, reload=reload, reload_mode=reload_mode, uri))
-=======
+end
+
 # Deprecated: this function has been replaced by thread.run.recurrent.
 # @flag hidden
 def add_timeout(~fast=true, delay, f)
@@ -64,5 +64,4 @@
 def mutexify(f)
   deprecated("mutexify", "thread.mutexify")
   thread.mutexify(f)
->>>>>>> 2b06fe63
 end