--- conflicted
+++ resolved
@@ -442,30 +442,11 @@
     # Now parse the audio
     wav = file.temp("liq-process", ".wav")
 
-<<<<<<< HEAD
     cue_points = cue_points(request.metadata(r))
     fades = fades(r)
     replaygain_filter = replaygain_filter(filename)
 
     cmd = "#{ffmpeg} -y -i $(input) -ac #{channels} #{cue_points} #{fades} #{replaygain_filter} #{quote(wav)}"
-=======
-    replaygain_filter =
-      if replaygain then
-        # The extraction program
-        extract_replaygain =
-          get(default="#{configure.bindir}/extract-replaygain","protocol.replay_gain.path")
-        delay = maxtime - gettimeofday()
-        ret = exec_replaygain(delay=delay,extract_replaygain=extract_replaygain,request.filename(r))
-        if ret != "" then
-          "-af \"volume=#{ret}\""
-        else
-          ""
-        end
-      else
-        ""
-      end
-    cmd = "#{ffmpeg} -y -i $(input) -ac #{channels} #{replaygain_filter} #{quote(wav)}"
->>>>>>> ea7c7c40
 
     uri = process_uri(extname="wav",uri=filename,cmd)
 
