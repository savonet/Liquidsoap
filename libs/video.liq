# Width for all video frames.
# @category Source / Video Processing
def video.frame.width() =
  get(default=-1,"frame.video.width")
end

# Height for all video frames.
# @category Source / Video Processing
def video.frame.height() =
  get(default=-1,"frame.video.height")
end

# Rate for all video frames.
# @category Source / Video Processing
def video.frame.rate() =
  get(default=-1,"frame.video.samplerate")
end

# Add a static image on the first video channel.
# @category Source / Video Processing
# @param ~id Force the value of the source ID.
# @param ~width Scale to width (zero means frame width, negative means original width).
# @param ~height Scale to height (zero means frame height, negative means original height).
# @param ~x x position.
# @param ~y y position.
# @param ~file Path to the image file.
def video.add_image(~id="",~width=0,~height=0,~x=max_int(),~y=max_int(),~file,s)
  width = if width == 0 then "" else "width=#{width}" end
  height = if height == 0 then "" else "height=#{height}" end
  x = if x == max_int() then "" else "x=#{x}" end
  y = if y == max_int() then "" else "y=#{y}" end
  image = single(id=id,"annotate:#{width},#{height},#{x},#{y}:#{file}")
  image = mux_audio(audio=blank(), image)
  add([s,image])
end

<<<<<<< HEAD
=======
# Input from ffmpeg.
# @category Source / Video Processing
# @param ~restart restart on exit.
# @param ~restart_on_error restart on exit with error.
# @param ~buffer Duration of the pre-buffered data.
# @param ~max Maximum duration of the buffered data.
# @param input ffmpeg options specifying the input
def input.external.ffmpeg(~id="", ~show_command=false, 
                          ~restart=true,~restart_on_error=false,
                          ~buffer=0.2,~max=10.,input)
  input = (input : string)
  ffmpeg = get(default="ffmpeg#{exe_ext}","decoder.external.ffmpeg.path")
  cmd = "#{ffmpeg} #{input} -f avi -vf format=rgb24 \
         -vf \"scale=#{video.frame.width()}:#{video.frame.height()}:\
               force_original_aspect_ratio=decrease,pad=#{video.frame.width()}:\
               #{video.frame.height()}:(ow-iw)/2:(oh-ih)/2\" \
         -c:v rawvideo -r #{video.frame.rate()} -c:a pcm_s16le -ac 2 \
         -ar #{audio.samplerate()} pipe:1"

  if show_command then log.important("command: #{cmd}") end

  (input.external.avi(id=id,restart=restart,
                      restart_on_error=restart_on_error,
                      buffer=buffer,max=max,cmd):source(audio=2,video=1,midi=0))
end

>>>>>>> 6cf0b05e
# ffmpeg's test source video (useful for testing and debugging).
# @param ~restart restart on exit.
# @param ~restart_on_error restart on exit with error.
# @param ~buffer Duration of the pre-buffered data.
# @param ~max Maximum duration of the buffered data.
# @category Source / Video Processing
<<<<<<< HEAD
def video.external.testsrc()
  input.external.avi("ffmpeg -f lavfi -i testsrc -f avi -vf format=rgb24 -vcodec rawvideo -r #{video.frame.rate()} -s #{video.frame.width()}x#{video.frame.height()} pipe:1")
=======
def video.external.testsrc(~id="",~restart=true,~restart_on_error=false,
                          ~buffer=0.2,~max=10.)

  cmd = "-f lavfi -i testsrc=size=#{video.frame.width()}x#{video.frame.height()}:\
                     rate=#{video.frame.rate()} \
         -f lavfi -i sine=frequency=440:sample_rate=#{audio.samplerate()}"

  input.external.ffmpeg(id=id,restart=restart,
                        restart_on_error=restart_on_error,
                        buffer=buffer,max=max,cmd)
end

# Output to ffmpeg.
# @category Output
# @param ~id Force the value of the source ID.
# @param ~fallible Allow the child source to fail, in which case the output will be (temporarily) stopped.
# @param ~flush Perform a flush after each write.
# @param ~on_start Callback executed when outputting starts.
# @param ~on_stop Callback executed when outputting stops.
# @param ~reopen_delay Prevent re-opening within that delay, in seconds.
# @param ~reopen_on_metadata Re-open on every new metadata information.
# @param ~reopen_when When should the output be re-opened.
# @param ~start Automatically start outputting whenever possible. If true, an infallible (normal) output will start outputting as soon as it is created, and a fallible output will (re)start as soon as its source becomes available for streaming.
def output.external.ffmpeg(~id="", ~show_command=false, ~flush=false, ~fallible=false, 
                           ~on_start={()}, ~on_stop={()}, ~reopen_delay=120.,
                           ~reopen_on_metadata=false, ~reopen_when={false},
                           ~start=true, output, s)
  output = (output : string)
  cmd = "ffmpeg -f avi -vcodec rawvideo -r #{video.frame.rate()} -acodec pcm_s16le -i pipe:0 #{output}"
  if show_command then log.important(label="output.external.ffmpeg", "command: #{cmd}") end
  output.external(id=id, flush=flush, fallible=fallible, on_start=on_start, on_stop=on_stop, reopen_delay=reopen_delay,
                  reopen_on_metadata=reopen_on_metadata, reopen_when=reopen_when, start=start, %avi, cmd, s)
end

# Output a HLS playlist using ffmpeg
# @category Output
# @param ~id Force the value of the source ID.
# @param ~fallible Allow the child source to fail, in which case the output will be (temporarily) stopped.
# @param ~flush Perform a flush after each write.
# @param ~on_start Callback executed when outputting starts.
# @param ~on_stop Callback executed when outputting stops.
# @param ~reopen_delay Prevent re-opening within that delay, in seconds.
# @param ~reopen_on_metadata Re-open on every new metadata information.
# @param ~reopen_when When should the output be re-opened.
# @param ~start Automatically start outputting whenever possible. If true, an infallible (normal) output will start outputting as soon as it is created, and a fallible output will (re)start as soon as its source becomes available for streaming.
# @param ~playlist Playlist name
# @param ~directory Directory to write to
def output.file.hls.ffmpeg(~id="", ~flush=false, ~fallible=false,
                           ~on_start={()}, ~on_stop={()}, ~reopen_delay=120.,
                           ~reopen_on_metadata=false, ~reopen_when={false},
                           ~start=true, ~playlist="stream.m3u8", ~directory, s)
  width = video.frame.width()
  height = video.frame.height()
  directory = (directory : string)
  cmd = "-profile:v baseline -pix_fmt yuv420p -level 3.0 -s #{width}x#{height} -start_number 0 -hls_time 10 -hls_list_size 0 -f hls #{directory}/#{playlist}"
  output.external.ffmpeg(id=id, flush=flush, fallible=fallible, on_start=on_start, on_stop=on_stop, reopen_delay=reopen_delay,
                         reopen_on_metadata=reopen_on_metadata, reopen_when=reopen_when, start=start, cmd, s)
end

# Stream to youtube.
# @category Output
# @param ~id Force the value of the source ID.
# @param ~fallible Allow the child source to fail, in which case the output will be (temporarily) stopped.
# @param ~flush Perform a flush after each write.
# @param ~on_start Callback executed when outputting starts.
# @param ~on_stop Callback executed when outputting stops.
# @param ~reopen_delay Prevent re-opening within that delay, in seconds.
# @param ~reopen_on_metadata Re-open on every new metadata information.
# @param ~reopen_when When should the output be re-opened.
# @param ~start Automatically start outputting whenever possible. If true, an infallible (normal) output will start outputting as soon as it is created, and a fallible output will (re)start as soon as its source becomes available for streaming.
# @param ~url URL to stream to
# @param ~bitrate Bitrate of the video (in kbps)
# @param ~quality Quality of the video (low / medium / high)
# @param ~key Your secret youtube key
def output.youtube.live.ffmpeg(~id="",~flush=false, ~fallible=false,
                           ~on_start={()}, ~on_stop={()}, ~reopen_delay=120.,
                           ~reopen_on_metadata=false, ~reopen_when={false},
                           ~start=true, ~url="rtmp://a.rtmp.youtube.com/live2",
                           ~bitrate="2500",~quality="medium",~key,s)
  # Output parameters
  fps = video.frame.rate()
  samplerate = audio.samplerate()
  key = (key : string)
  cmd = "-deinterlace -vcodec libx264 -pix_fmt yuv420p -preset #{quality} -r #{fps} -g $((#{fps} * 2)) \
          -b:v #{bitrate}k -acodec libmp3lame -ar #{samplerate} -threads 6 -qscale:v 3 -b:a 712000 \
          -bufsize 512k -f flv \"#{url}/#{key}\""
  output.external.ffmpeg(id=id, flush=flush, fallible=fallible, on_start=on_start, on_stop=on_stop, reopen_delay=reopen_delay,
                         reopen_on_metadata=reopen_on_metadata, reopen_when=reopen_when, start=start, cmd, s)
>>>>>>> 6cf0b05e
end<|MERGE_RESOLUTION|>--- conflicted
+++ resolved
@@ -34,8 +34,6 @@
   add([s,image])
 end
 
-<<<<<<< HEAD
-=======
 # Input from ffmpeg.
 # @category Source / Video Processing
 # @param ~restart restart on exit.
@@ -62,17 +60,12 @@
                       buffer=buffer,max=max,cmd):source(audio=2,video=1,midi=0))
 end
 
->>>>>>> 6cf0b05e
 # ffmpeg's test source video (useful for testing and debugging).
 # @param ~restart restart on exit.
 # @param ~restart_on_error restart on exit with error.
 # @param ~buffer Duration of the pre-buffered data.
 # @param ~max Maximum duration of the buffered data.
 # @category Source / Video Processing
-<<<<<<< HEAD
-def video.external.testsrc()
-  input.external.avi("ffmpeg -f lavfi -i testsrc -f avi -vf format=rgb24 -vcodec rawvideo -r #{video.frame.rate()} -s #{video.frame.width()}x#{video.frame.height()} pipe:1")
-=======
 def video.external.testsrc(~id="",~restart=true,~restart_on_error=false,
                           ~buffer=0.2,~max=10.)
 
@@ -161,5 +154,4 @@
           -bufsize 512k -f flv \"#{url}/#{key}\""
   output.external.ffmpeg(id=id, flush=flush, fallible=fallible, on_start=on_start, on_stop=on_stop, reopen_delay=reopen_delay,
                          reopen_on_metadata=reopen_on_metadata, reopen_when=reopen_when, start=start, cmd, s)
->>>>>>> 6cf0b05e
 end