
(rule
 (alias citest)
 (package liquidsoap)
 (deps
  http.liq
  ../../src/bin/liquidsoap.exe
  (package liquidsoap)
  (:stdlib ../../src/libs/stdlib.liq)
  (:test_liq ../test.liq)
  (:run_test ../run_test.exe))
 (action (run %{run_test} http.liq liquidsoap %{test_liq} http.liq)))

(rule
 (alias citest)
 (package liquidsoap)
 (deps
  http.liq
  ../../src/bin/liquidsoap.exe
  (package liquidsoap)
  (:stdlib ../../src/libs/stdlib.liq)
  (:test_liq ../test.liq)
  (:run_test ../run_test.exe))
 (action (run %{run_test} http.liq liquidsoap %{test_liq} http.liq)))

(rule
 (alias citest)
 (package liquidsoap)
 (deps
<<<<<<< HEAD
  post.liq
=======
  http3.liq
>>>>>>> 64732ea7
  ../../src/bin/liquidsoap.exe
  (package liquidsoap)
  (:stdlib ../../src/libs/stdlib.liq)
  (:test_liq ../test.liq)
  (:run_test ../run_test.exe))
<<<<<<< HEAD
 (action (run %{run_test} post.liq liquidsoap %{test_liq} post.liq)))
=======
 (action (run %{run_test} http3.liq liquidsoap %{test_liq} http3.liq)))
>>>>>>> 64732ea7

(rule
 (alias citest)
 (package liquidsoap)
 (deps
  post.liq
  ../../src/bin/liquidsoap.exe
  (package liquidsoap)
  (:stdlib ../../src/libs/stdlib.liq)
  (:test_liq ../test.liq)
  (:run_test ../run_test.exe))
 (action (run %{run_test} post.liq liquidsoap %{test_liq} post.liq)))

(rule
 (alias citest)
 (package liquidsoap)
 (deps
<<<<<<< HEAD
  http2.liq
=======
  put.liq
>>>>>>> 64732ea7
  ../../src/bin/liquidsoap.exe
  (package liquidsoap)
  (:stdlib ../../src/libs/stdlib.liq)
  (:test_liq ../test.liq)
  (:run_test ../run_test.exe))
<<<<<<< HEAD
 (action (run %{run_test} http2.liq liquidsoap %{test_liq} http2.liq)))
=======
 (action (run %{run_test} put.liq liquidsoap %{test_liq} put.liq)))
>>>>>>> 64732ea7
<|MERGE_RESOLUTION|>--- conflicted
+++ resolved
@@ -15,33 +15,25 @@
  (alias citest)
  (package liquidsoap)
  (deps
-  http.liq
+  http2.liq
   ../../src/bin/liquidsoap.exe
   (package liquidsoap)
   (:stdlib ../../src/libs/stdlib.liq)
   (:test_liq ../test.liq)
   (:run_test ../run_test.exe))
- (action (run %{run_test} http.liq liquidsoap %{test_liq} http.liq)))
+ (action (run %{run_test} http2.liq liquidsoap %{test_liq} http2.liq)))
 
 (rule
  (alias citest)
  (package liquidsoap)
  (deps
-<<<<<<< HEAD
-  post.liq
-=======
   http3.liq
->>>>>>> 64732ea7
   ../../src/bin/liquidsoap.exe
   (package liquidsoap)
   (:stdlib ../../src/libs/stdlib.liq)
   (:test_liq ../test.liq)
   (:run_test ../run_test.exe))
-<<<<<<< HEAD
- (action (run %{run_test} post.liq liquidsoap %{test_liq} post.liq)))
-=======
  (action (run %{run_test} http3.liq liquidsoap %{test_liq} http3.liq)))
->>>>>>> 64732ea7
 
 (rule
  (alias citest)
@@ -59,18 +51,10 @@
  (alias citest)
  (package liquidsoap)
  (deps
-<<<<<<< HEAD
-  http2.liq
-=======
   put.liq
->>>>>>> 64732ea7
   ../../src/bin/liquidsoap.exe
   (package liquidsoap)
   (:stdlib ../../src/libs/stdlib.liq)
   (:test_liq ../test.liq)
   (:run_test ../run_test.exe))
-<<<<<<< HEAD
- (action (run %{run_test} http2.liq liquidsoap %{test_liq} http2.liq)))
-=======
- (action (run %{run_test} put.liq liquidsoap %{test_liq} put.liq)))
->>>>>>> 64732ea7
+ (action (run %{run_test} put.liq liquidsoap %{test_liq} put.liq)))