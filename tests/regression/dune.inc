--- conflicted
+++ resolved
@@ -29,938 +29,599 @@
  (alias citest)
  (package liquidsoap)
  (deps
-<<<<<<< HEAD
+  123.liq
+  ../media/all_media_files
+  ../../src/bin/liquidsoap.exe
+  (package liquidsoap)
+  (:stdlib ../../src/libs/stdlib.liq)
+  (:test_liq ../test.liq)
+  (:run_test ../run_test.exe))
+ (action (run %{run_test} 123.liq liquidsoap %{test_liq} 123.liq)))
+
+(rule
+ (alias citest)
+ (package liquidsoap)
+ (deps
+  AC5109.liq
+  ../media/all_media_files
+  ../../src/bin/liquidsoap.exe
+  (package liquidsoap)
+  (:stdlib ../../src/libs/stdlib.liq)
+  (:test_liq ../test.liq)
+  (:run_test ../run_test.exe))
+ (action (run %{run_test} AC5109.liq liquidsoap %{test_liq} AC5109.liq)))
+
+(rule
+ (alias citest)
+ (package liquidsoap)
+ (deps
+  BUG403.liq
+  ../media/all_media_files
+  ../../src/bin/liquidsoap.exe
+  (package liquidsoap)
+  (:stdlib ../../src/libs/stdlib.liq)
+  (:test_liq ../test.liq)
+  (:run_test ../run_test.exe))
+ (action (run %{run_test} BUG403.liq liquidsoap %{test_liq} BUG403.liq)))
+
+(rule
+ (alias citest)
+ (package liquidsoap)
+ (deps
+  GH-action-919422659.liq
+  ../media/all_media_files
+  ../../src/bin/liquidsoap.exe
+  (package liquidsoap)
+  (:stdlib ../../src/libs/stdlib.liq)
+  (:test_liq ../test.liq)
+  (:run_test ../run_test.exe))
+ (action (run %{run_test} GH-action-919422659.liq liquidsoap %{test_liq} GH-action-919422659.liq)))
+
+(rule
+ (alias citest)
+ (package liquidsoap)
+ (deps
+  GH1129.liq
+  ../media/all_media_files
+  ../../src/bin/liquidsoap.exe
+  (package liquidsoap)
+  (:stdlib ../../src/libs/stdlib.liq)
+  (:test_liq ../test.liq)
+  (:run_test ../run_test.exe))
+ (action (run %{run_test} GH1129.liq liquidsoap %{test_liq} GH1129.liq)))
+
+(rule
+ (alias citest)
+ (package liquidsoap)
+ (deps
+  GH1146.liq
+  ../media/all_media_files
+  ../../src/bin/liquidsoap.exe
+  (package liquidsoap)
+  (:stdlib ../../src/libs/stdlib.liq)
+  (:test_liq ../test.liq)
+  (:run_test ../run_test.exe))
+ (action (run %{run_test} GH1146.liq liquidsoap %{test_liq} GH1146.liq)))
+
+(rule
+ (alias citest)
+ (package liquidsoap)
+ (deps
+  GH1151.liq
+  ../media/all_media_files
+  ../../src/bin/liquidsoap.exe
+  (package liquidsoap)
+  (:stdlib ../../src/libs/stdlib.liq)
+  (:test_liq ../test.liq)
+  (:run_test ../run_test.exe))
+ (action (run %{run_test} GH1151.liq liquidsoap %{test_liq} GH1151.liq)))
+
+(rule
+ (alias citest)
+ (package liquidsoap)
+ (deps
+  GH1159.liq
+  ../media/all_media_files
+  ../../src/bin/liquidsoap.exe
+  (package liquidsoap)
+  (:stdlib ../../src/libs/stdlib.liq)
+  (:test_liq ../test.liq)
+  (:run_test ../run_test.exe))
+ (action (run %{run_test} GH1159.liq liquidsoap %{test_liq} GH1159.liq)))
+
+(rule
+ (alias citest)
+ (package liquidsoap)
+ (deps
+  GH1279.liq
+  ../media/all_media_files
+  ../../src/bin/liquidsoap.exe
+  (package liquidsoap)
+  (:stdlib ../../src/libs/stdlib.liq)
+  (:test_liq ../test.liq)
+  (:run_test ../run_test.exe))
+ (action (run %{run_test} GH1279.liq liquidsoap %{test_liq} GH1279.liq)))
+
+(rule
+ (alias citest)
+ (package liquidsoap)
+ (deps
+  GH1327.liq
+  ../media/all_media_files
+  ../../src/bin/liquidsoap.exe
+  (package liquidsoap)
+  (:stdlib ../../src/libs/stdlib.liq)
+  (:test_liq ../test.liq)
+  (:run_test ../run_test.exe))
+ (action (run %{run_test} GH1327.liq liquidsoap %{test_liq} GH1327.liq)))
+
+(rule
+ (alias citest)
+ (package liquidsoap)
+ (deps
+  GH2585.liq
+  ../media/all_media_files
+  ../../src/bin/liquidsoap.exe
+  (package liquidsoap)
+  (:stdlib ../../src/libs/stdlib.liq)
+  (:test_liq ../test.liq)
+  (:run_test ../run_test.exe))
+ (action (run %{run_test} GH2585.liq liquidsoap %{test_liq} GH2585.liq)))
+
+(rule
+ (alias citest)
+ (package liquidsoap)
+ (deps
+  GH2602.liq
+  ../media/all_media_files
+  ../../src/bin/liquidsoap.exe
+  (package liquidsoap)
+  (:stdlib ../../src/libs/stdlib.liq)
+  (:test_liq ../test.liq)
+  (:run_test ../run_test.exe))
+ (action (run %{run_test} GH2602.liq liquidsoap %{test_liq} GH2602.liq)))
+
+(rule
+ (alias citest)
+ (package liquidsoap)
+ (deps
+  GH2756-2.liq
+  ../media/all_media_files
+  ../../src/bin/liquidsoap.exe
+  (package liquidsoap)
+  (:stdlib ../../src/libs/stdlib.liq)
+  (:test_liq ../test.liq)
+  (:run_test ../run_test.exe))
+ (action (run %{run_test} GH2756-2.liq liquidsoap %{test_liq} GH2756-2.liq)))
+
+(rule
+ (alias citest)
+ (package liquidsoap)
+ (deps
+  GH2756.liq
+  ../media/all_media_files
+  ../../src/bin/liquidsoap.exe
+  (package liquidsoap)
+  (:stdlib ../../src/libs/stdlib.liq)
+  (:test_liq ../test.liq)
+  (:run_test ../run_test.exe))
+ (action (run %{run_test} GH2756.liq liquidsoap %{test_liq} GH2756.liq)))
+
+(rule
+ (alias citest)
+ (package liquidsoap)
+ (deps
+  GH2758.liq
+  ../media/all_media_files
+  ../../src/bin/liquidsoap.exe
+  (package liquidsoap)
+  (:stdlib ../../src/libs/stdlib.liq)
+  (:test_liq ../test.liq)
+  (:run_test ../run_test.exe))
+ (action (run %{run_test} GH2758.liq liquidsoap %{test_liq} GH2758.liq)))
+
+(rule
+ (alias citest)
+ (package liquidsoap)
+ (deps
+  GH2842.liq
+  ../media/all_media_files
+  ../../src/bin/liquidsoap.exe
+  (package liquidsoap)
+  (:stdlib ../../src/libs/stdlib.liq)
+  (:test_liq ../test.liq)
+  (:run_test ../run_test.exe))
+ (action (run %{run_test} GH2842.liq liquidsoap %{test_liq} GH2842.liq)))
+
+(rule
+ (alias citest)
+ (package liquidsoap)
+ (deps
+  GH2850.liq
+  ../media/all_media_files
+  ../../src/bin/liquidsoap.exe
+  (package liquidsoap)
+  (:stdlib ../../src/libs/stdlib.liq)
+  (:test_liq ../test.liq)
+  (:run_test ../run_test.exe))
+ (action (run %{run_test} GH2850.liq liquidsoap %{test_liq} GH2850.liq)))
+
+(rule
+ (alias citest)
+ (package liquidsoap)
+ (deps
   GH2867.liq
-=======
-  123.liq
->>>>>>> 64732ea7
-  ../media/all_media_files
-  ../../src/bin/liquidsoap.exe
-  (package liquidsoap)
-  (:stdlib ../../src/libs/stdlib.liq)
-  (:test_liq ../test.liq)
-  (:run_test ../run_test.exe))
-<<<<<<< HEAD
+  ../media/all_media_files
+  ../../src/bin/liquidsoap.exe
+  (package liquidsoap)
+  (:stdlib ../../src/libs/stdlib.liq)
+  (:test_liq ../test.liq)
+  (:run_test ../run_test.exe))
  (action (run %{run_test} GH2867.liq liquidsoap %{test_liq} GH2867.liq)))
-=======
- (action (run %{run_test} 123.liq liquidsoap %{test_liq} 123.liq)))
->>>>>>> 64732ea7
-
-(rule
- (alias citest)
- (package liquidsoap)
- (deps
-<<<<<<< HEAD
+
+(rule
+ (alias citest)
+ (package liquidsoap)
+ (deps
+  GH2871.liq
+  ../media/all_media_files
+  ../../src/bin/liquidsoap.exe
+  (package liquidsoap)
+  (:stdlib ../../src/libs/stdlib.liq)
+  (:test_liq ../test.liq)
+  (:run_test ../run_test.exe))
+ (action (run %{run_test} GH2871.liq liquidsoap %{test_liq} GH2871.liq)))
+
+(rule
+ (alias citest)
+ (package liquidsoap)
+ (deps
   GH2872.liq
-=======
-  AC5109.liq
->>>>>>> 64732ea7
-  ../media/all_media_files
-  ../../src/bin/liquidsoap.exe
-  (package liquidsoap)
-  (:stdlib ../../src/libs/stdlib.liq)
-  (:test_liq ../test.liq)
-  (:run_test ../run_test.exe))
-<<<<<<< HEAD
+  ../media/all_media_files
+  ../../src/bin/liquidsoap.exe
+  (package liquidsoap)
+  (:stdlib ../../src/libs/stdlib.liq)
+  (:test_liq ../test.liq)
+  (:run_test ../run_test.exe))
  (action (run %{run_test} GH2872.liq liquidsoap %{test_liq} GH2872.liq)))
-=======
- (action (run %{run_test} AC5109.liq liquidsoap %{test_liq} AC5109.liq)))
->>>>>>> 64732ea7
-
-(rule
- (alias citest)
- (package liquidsoap)
- (deps
-<<<<<<< HEAD
-  GH2585.liq
-=======
-  BUG403.liq
->>>>>>> 64732ea7
-  ../media/all_media_files
-  ../../src/bin/liquidsoap.exe
-  (package liquidsoap)
-  (:stdlib ../../src/libs/stdlib.liq)
-  (:test_liq ../test.liq)
-  (:run_test ../run_test.exe))
-<<<<<<< HEAD
- (action (run %{run_test} GH2585.liq liquidsoap %{test_liq} GH2585.liq)))
-=======
- (action (run %{run_test} BUG403.liq liquidsoap %{test_liq} BUG403.liq)))
->>>>>>> 64732ea7
-
-(rule
- (alias citest)
- (package liquidsoap)
- (deps
-<<<<<<< HEAD
-  GH2850.liq
-=======
-  GH-action-919422659.liq
->>>>>>> 64732ea7
-  ../media/all_media_files
-  ../../src/bin/liquidsoap.exe
-  (package liquidsoap)
-  (:stdlib ../../src/libs/stdlib.liq)
-  (:test_liq ../test.liq)
-  (:run_test ../run_test.exe))
-<<<<<<< HEAD
- (action (run %{run_test} GH2850.liq liquidsoap %{test_liq} GH2850.liq)))
-=======
- (action (run %{run_test} GH-action-919422659.liq liquidsoap %{test_liq} GH-action-919422659.liq)))
->>>>>>> 64732ea7
-
-(rule
- (alias citest)
- (package liquidsoap)
- (deps
-<<<<<<< HEAD
-  GH2602.liq
-=======
-  GH1129.liq
->>>>>>> 64732ea7
-  ../media/all_media_files
-  ../../src/bin/liquidsoap.exe
-  (package liquidsoap)
-  (:stdlib ../../src/libs/stdlib.liq)
-  (:test_liq ../test.liq)
-  (:run_test ../run_test.exe))
-<<<<<<< HEAD
- (action (run %{run_test} GH2602.liq liquidsoap %{test_liq} GH2602.liq)))
-=======
- (action (run %{run_test} GH1129.liq liquidsoap %{test_liq} GH1129.liq)))
->>>>>>> 64732ea7
-
-(rule
- (alias citest)
- (package liquidsoap)
- (deps
-<<<<<<< HEAD
+
+(rule
+ (alias citest)
+ (package liquidsoap)
+ (deps
   GH2897.liq
-=======
-  GH1146.liq
->>>>>>> 64732ea7
-  ../media/all_media_files
-  ../../src/bin/liquidsoap.exe
-  (package liquidsoap)
-  (:stdlib ../../src/libs/stdlib.liq)
-  (:test_liq ../test.liq)
-  (:run_test ../run_test.exe))
-<<<<<<< HEAD
+  ../media/all_media_files
+  ../../src/bin/liquidsoap.exe
+  (package liquidsoap)
+  (:stdlib ../../src/libs/stdlib.liq)
+  (:test_liq ../test.liq)
+  (:run_test ../run_test.exe))
  (action (run %{run_test} GH2897.liq liquidsoap %{test_liq} GH2897.liq)))
-=======
- (action (run %{run_test} GH1146.liq liquidsoap %{test_liq} GH1146.liq)))
->>>>>>> 64732ea7
-
-(rule
- (alias citest)
- (package liquidsoap)
- (deps
-<<<<<<< HEAD
-  GH1327.liq
-=======
-  GH1151.liq
->>>>>>> 64732ea7
-  ../media/all_media_files
-  ../../src/bin/liquidsoap.exe
-  (package liquidsoap)
-  (:stdlib ../../src/libs/stdlib.liq)
-  (:test_liq ../test.liq)
-  (:run_test ../run_test.exe))
-<<<<<<< HEAD
- (action (run %{run_test} GH1327.liq liquidsoap %{test_liq} GH1327.liq)))
-=======
- (action (run %{run_test} GH1151.liq liquidsoap %{test_liq} GH1151.liq)))
->>>>>>> 64732ea7
-
-(rule
- (alias citest)
- (package liquidsoap)
- (deps
-<<<<<<< HEAD
-  GH1151.liq
-=======
-  GH1159.liq
->>>>>>> 64732ea7
-  ../media/all_media_files
-  ../../src/bin/liquidsoap.exe
-  (package liquidsoap)
-  (:stdlib ../../src/libs/stdlib.liq)
-  (:test_liq ../test.liq)
-  (:run_test ../run_test.exe))
-<<<<<<< HEAD
- (action (run %{run_test} GH1151.liq liquidsoap %{test_liq} GH1151.liq)))
-=======
- (action (run %{run_test} GH1159.liq liquidsoap %{test_liq} GH1159.liq)))
->>>>>>> 64732ea7
-
-(rule
- (alias citest)
- (package liquidsoap)
- (deps
-<<<<<<< HEAD
-  GH2756-2.liq
-=======
-  GH1279.liq
->>>>>>> 64732ea7
-  ../media/all_media_files
-  ../../src/bin/liquidsoap.exe
-  (package liquidsoap)
-  (:stdlib ../../src/libs/stdlib.liq)
-  (:test_liq ../test.liq)
-  (:run_test ../run_test.exe))
-<<<<<<< HEAD
- (action (run %{run_test} GH2756-2.liq liquidsoap %{test_liq} GH2756-2.liq)))
-=======
- (action (run %{run_test} GH1279.liq liquidsoap %{test_liq} GH1279.liq)))
->>>>>>> 64732ea7
-
-(rule
- (alias citest)
- (package liquidsoap)
- (deps
-<<<<<<< HEAD
+
+(rule
+ (alias citest)
+ (package liquidsoap)
+ (deps
+  GH2902.liq
+  ../media/all_media_files
+  ../../src/bin/liquidsoap.exe
+  (package liquidsoap)
+  (:stdlib ../../src/libs/stdlib.liq)
+  (:test_liq ../test.liq)
+  (:run_test ../run_test.exe))
+ (action (run %{run_test} GH2902.liq liquidsoap %{test_liq} GH2902.liq)))
+
+(rule
+ (alias citest)
+ (package liquidsoap)
+ (deps
+  GH2926.liq
+  ../media/all_media_files
+  ../../src/bin/liquidsoap.exe
+  (package liquidsoap)
+  (:stdlib ../../src/libs/stdlib.liq)
+  (:test_liq ../test.liq)
+  (:run_test ../run_test.exe))
+ (action (run %{run_test} GH2926.liq liquidsoap %{test_liq} GH2926.liq)))
+
+(rule
+ (alias citest)
+ (package liquidsoap)
+ (deps
+  GH3093.liq
+  ../media/all_media_files
+  ../../src/bin/liquidsoap.exe
+  (package liquidsoap)
+  (:stdlib ../../src/libs/stdlib.liq)
+  (:test_liq ../test.liq)
+  (:run_test ../run_test.exe))
+ (action (run %{run_test} GH3093.liq liquidsoap %{test_liq} GH3093.liq)))
+
+(rule
+ (alias citest)
+ (package liquidsoap)
+ (deps
+  GH3121.liq
+  ../media/all_media_files
+  ../../src/bin/liquidsoap.exe
+  (package liquidsoap)
+  (:stdlib ../../src/libs/stdlib.liq)
+  (:test_liq ../test.liq)
+  (:run_test ../run_test.exe))
+ (action (run %{run_test} GH3121.liq liquidsoap %{test_liq} GH3121.liq)))
+
+(rule
+ (alias citest)
+ (package liquidsoap)
+ (deps
+  GH3132.liq
+  ../media/all_media_files
+  ../../src/bin/liquidsoap.exe
+  (package liquidsoap)
+  (:stdlib ../../src/libs/stdlib.liq)
+  (:test_liq ../test.liq)
+  (:run_test ../run_test.exe))
+ (action (run %{run_test} GH3132.liq liquidsoap %{test_liq} GH3132.liq)))
+
+(rule
+ (alias citest)
+ (package liquidsoap)
+ (deps
+  LS268.liq
+  ../media/all_media_files
+  ../../src/bin/liquidsoap.exe
+  (package liquidsoap)
+  (:stdlib ../../src/libs/stdlib.liq)
+  (:test_liq ../test.liq)
+  (:run_test ../run_test.exe))
+ (action (run %{run_test} LS268.liq liquidsoap %{test_liq} LS268.liq)))
+
+(rule
+ (alias citest)
+ (package liquidsoap)
+ (deps
+  LS354-1.liq
+  ../media/all_media_files
+  ../../src/bin/liquidsoap.exe
+  (package liquidsoap)
+  (:stdlib ../../src/libs/stdlib.liq)
+  (:test_liq ../test.liq)
+  (:run_test ../run_test.exe))
+ (action (run %{run_test} LS354-1.liq liquidsoap %{test_liq} LS354-1.liq)))
+
+(rule
+ (alias citest)
+ (package liquidsoap)
+ (deps
+  LS354-2.liq
+  ../media/all_media_files
+  ../../src/bin/liquidsoap.exe
+  (package liquidsoap)
+  (:stdlib ../../src/libs/stdlib.liq)
+  (:test_liq ../test.liq)
+  (:run_test ../run_test.exe))
+ (action (run %{run_test} LS354-2.liq liquidsoap %{test_liq} LS354-2.liq)))
+
+(rule
+ (alias citest)
+ (package liquidsoap)
+ (deps
+  LS460.liq
+  ../media/all_media_files
+  ../../src/bin/liquidsoap.exe
+  (package liquidsoap)
+  (:stdlib ../../src/libs/stdlib.liq)
+  (:test_liq ../test.liq)
+  (:run_test ../run_test.exe))
+ (action (run %{run_test} LS460.liq liquidsoap %{test_liq} LS460.liq)))
+
+(rule
+ (alias citest)
+ (package liquidsoap)
+ (deps
+  LS503.liq
+  ../media/all_media_files
+  ../../src/bin/liquidsoap.exe
+  (package liquidsoap)
+  (:stdlib ../../src/libs/stdlib.liq)
+  (:test_liq ../test.liq)
+  (:run_test ../run_test.exe))
+ (action (run %{run_test} LS503.liq liquidsoap %{test_liq} LS503.liq)))
+
+(rule
+ (alias citest)
+ (package liquidsoap)
+ (deps
+  default_format.liq
+  ../media/all_media_files
+  ../../src/bin/liquidsoap.exe
+  (package liquidsoap)
+  (:stdlib ../../src/libs/stdlib.liq)
+  (:test_liq ../test.liq)
+  (:run_test ../run_test.exe))
+ (action (run %{run_test} default_format.liq liquidsoap %{test_liq} default_format.liq)))
+
+(rule
+ (alias citest)
+ (package liquidsoap)
+ (deps
+  external-encoder.liq
+  ../media/all_media_files
+  ../../src/bin/liquidsoap.exe
+  (package liquidsoap)
+  (:stdlib ../../src/libs/stdlib.liq)
+  (:test_liq ../test.liq)
+  (:run_test ../run_test.exe))
+ (action (run %{run_test} external-encoder.liq liquidsoap %{test_liq} external-encoder.liq)))
+
+(rule
+ (alias citest)
+ (package liquidsoap)
+ (deps
+  ffmpeg-copy-encode.liq
+  ../media/all_media_files
+  ../../src/bin/liquidsoap.exe
+  (package liquidsoap)
+  (:stdlib ../../src/libs/stdlib.liq)
+  (:test_liq ../test.liq)
+  (:run_test ../run_test.exe))
+ (action (run %{run_test} ffmpeg-copy-encode.liq liquidsoap %{test_liq} ffmpeg-copy-encode.liq)))
+
+(rule
+ (alias citest)
+ (package liquidsoap)
+ (deps
+  ffmpeg-copy-input-http.liq
+  ../media/all_media_files
+  ../../src/bin/liquidsoap.exe
+  (package liquidsoap)
+  (:stdlib ../../src/libs/stdlib.liq)
+  (:test_liq ../test.liq)
+  (:run_test ../run_test.exe))
+ (action (run %{run_test} ffmpeg-copy-input-http.liq liquidsoap %{test_liq} ffmpeg-copy-input-http.liq)))
+
+(rule
+ (alias citest)
+ (package liquidsoap)
+ (deps
+  ffmpeg-naming-convention.liq
+  ../media/all_media_files
+  ../../src/bin/liquidsoap.exe
+  (package liquidsoap)
+  (:stdlib ../../src/libs/stdlib.liq)
+  (:test_liq ../test.liq)
+  (:run_test ../run_test.exe))
+ (action (run %{run_test} ffmpeg-naming-convention.liq liquidsoap %{test_liq} ffmpeg-naming-convention.liq)))
+
+(rule
+ (alias citest)
+ (package liquidsoap)
+ (deps
+  infallible-shutdown.liq
+  ../media/all_media_files
+  ../../src/bin/liquidsoap.exe
+  (package liquidsoap)
+  (:stdlib ../../src/libs/stdlib.liq)
+  (:test_liq ../test.liq)
+  (:run_test ../run_test.exe))
+ (action (run %{run_test} infallible-shutdown.liq liquidsoap %{test_liq} infallible-shutdown.liq)))
+
+(rule
+ (alias citest)
+ (package liquidsoap)
+ (deps
+  init-error.liq
+  ../media/all_media_files
+  ../../src/bin/liquidsoap.exe
+  (package liquidsoap)
+  (:stdlib ../../src/libs/stdlib.liq)
+  (:test_liq ../test.liq)
+  (:run_test ../run_test.exe))
+ (action (run %{run_test} init-error.liq liquidsoap %{test_liq} init-error.liq)))
+
+(rule
+ (alias citest)
+ (package liquidsoap)
+ (deps
+  initial_request_queue.liq
+  ../media/all_media_files
+  ../../src/bin/liquidsoap.exe
+  (package liquidsoap)
+  (:stdlib ../../src/libs/stdlib.liq)
+  (:test_liq ../test.liq)
+  (:run_test ../run_test.exe))
+ (action (run %{run_test} initial_request_queue.liq liquidsoap %{test_liq} initial_request_queue.liq)))
+
+(rule
+ (alias citest)
+ (package liquidsoap)
+ (deps
   input_rtmp.liq
-=======
-  GH1327.liq
->>>>>>> 64732ea7
-  ../media/all_media_files
-  ../../src/bin/liquidsoap.exe
-  (package liquidsoap)
-  (:stdlib ../../src/libs/stdlib.liq)
-  (:test_liq ../test.liq)
-  (:run_test ../run_test.exe))
-<<<<<<< HEAD
+  ../media/all_media_files
+  ../../src/bin/liquidsoap.exe
+  (package liquidsoap)
+  (:stdlib ../../src/libs/stdlib.liq)
+  (:test_liq ../test.liq)
+  (:run_test ../run_test.exe))
  (action (run %{run_test} input_rtmp.liq liquidsoap %{test_liq} input_rtmp.liq)))
-=======
- (action (run %{run_test} GH1327.liq liquidsoap %{test_liq} GH1327.liq)))
->>>>>>> 64732ea7
-
-(rule
- (alias citest)
- (package liquidsoap)
- (deps
-<<<<<<< HEAD
+
+(rule
+ (alias citest)
+ (package liquidsoap)
+ (deps
+  metadata_cache.liq
+  ../media/all_media_files
+  ../../src/bin/liquidsoap.exe
+  (package liquidsoap)
+  (:stdlib ../../src/libs/stdlib.liq)
+  (:test_liq ../test.liq)
+  (:run_test ../run_test.exe))
+ (action (run %{run_test} metadata_cache.liq liquidsoap %{test_liq} metadata_cache.liq)))
+
+(rule
+ (alias citest)
+ (package liquidsoap)
+ (deps
   playlist-id.liq
-=======
-  GH2585.liq
->>>>>>> 64732ea7
-  ../media/all_media_files
-  ../../src/bin/liquidsoap.exe
-  (package liquidsoap)
-  (:stdlib ../../src/libs/stdlib.liq)
-  (:test_liq ../test.liq)
-  (:run_test ../run_test.exe))
-<<<<<<< HEAD
+  ../media/all_media_files
+  ../../src/bin/liquidsoap.exe
+  (package liquidsoap)
+  (:stdlib ../../src/libs/stdlib.liq)
+  (:test_liq ../test.liq)
+  (:run_test ../run_test.exe))
  (action (run %{run_test} playlist-id.liq liquidsoap %{test_liq} playlist-id.liq)))
-=======
- (action (run %{run_test} GH2585.liq liquidsoap %{test_liq} GH2585.liq)))
->>>>>>> 64732ea7
-
-(rule
- (alias citest)
- (package liquidsoap)
- (deps
-<<<<<<< HEAD
-  GH2871.liq
-=======
-  GH2602.liq
->>>>>>> 64732ea7
-  ../media/all_media_files
-  ../../src/bin/liquidsoap.exe
-  (package liquidsoap)
-  (:stdlib ../../src/libs/stdlib.liq)
-  (:test_liq ../test.liq)
-  (:run_test ../run_test.exe))
-<<<<<<< HEAD
- (action (run %{run_test} GH2871.liq liquidsoap %{test_liq} GH2871.liq)))
-=======
- (action (run %{run_test} GH2602.liq liquidsoap %{test_liq} GH2602.liq)))
->>>>>>> 64732ea7
-
-(rule
- (alias citest)
- (package liquidsoap)
- (deps
-<<<<<<< HEAD
+
+(rule
+ (alias citest)
+ (package liquidsoap)
+ (deps
   replaygain.liq
-=======
-  GH2756-2.liq
->>>>>>> 64732ea7
-  ../media/all_media_files
-  ../../src/bin/liquidsoap.exe
-  (package liquidsoap)
-  (:stdlib ../../src/libs/stdlib.liq)
-  (:test_liq ../test.liq)
-  (:run_test ../run_test.exe))
-<<<<<<< HEAD
+  ../media/all_media_files
+  ../../src/bin/liquidsoap.exe
+  (package liquidsoap)
+  (:stdlib ../../src/libs/stdlib.liq)
+  (:test_liq ../test.liq)
+  (:run_test ../run_test.exe))
  (action (run %{run_test} replaygain.liq liquidsoap %{test_liq} replaygain.liq)))
-=======
- (action (run %{run_test} GH2756-2.liq liquidsoap %{test_liq} GH2756-2.liq)))
->>>>>>> 64732ea7
-
-(rule
- (alias citest)
- (package liquidsoap)
- (deps
-<<<<<<< HEAD
-  initial_request_queue.liq
-=======
-  GH2756.liq
->>>>>>> 64732ea7
-  ../media/all_media_files
-  ../../src/bin/liquidsoap.exe
-  (package liquidsoap)
-  (:stdlib ../../src/libs/stdlib.liq)
-  (:test_liq ../test.liq)
-  (:run_test ../run_test.exe))
-<<<<<<< HEAD
- (action (run %{run_test} initial_request_queue.liq liquidsoap %{test_liq} initial_request_queue.liq)))
-=======
- (action (run %{run_test} GH2756.liq liquidsoap %{test_liq} GH2756.liq)))
->>>>>>> 64732ea7
-
-(rule
- (alias citest)
- (package liquidsoap)
- (deps
-<<<<<<< HEAD
-  GH1279.liq
-=======
-  GH2758.liq
->>>>>>> 64732ea7
-  ../media/all_media_files
-  ../../src/bin/liquidsoap.exe
-  (package liquidsoap)
-  (:stdlib ../../src/libs/stdlib.liq)
-  (:test_liq ../test.liq)
-  (:run_test ../run_test.exe))
-<<<<<<< HEAD
- (action (run %{run_test} GH1279.liq liquidsoap %{test_liq} GH1279.liq)))
-=======
- (action (run %{run_test} GH2758.liq liquidsoap %{test_liq} GH2758.liq)))
->>>>>>> 64732ea7
-
-(rule
- (alias citest)
- (package liquidsoap)
- (deps
-<<<<<<< HEAD
-  LS354-1.liq
-=======
-  GH2842.liq
->>>>>>> 64732ea7
-  ../media/all_media_files
-  ../../src/bin/liquidsoap.exe
-  (package liquidsoap)
-  (:stdlib ../../src/libs/stdlib.liq)
-  (:test_liq ../test.liq)
-  (:run_test ../run_test.exe))
-<<<<<<< HEAD
- (action (run %{run_test} LS354-1.liq liquidsoap %{test_liq} LS354-1.liq)))
-=======
- (action (run %{run_test} GH2842.liq liquidsoap %{test_liq} GH2842.liq)))
->>>>>>> 64732ea7
-
-(rule
- (alias citest)
- (package liquidsoap)
- (deps
-<<<<<<< HEAD
-  GH1159.liq
-=======
-  GH2850.liq
->>>>>>> 64732ea7
-  ../media/all_media_files
-  ../../src/bin/liquidsoap.exe
-  (package liquidsoap)
-  (:stdlib ../../src/libs/stdlib.liq)
-  (:test_liq ../test.liq)
-  (:run_test ../run_test.exe))
-<<<<<<< HEAD
- (action (run %{run_test} GH1159.liq liquidsoap %{test_liq} GH1159.liq)))
-=======
- (action (run %{run_test} GH2850.liq liquidsoap %{test_liq} GH2850.liq)))
->>>>>>> 64732ea7
-
-(rule
- (alias citest)
- (package liquidsoap)
- (deps
-<<<<<<< HEAD
-  GH3093.liq
-=======
-  GH2867.liq
->>>>>>> 64732ea7
-  ../media/all_media_files
-  ../../src/bin/liquidsoap.exe
-  (package liquidsoap)
-  (:stdlib ../../src/libs/stdlib.liq)
-  (:test_liq ../test.liq)
-  (:run_test ../run_test.exe))
-<<<<<<< HEAD
- (action (run %{run_test} GH3093.liq liquidsoap %{test_liq} GH3093.liq)))
-=======
- (action (run %{run_test} GH2867.liq liquidsoap %{test_liq} GH2867.liq)))
->>>>>>> 64732ea7
-
-(rule
- (alias citest)
- (package liquidsoap)
- (deps
-<<<<<<< HEAD
-  LS354-2.liq
-=======
-  GH2871.liq
->>>>>>> 64732ea7
-  ../media/all_media_files
-  ../../src/bin/liquidsoap.exe
-  (package liquidsoap)
-  (:stdlib ../../src/libs/stdlib.liq)
-  (:test_liq ../test.liq)
-  (:run_test ../run_test.exe))
-<<<<<<< HEAD
- (action (run %{run_test} LS354-2.liq liquidsoap %{test_liq} LS354-2.liq)))
-=======
- (action (run %{run_test} GH2871.liq liquidsoap %{test_liq} GH2871.liq)))
->>>>>>> 64732ea7
-
-(rule
- (alias citest)
- (package liquidsoap)
- (deps
-<<<<<<< HEAD
-  LS503.liq
-=======
-  GH2872.liq
->>>>>>> 64732ea7
-  ../media/all_media_files
-  ../../src/bin/liquidsoap.exe
-  (package liquidsoap)
-  (:stdlib ../../src/libs/stdlib.liq)
-  (:test_liq ../test.liq)
-  (:run_test ../run_test.exe))
-<<<<<<< HEAD
- (action (run %{run_test} LS503.liq liquidsoap %{test_liq} LS503.liq)))
-=======
- (action (run %{run_test} GH2872.liq liquidsoap %{test_liq} GH2872.liq)))
->>>>>>> 64732ea7
-
-(rule
- (alias citest)
- (package liquidsoap)
- (deps
-<<<<<<< HEAD
-  external-encoder.liq
-=======
-  GH2897.liq
->>>>>>> 64732ea7
-  ../media/all_media_files
-  ../../src/bin/liquidsoap.exe
-  (package liquidsoap)
-  (:stdlib ../../src/libs/stdlib.liq)
-  (:test_liq ../test.liq)
-  (:run_test ../run_test.exe))
-<<<<<<< HEAD
- (action (run %{run_test} external-encoder.liq liquidsoap %{test_liq} external-encoder.liq)))
-=======
- (action (run %{run_test} GH2897.liq liquidsoap %{test_liq} GH2897.liq)))
->>>>>>> 64732ea7
-
-(rule
- (alias citest)
- (package liquidsoap)
- (deps
-<<<<<<< HEAD
+
+(rule
+ (alias citest)
+ (package liquidsoap)
+ (deps
+  shoutcast-args.liq
+  ../media/all_media_files
+  ../../src/bin/liquidsoap.exe
+  (package liquidsoap)
+  (:stdlib ../../src/libs/stdlib.liq)
+  (:test_liq ../test.liq)
+  (:run_test ../run_test.exe))
+ (action (run %{run_test} shoutcast-args.liq liquidsoap %{test_liq} shoutcast-args.liq)))
+
+(rule
+ (alias citest)
+ (package liquidsoap)
+ (deps
+  unified-pcm-types.liq
+  ../media/all_media_files
+  ../../src/bin/liquidsoap.exe
+  (package liquidsoap)
+  (:stdlib ../../src/libs/stdlib.liq)
+  (:test_liq ../test.liq)
+  (:run_test ../run_test.exe))
+ (action (run %{run_test} unified-pcm-types.liq liquidsoap %{test_liq} unified-pcm-types.liq)))
+
+(rule
+ (alias citest)
+ (package liquidsoap)
+ (deps
   video-only.liq
-=======
-  GH2902.liq
->>>>>>> 64732ea7
-  ../media/all_media_files
-  ../../src/bin/liquidsoap.exe
-  (package liquidsoap)
-  (:stdlib ../../src/libs/stdlib.liq)
-  (:test_liq ../test.liq)
-  (:run_test ../run_test.exe))
-<<<<<<< HEAD
+  ../media/all_media_files
+  ../../src/bin/liquidsoap.exe
+  (package liquidsoap)
+  (:stdlib ../../src/libs/stdlib.liq)
+  (:test_liq ../test.liq)
+  (:run_test ../run_test.exe))
  (action (run %{run_test} video-only.liq liquidsoap %{test_liq} video-only.liq)))
-=======
- (action (run %{run_test} GH2902.liq liquidsoap %{test_liq} GH2902.liq)))
->>>>>>> 64732ea7
-
-(rule
- (alias citest)
- (package liquidsoap)
- (deps
-<<<<<<< HEAD
-  metadata_cache.liq
-=======
-  GH2926.liq
->>>>>>> 64732ea7
-  ../media/all_media_files
-  ../../src/bin/liquidsoap.exe
-  (package liquidsoap)
-  (:stdlib ../../src/libs/stdlib.liq)
-  (:test_liq ../test.liq)
-  (:run_test ../run_test.exe))
-<<<<<<< HEAD
- (action (run %{run_test} metadata_cache.liq liquidsoap %{test_liq} metadata_cache.liq)))
-=======
- (action (run %{run_test} GH2926.liq liquidsoap %{test_liq} GH2926.liq)))
->>>>>>> 64732ea7
-
-(rule
- (alias citest)
- (package liquidsoap)
- (deps
-<<<<<<< HEAD
-  LS460.liq
-=======
-  GH3093.liq
->>>>>>> 64732ea7
-  ../media/all_media_files
-  ../../src/bin/liquidsoap.exe
-  (package liquidsoap)
-  (:stdlib ../../src/libs/stdlib.liq)
-  (:test_liq ../test.liq)
-  (:run_test ../run_test.exe))
-<<<<<<< HEAD
- (action (run %{run_test} LS460.liq liquidsoap %{test_liq} LS460.liq)))
-=======
- (action (run %{run_test} GH3093.liq liquidsoap %{test_liq} GH3093.liq)))
->>>>>>> 64732ea7
-
-(rule
- (alias citest)
- (package liquidsoap)
- (deps
-<<<<<<< HEAD
-  AC5109.liq
-=======
-  GH3121.liq
->>>>>>> 64732ea7
-  ../media/all_media_files
-  ../../src/bin/liquidsoap.exe
-  (package liquidsoap)
-  (:stdlib ../../src/libs/stdlib.liq)
-  (:test_liq ../test.liq)
-  (:run_test ../run_test.exe))
-<<<<<<< HEAD
- (action (run %{run_test} AC5109.liq liquidsoap %{test_liq} AC5109.liq)))
-=======
- (action (run %{run_test} GH3121.liq liquidsoap %{test_liq} GH3121.liq)))
->>>>>>> 64732ea7
-
-(rule
- (alias citest)
- (package liquidsoap)
- (deps
-<<<<<<< HEAD
-  ffmpeg-copy-input-http.liq
-=======
-  LS268.liq
->>>>>>> 64732ea7
-  ../media/all_media_files
-  ../../src/bin/liquidsoap.exe
-  (package liquidsoap)
-  (:stdlib ../../src/libs/stdlib.liq)
-  (:test_liq ../test.liq)
-  (:run_test ../run_test.exe))
-<<<<<<< HEAD
- (action (run %{run_test} ffmpeg-copy-input-http.liq liquidsoap %{test_liq} ffmpeg-copy-input-http.liq)))
-=======
- (action (run %{run_test} LS268.liq liquidsoap %{test_liq} LS268.liq)))
->>>>>>> 64732ea7
-
-(rule
- (alias citest)
- (package liquidsoap)
- (deps
-<<<<<<< HEAD
-  BUG403.liq
-=======
-  LS354-1.liq
->>>>>>> 64732ea7
-  ../media/all_media_files
-  ../../src/bin/liquidsoap.exe
-  (package liquidsoap)
-  (:stdlib ../../src/libs/stdlib.liq)
-  (:test_liq ../test.liq)
-  (:run_test ../run_test.exe))
-<<<<<<< HEAD
- (action (run %{run_test} BUG403.liq liquidsoap %{test_liq} BUG403.liq)))
-=======
- (action (run %{run_test} LS354-1.liq liquidsoap %{test_liq} LS354-1.liq)))
->>>>>>> 64732ea7
-
-(rule
- (alias citest)
- (package liquidsoap)
- (deps
-<<<<<<< HEAD
-  GH2926.liq
-=======
-  LS354-2.liq
->>>>>>> 64732ea7
-  ../media/all_media_files
-  ../../src/bin/liquidsoap.exe
-  (package liquidsoap)
-  (:stdlib ../../src/libs/stdlib.liq)
-  (:test_liq ../test.liq)
-  (:run_test ../run_test.exe))
-<<<<<<< HEAD
- (action (run %{run_test} GH2926.liq liquidsoap %{test_liq} GH2926.liq)))
-=======
- (action (run %{run_test} LS354-2.liq liquidsoap %{test_liq} LS354-2.liq)))
->>>>>>> 64732ea7
-
-(rule
- (alias citest)
- (package liquidsoap)
- (deps
-<<<<<<< HEAD
-  115-1.liq
-=======
-  LS460.liq
->>>>>>> 64732ea7
-  ../media/all_media_files
-  ../../src/bin/liquidsoap.exe
-  (package liquidsoap)
-  (:stdlib ../../src/libs/stdlib.liq)
-  (:test_liq ../test.liq)
-  (:run_test ../run_test.exe))
-<<<<<<< HEAD
- (action (run %{run_test} 115-1.liq liquidsoap %{test_liq} 115-1.liq)))
-=======
- (action (run %{run_test} LS460.liq liquidsoap %{test_liq} LS460.liq)))
->>>>>>> 64732ea7
-
-(rule
- (alias citest)
- (package liquidsoap)
- (deps
-<<<<<<< HEAD
-  GH1146.liq
-=======
-  LS503.liq
->>>>>>> 64732ea7
-  ../media/all_media_files
-  ../../src/bin/liquidsoap.exe
-  (package liquidsoap)
-  (:stdlib ../../src/libs/stdlib.liq)
-  (:test_liq ../test.liq)
-  (:run_test ../run_test.exe))
-<<<<<<< HEAD
- (action (run %{run_test} GH1146.liq liquidsoap %{test_liq} GH1146.liq)))
-=======
- (action (run %{run_test} LS503.liq liquidsoap %{test_liq} LS503.liq)))
->>>>>>> 64732ea7
-
-(rule
- (alias citest)
- (package liquidsoap)
- (deps
-<<<<<<< HEAD
-  ffmpeg-copy-encode.liq
-=======
-  default_format.liq
->>>>>>> 64732ea7
-  ../media/all_media_files
-  ../../src/bin/liquidsoap.exe
-  (package liquidsoap)
-  (:stdlib ../../src/libs/stdlib.liq)
-  (:test_liq ../test.liq)
-  (:run_test ../run_test.exe))
-<<<<<<< HEAD
- (action (run %{run_test} ffmpeg-copy-encode.liq liquidsoap %{test_liq} ffmpeg-copy-encode.liq)))
-=======
- (action (run %{run_test} default_format.liq liquidsoap %{test_liq} default_format.liq)))
->>>>>>> 64732ea7
-
-(rule
- (alias citest)
- (package liquidsoap)
- (deps
-<<<<<<< HEAD
-  123.liq
-=======
-  external-encoder.liq
->>>>>>> 64732ea7
-  ../media/all_media_files
-  ../../src/bin/liquidsoap.exe
-  (package liquidsoap)
-  (:stdlib ../../src/libs/stdlib.liq)
-  (:test_liq ../test.liq)
-  (:run_test ../run_test.exe))
-<<<<<<< HEAD
- (action (run %{run_test} 123.liq liquidsoap %{test_liq} 123.liq)))
-=======
- (action (run %{run_test} external-encoder.liq liquidsoap %{test_liq} external-encoder.liq)))
->>>>>>> 64732ea7
-
-(rule
- (alias citest)
- (package liquidsoap)
- (deps
-<<<<<<< HEAD
-  GH2902.liq
-=======
-  ffmpeg-copy-encode.liq
->>>>>>> 64732ea7
-  ../media/all_media_files
-  ../../src/bin/liquidsoap.exe
-  (package liquidsoap)
-  (:stdlib ../../src/libs/stdlib.liq)
-  (:test_liq ../test.liq)
-  (:run_test ../run_test.exe))
-<<<<<<< HEAD
- (action (run %{run_test} GH2902.liq liquidsoap %{test_liq} GH2902.liq)))
-=======
- (action (run %{run_test} ffmpeg-copy-encode.liq liquidsoap %{test_liq} ffmpeg-copy-encode.liq)))
->>>>>>> 64732ea7
-
-(rule
- (alias citest)
- (package liquidsoap)
- (deps
-<<<<<<< HEAD
-  LS268.liq
-=======
-  ffmpeg-copy-input-http.liq
->>>>>>> 64732ea7
-  ../media/all_media_files
-  ../../src/bin/liquidsoap.exe
-  (package liquidsoap)
-  (:stdlib ../../src/libs/stdlib.liq)
-  (:test_liq ../test.liq)
-  (:run_test ../run_test.exe))
-<<<<<<< HEAD
- (action (run %{run_test} LS268.liq liquidsoap %{test_liq} LS268.liq)))
-=======
- (action (run %{run_test} ffmpeg-copy-input-http.liq liquidsoap %{test_liq} ffmpeg-copy-input-http.liq)))
->>>>>>> 64732ea7
-
-(rule
- (alias citest)
- (package liquidsoap)
- (deps
-<<<<<<< HEAD
-  infallible-shutdown.liq
-=======
-  ffmpeg-naming-convention.liq
->>>>>>> 64732ea7
-  ../media/all_media_files
-  ../../src/bin/liquidsoap.exe
-  (package liquidsoap)
-  (:stdlib ../../src/libs/stdlib.liq)
-  (:test_liq ../test.liq)
-  (:run_test ../run_test.exe))
-<<<<<<< HEAD
- (action (run %{run_test} infallible-shutdown.liq liquidsoap %{test_liq} infallible-shutdown.liq)))
-=======
- (action (run %{run_test} ffmpeg-naming-convention.liq liquidsoap %{test_liq} ffmpeg-naming-convention.liq)))
->>>>>>> 64732ea7
-
-(rule
- (alias citest)
- (package liquidsoap)
- (deps
-<<<<<<< HEAD
-  GH-action-919422659.liq
-=======
-  infallible-shutdown.liq
->>>>>>> 64732ea7
-  ../media/all_media_files
-  ../../src/bin/liquidsoap.exe
-  (package liquidsoap)
-  (:stdlib ../../src/libs/stdlib.liq)
-  (:test_liq ../test.liq)
-  (:run_test ../run_test.exe))
-<<<<<<< HEAD
- (action (run %{run_test} GH-action-919422659.liq liquidsoap %{test_liq} GH-action-919422659.liq)))
-=======
- (action (run %{run_test} infallible-shutdown.liq liquidsoap %{test_liq} infallible-shutdown.liq)))
->>>>>>> 64732ea7
-
-(rule
- (alias citest)
- (package liquidsoap)
- (deps
-<<<<<<< HEAD
-  GH2758.liq
-=======
-  init-error.liq
->>>>>>> 64732ea7
-  ../media/all_media_files
-  ../../src/bin/liquidsoap.exe
-  (package liquidsoap)
-  (:stdlib ../../src/libs/stdlib.liq)
-  (:test_liq ../test.liq)
-  (:run_test ../run_test.exe))
-<<<<<<< HEAD
- (action (run %{run_test} GH2758.liq liquidsoap %{test_liq} GH2758.liq)))
-=======
- (action (run %{run_test} init-error.liq liquidsoap %{test_liq} init-error.liq)))
->>>>>>> 64732ea7
-
-(rule
- (alias citest)
- (package liquidsoap)
- (deps
-<<<<<<< HEAD
-  unified-pcm-types.liq
-=======
-  initial_request_queue.liq
->>>>>>> 64732ea7
-  ../media/all_media_files
-  ../../src/bin/liquidsoap.exe
-  (package liquidsoap)
-  (:stdlib ../../src/libs/stdlib.liq)
-  (:test_liq ../test.liq)
-  (:run_test ../run_test.exe))
-<<<<<<< HEAD
- (action (run %{run_test} unified-pcm-types.liq liquidsoap %{test_liq} unified-pcm-types.liq)))
-=======
- (action (run %{run_test} initial_request_queue.liq liquidsoap %{test_liq} initial_request_queue.liq)))
->>>>>>> 64732ea7
-
-(rule
- (alias citest)
- (package liquidsoap)
- (deps
-<<<<<<< HEAD
-  default_format.liq
-=======
-  input_rtmp.liq
->>>>>>> 64732ea7
-  ../media/all_media_files
-  ../../src/bin/liquidsoap.exe
-  (package liquidsoap)
-  (:stdlib ../../src/libs/stdlib.liq)
-  (:test_liq ../test.liq)
-  (:run_test ../run_test.exe))
-<<<<<<< HEAD
- (action (run %{run_test} default_format.liq liquidsoap %{test_liq} default_format.liq)))
-=======
- (action (run %{run_test} input_rtmp.liq liquidsoap %{test_liq} input_rtmp.liq)))
->>>>>>> 64732ea7
-
-(rule
- (alias citest)
- (package liquidsoap)
- (deps
-<<<<<<< HEAD
-  init-error.liq
-=======
-  metadata_cache.liq
->>>>>>> 64732ea7
-  ../media/all_media_files
-  ../../src/bin/liquidsoap.exe
-  (package liquidsoap)
-  (:stdlib ../../src/libs/stdlib.liq)
-  (:test_liq ../test.liq)
-  (:run_test ../run_test.exe))
-<<<<<<< HEAD
- (action (run %{run_test} init-error.liq liquidsoap %{test_liq} init-error.liq)))
-=======
- (action (run %{run_test} metadata_cache.liq liquidsoap %{test_liq} metadata_cache.liq)))
->>>>>>> 64732ea7
-
-(rule
- (alias citest)
- (package liquidsoap)
- (deps
-<<<<<<< HEAD
-  GH1129.liq
-=======
-  playlist-id.liq
->>>>>>> 64732ea7
-  ../media/all_media_files
-  ../../src/bin/liquidsoap.exe
-  (package liquidsoap)
-  (:stdlib ../../src/libs/stdlib.liq)
-  (:test_liq ../test.liq)
-  (:run_test ../run_test.exe))
-<<<<<<< HEAD
- (action (run %{run_test} GH1129.liq liquidsoap %{test_liq} GH1129.liq)))
-=======
- (action (run %{run_test} playlist-id.liq liquidsoap %{test_liq} playlist-id.liq)))
->>>>>>> 64732ea7
-
-(rule
- (alias citest)
- (package liquidsoap)
- (deps
-<<<<<<< HEAD
-  GH2756.liq
-=======
-  replaygain.liq
->>>>>>> 64732ea7
-  ../media/all_media_files
-  ../../src/bin/liquidsoap.exe
-  (package liquidsoap)
-  (:stdlib ../../src/libs/stdlib.liq)
-  (:test_liq ../test.liq)
-  (:run_test ../run_test.exe))
-<<<<<<< HEAD
- (action (run %{run_test} GH2756.liq liquidsoap %{test_liq} GH2756.liq)))
-=======
- (action (run %{run_test} replaygain.liq liquidsoap %{test_liq} replaygain.liq)))
->>>>>>> 64732ea7
-
-(rule
- (alias citest)
- (package liquidsoap)
- (deps
-<<<<<<< HEAD
-  GH2842.liq
-=======
-  shoutcast-args.liq
->>>>>>> 64732ea7
-  ../media/all_media_files
-  ../../src/bin/liquidsoap.exe
-  (package liquidsoap)
-  (:stdlib ../../src/libs/stdlib.liq)
-  (:test_liq ../test.liq)
-  (:run_test ../run_test.exe))
-<<<<<<< HEAD
- (action (run %{run_test} GH2842.liq liquidsoap %{test_liq} GH2842.liq)))
-=======
- (action (run %{run_test} shoutcast-args.liq liquidsoap %{test_liq} shoutcast-args.liq)))
->>>>>>> 64732ea7
-
-(rule
- (alias citest)
- (package liquidsoap)
- (deps
-<<<<<<< HEAD
-  ffmpeg-naming-convention.liq
-=======
-  unified-pcm-types.liq
->>>>>>> 64732ea7
-  ../media/all_media_files
-  ../../src/bin/liquidsoap.exe
-  (package liquidsoap)
-  (:stdlib ../../src/libs/stdlib.liq)
-  (:test_liq ../test.liq)
-  (:run_test ../run_test.exe))
-<<<<<<< HEAD
- (action (run %{run_test} ffmpeg-naming-convention.liq liquidsoap %{test_liq} ffmpeg-naming-convention.liq)))
-=======
- (action (run %{run_test} unified-pcm-types.liq liquidsoap %{test_liq} unified-pcm-types.liq)))
-
-(rule
- (alias citest)
- (package liquidsoap)
- (deps
-  video-only.liq
-  ../media/all_media_files
-  ../../src/bin/liquidsoap.exe
-  (package liquidsoap)
-  (:stdlib ../../src/libs/stdlib.liq)
-  (:test_liq ../test.liq)
-  (:run_test ../run_test.exe))
- (action (run %{run_test} video-only.liq liquidsoap %{test_liq} video-only.liq)))
->>>>>>> 64732ea7
 
 (rule
  (alias citest)
