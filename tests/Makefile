.PHONY: test test_files test_stereo test_mono test_stream_audio test_stream_video test_ffmpeg_audio_decoder test_ffmpeg_video_decoder test_gstreamer_audio_decoder test_gstreamer_video_decoder

DISTFILES = Makefile mk_stream_test.sh $(wildcard *.liq) $(wildcard *.pl)
SUBDIRS = fixme tests generic
LIQ = $(sort $(wildcard tests/*.liq))
TESTS = $(basename $(LIQ))

top_srcdir = ..

test: test_files test_stereo test_mono test_stream_audio test_stream_video test_ffmpeg_audio_decoder test_ffmpeg_video_decoder test_gstreamer_audio_decoder test_gstreamer_video_decoder $(TESTS)
	@./run_test.sh /usr/bin/perl ./type_errors.pl
	@echo
	@echo
	@echo "***** Performance tests *****"
	@./performance.liq

<<<<<<< HEAD
perf:
	perf record --call-graph=dwarf -- ../src/liquidsoap ../libs/pervasives.liq performance.liq
	perf report

%: %.liq
	@./run_test.sh "$(top_srcdir)/src/liquidsoap --no-pervasives -q $(top_srcdir)/libs/pervasives.liq -" $<
=======
tests/%: tests/%.liq
	@./run_test.sh "$(top_srcdir)/src/liquidsoap --no-pervasives $(top_srcdir)/libs/pervasives.liq -" $<
>>>>>>> fcf81879

define generate_audio
	@/bin/bash -c 'echo -e "Generating \033[1m$2\033[0m... "'
	@$(top_srcdir)/src/liquidsoap  --no-pervasives -q $(top_srcdir)/libs/pervasives.liq \
          "clock.assign_new(sync='none',[ \
          output.file($1,'$2',fallible=true,on_stop=shutdown, \
          once(sine(duration=2.)))])"
endef

# % is too annoying to deal with in variables so
# let's use @ and substitute.
AUDIO_TEST_FORMATS = \
  @flac(stereo).flac \
  @flac(mono).flac \
  @wav(stereo).wav \
  @wav(mono).wav \
  @mp3(mono).mp3 \
  @mp3(stereo).mp3 \
  @ogg(@vorbis(mono)).ogg \
  @ogg(@vorbis(stereo)).ogg \
  @ogg(@flac(mono)).ogg \
  @ogg(@flac(stereo)).ogg \
  @ogg(@opus(mono)).ogg \
  @ogg(@opus(stereo)).ogg

# TODO: fix speex or officially deprecate it?
#  @ogg(@speex(mono)).ogg \
#  @ogg(@speex(stereo)).ogg

ENCODED_AUDIO_FILES=$(AUDIO_TEST_FORMATS:%=files/audio/%)

define generate_video
        @/bin/bash -c 'echo -e "Generating \033[1m$2\033[0m... "'
        @$(top_srcdir)/src/liquidsoap  --no-pervasives -q $(top_srcdir)/libs/pervasives.liq \
          'clock.assign_new(sync="none",[ \
          output.file($(subst \,,$1),"$2",fallible=true,on_stop=shutdown, \
          once(noise(duration=0.5)))])'
endef

VIDEO_TEST_FORMATS = \
  @ffmpeg(format=\"mp4\",@audio(codec=\"aac\",channels=1),@video(codec=\"libx264\")).mp4 \
  @ffmpeg(format=\"mp4\",@audio(codec=\"aac\",channels=2),@video(codec=\"libx264\")).mp4 \
  @ffmpeg(format=\"mp4\",@audio(codec=none),@video(codec=\"libx264\")).mp4

ENCODED_VIDEO_FILES=$(VIDEO_TEST_FORMATS:%=files/video/%)

ENCODED_FILES=$(ENCODED_AUDIO_FILES) $(ENCODED_VIDEO_FILES)

$(ENCODED_FILES): ENCODER = $(subst @,%,$(word 1,$(subst ., ,$*)))

test_files: files/audio files/video $(ENCODED_FILES)

files/audio:
	@mkdir -p files/audio

files/video:
	@mkdir -p files/video

files/audio/%: $(top_srcdir)/src/liquidsoap
	$(call generate_audio,$(ENCODER),$@)

files/video/%: $(top_srcdir)/src/liquidsoap
	$(call generate_video,$(ENCODER),$@)

test_mono: $(ENCODED_AUDIO_FILES) $(top_srcdir)/src/liquidsoap
	@for i in $(ENCODED_AUDIO_FILES:%="%"); do \
	  ./run_test.sh "$(top_srcdir)/src/liquidsoap --no-pervasives $(top_srcdir)/libs/pervasives.liq - -- $$i" generic/test_mono.liq "Mono decoding test for $$i" || exit; \
	done

test_stereo: $(ENCODED_AUDIO_FILES) $(top_srcdir)/src/liquidsoap
	@for i in $(ENCODED_AUDIO_FILES:%="%"); do \
	  ./run_test.sh "$(top_srcdir)/src/liquidsoap --no-pervasives $(top_srcdir)/libs/pervasives.liq - -- $$i" generic/test_stereo.liq "Stereo decoding test for $$i" || exit; \
	done

test_stream_audio: $(top_srcdir)/src/liquidsoap
	@for i in $(AUDIO_TEST_FORMATS:%="%"); do \
	  ./mk_stream_test.sh $$i audio; \
	  ./run_test.sh "$(top_srcdir)/src/liquidsoap --no-pervasives $(top_srcdir)/libs/pervasives.liq -" generic/test_stream_audio.liq "Audio stream decoder test for $$i" || exit; \
	done

test_stream_video: $(top_srcdir)/src/liquidsoap
	@for i in $(VIDEO_TEST_FORMATS:%="%"); do \
	  ./mk_stream_test.sh $$i video; \
	  ./run_test.sh "$(top_srcdir)/src/liquidsoap --no-pervasives $(top_srcdir)/libs/pervasives.liq -" generic/test_stream_video.liq "Video stream decoder test for $$i" || exit; \
	done

test_ffmpeg_audio_decoder: $(ENCODED_AUDIO_FILES) $(top_srcdir)/src/liquidsoap
	@for i in $(ENCODED_AUDIO_FILES:%="%"); do \
	  ./run_test.sh "$(top_srcdir)/src/liquidsoap --no-pervasives $(top_srcdir)/libs/pervasives.liq - -- $$i" generic/test_ffmpeg_audio_decoder.liq "FFmpeg audio decoder test for $$i" || exit; \
	done

test_ffmpeg_video_decoder: $(ENCODED_VIDEO_FILES) $(top_srcdir)/src/liquidsoap
	@for i in $(ENCODED_VIDEO_FILES:%="%"); do \
	  ./run_test.sh "$(top_srcdir)/src/liquidsoap --no-pervasives $(top_srcdir)/libs/pervasives.liq - -- $$i" generic/test_ffmpeg_video_decoder.liq "FFmpeg video decoder test for $$i" || exit; \
	done

# See: https://gitlab.freedesktop.org/gstreamer/gstreamer/-/issues/555
test_gstreamer_video_decoder: $(ENCODED_VIDEO_FILES) $(top_srcdir)/src/liquidsoap
	@for i in $(ENCODED_VIDEO_FILES:%="%"); do \
	  if echo $$i | grep -v 'codec=none' > /dev/null 2>&1; then \
	    ./run_test.sh "$(top_srcdir)/src/liquidsoap --no-pervasives $(top_srcdir)/libs/pervasives.liq - -- $$i" generic/test_gstreamer_video_decoder.liq "Gstreamer video decoder test for $$i" || exit; \
          fi \
	done

clean-local:
	rm -rf files

include $(top_srcdir)/Makefile.rules<|MERGE_RESOLUTION|>--- conflicted
+++ resolved
@@ -14,17 +14,12 @@
 	@echo "***** Performance tests *****"
 	@./performance.liq
 
-<<<<<<< HEAD
 perf:
 	perf record --call-graph=dwarf -- ../src/liquidsoap ../libs/pervasives.liq performance.liq
 	perf report
 
-%: %.liq
-	@./run_test.sh "$(top_srcdir)/src/liquidsoap --no-pervasives -q $(top_srcdir)/libs/pervasives.liq -" $<
-=======
 tests/%: tests/%.liq
 	@./run_test.sh "$(top_srcdir)/src/liquidsoap --no-pervasives $(top_srcdir)/libs/pervasives.liq -" $<
->>>>>>> fcf81879
 
 define generate_audio
 	@/bin/bash -c 'echo -e "Generating \033[1m$2\033[0m... "'
