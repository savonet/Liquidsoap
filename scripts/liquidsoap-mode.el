--- conflicted
+++ resolved
@@ -5,13 +5,8 @@
  '(
    ("#.*" . 'font-lock-comment-face)
    ("^\\(%ifdef .*\\|%ifndef .*\\|%ifencoder .*\\|%ifnencoder .*\\|%endif\\|%include\\|%define\\)" . 'font-lock-preprocessor-face)
-<<<<<<< HEAD
-   ("\\<\\(fun\\|def\\|rec\\|replaces\\|begin\\|end\\|if\\|then\\|else\\|elsif\\|let\\|while\\|for\\|in\\|do\\)\\>\\|->\\|;" . font-lock-keyword-face)
-   ("\\<\\(and\\|or\\|not\\|mod\\|ref\\)\\>\\|:=" . font-lock-builtin-face)
-=======
-   ("\\<\\(fun\\|def\\|rec\\|replaces\\|begin\\|end\\|if\\|then\\|else\\|elsif\\|let\\|try\\|catch\\|do\\)\\>\\|->\\|;" . font-lock-keyword-face)
+   ("\\<\\(fun\\|def\\|rec\\|replaces\\|begin\\|end\\|if\\|then\\|else\\|elsif\\|let\\|try\\|catch\\|while\\|for\\|in\\|do\\)\\>\\|->\\|;" . font-lock-keyword-face)
    ("\\<\\(and\\|or\\|not\\|mod\\|ref\\|??\\)\\>\\|:=" . font-lock-builtin-face)
->>>>>>> e7657486
    ("\\<\\(true\\|false\\)\\>" . font-lock-constant-face)
    ("\\<def[ \t]+\\([^ (]*\\)" 1 'font-lock-function-name-face)
   )
@@ -55,11 +50,7 @@
                   (setq cur-indent (current-indentation))
                   (setq not-indented nil))
               ; Increment if we find that we are in a block
-<<<<<<< HEAD
-              (if (looking-at "^[ \t]*\\(def\\|if\\|then\\|elsif\\|%ifdef\\|.*=$\\|for\\|while\\)")
-=======
-              (if (looking-at "^[ \t]*\\(def\\|if\\|then\\|else\\|elsif\\|%ifdef\\|.*=$\\|try\\|catch\\)")
->>>>>>> e7657486
+              (if (looking-at "^[ \t]*\\(def\\|if\\|then\\|else\\|elsif\\|%ifdef\\|.*=$\\|try\\|catch\\|for\\|while\\)")
                   (progn
                     (setq cur-indent (+ (current-indentation) liquidsoap-tab-width))
                     (setq not-indented nil))
