--- conflicted
+++ resolved
@@ -282,7 +282,6 @@
 # @param ~special The special source.
 def smooth_add(~delay=0.5,~p=float_getter(0.2),~normal,~special)
   p = to_float_getter(p)
-<<<<<<< HEAD
   last_p = ref p()
 
   def c(fn,s) =
@@ -290,7 +289,7 @@
       fn = !fn
       fn()
     end
-    amplify(v,s)
+    amplify(override="",v,s)
   end
 
   special_volume = ref fun () -> 0.
@@ -318,21 +317,4 @@
                [special,blank()])
 
   add(normalize=false,[normal,special])
-=======
-  q = fun () -> 1. - p ()
-  c = amplify(override="")
-  fallback(track_sensitive=false,
-           [special,normal],
-           transitions=[
-             fun(normal,special)->
-               add(normalize=false,
-                   [c(p,normal),
-                    c(q,fade.final(type="sin",normal)),
-                    sequence([blank(duration=d),c(q,special)])]),
-             fun(special,normal)->
-               add(normalize=false,
-                   [c(p,normal),
-                    c(q,fade.initial(type="sin",normal))])
-           ])
->>>>>>> 3350999c
 end