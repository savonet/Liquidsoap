(lang dune 3.2)
(using menhir 2.1)
(using dune_site 0.1)
(name liquidsoap)
(source (github savonet/liquidsoap))
(license GPL-2.0-or-later)
(authors "The Savonet Team <savonet-users@lists.sourceforge.net>")
(maintainers "The Savonet Team <savonet-users@lists.sourceforge.net>")
(homepage "https://github.com/savonet/liquidsoap")
(bug_reports "https://github.com/savonet/liquidsoap/issues")

(version 2.2.0)
(generate_opam_files true)
(executables_implicit_empty_intf true)

(package
  (name liquidsoap)
  (depends
<<<<<<< HEAD
    (ocaml (>= 4.14.0))
    (dtools (>= 0.4.4))
=======
    (ocaml (and (>= 4.14.0) (< 5.0.0)))
    (dtools (>= 0.4.5))
>>>>>>> c48e832a
    (duppy (>= 0.9.1))
    (mm (>= 0.8.3))
    (pcre (>= 7.5.0))
    (ocurl (>= 0.9.2))
    (cry (>= 1.0.0))
    (camomile (>= 2.0.0))
    uri
    fileutils
    menhirLib
    (metadata (>= 0.2.0))
    dune-build-info
    liquidsoap-lang
    liquidsoap-libs
    (ppx_string :build))
  (depopts
    alsa
    ao
    bjack
    camlimages
    ctypes-foreign
    dssi
    faad
    fdkaac
    ffmpeg
    flac
    frei0r
    gd
    graphics
    gstreamer
    imagelib
    inotify
    irc-client-unix
    ladspa
    lame
    lastfm
    lilv
    lo
    mad
    magic
    memtrace
    mem_usage
    ogg
    opus
    osc-unix
    osx-secure-transport
    portaudio
    posix-time2
    pulseaudio
    prometheus-liquidsoap
    samplerate
    shine
    soundtouch
    speex
    srt
    ssl
    taglib
    theora
    tsdl
    tsdl-image
    tsdl-ttf
    vorbis
    yaml
    xmlplaylist)
 (conflicts
    (alsa (< 0.3.0))
    (ao (< 0.2.0))
    (bjack (< 0.1.3))
    (camomile (< 1.0.0))
    (dssi (< 0.1.3))
    (faad (< 0.5.0))
    (fdkaac (< 0.3.1))
    (ffmpeg (< 1.1.8))
    (ffmpeg-avutil (< 1.1.8))
    (flac (< 0.3.0))
    (frei0r (< 0.1.0))
    (gstreamer (< 0.3.1))
    (inotify (< 1.0))
    (ladspa (< 0.2.0))
    (lame (< 0.3.5))
    (lastfm (< 0.3.0))
    (lo (< 0.2.0))
    (liquidsoap (< 2.2.0))
    (mad (< 0.5.0))
    (magic (< 0.6))
    (mem_usage (< 0.0.3))
    (ogg (< 0.7.0))
    (opus (< 0.2.0))
    (portaudio (< 0.2.0))
    (posix-time2 (< 2.0.2))
    (pulseaudio (< 0.1.4))
    (samplerate (< 0.1.5))
    (shine (< 0.2.0))
    (soundtouch (< 0.1.9))
    (speex (< 0.4.0))
    (srt (< 0.3.0))
    (ssl (< 0.5.13))
    (taglib (< 0.3.10))
    (sdl-liquidsoap (< 2))
    (tsdl-image (< 0.3.2))
    (theora (< 0.4.0))
    (vorbis (< 0.8.0))
    (xmlplaylist (< 0.1.3)))
  (synopsis "Swiss-army knife for multimedia streaming")
  (description
"\| Liquidsoap is a powerful and flexible language for describing your
"\| streams. It offers a rich collection of operators that you can combine
"\| at will, giving you more power than you need for creating or
"\| transforming streams. But liquidsoap is still very light and easy to
"\| use, in the Unix tradition of simple strong components working
"\| together.
  ))

(package
  (name liquidsoap-lang)
  (depends
    (ocaml (>= 4.12.0))
    dune-site
    (ppx_string :build)
    (sedlex (>= 2.2))
    (menhir (>= 20180703)))
  (conflicts
    (liquidsoap (<> :version)))
  (sites (share libs) (share bin) (lib_root lib_root))
  (synopsis "Liquidsoap language"))

(package
  (name liquidsoap-js)
  (depends
    (ocaml (>= 4.12.0))
    liquidsoap-lang
    js_of_ocaml-ppx
    js_of_ocaml)
  (conflicts
    (liquidsoap (<> :version)))
  (synopsis "Liquidsoap language - javascript wrapper"))

(package
   (name liquidsoap-libs)
   (depends (liquidsoap-lang :build))
   (conflicts
     (liquidsoap-libs (<> :version)))
   (synopsis "Liquidosap standard library"))

(package
   (name liquidsoap-mode)
   (depends liquidsoap)
   (conflicts
     (liquidsoap-lang (<> :version)))
   (synopsis "Liquidosap emacs mode")
)<|MERGE_RESOLUTION|>--- conflicted
+++ resolved
@@ -16,13 +16,8 @@
 (package
   (name liquidsoap)
   (depends
-<<<<<<< HEAD
     (ocaml (>= 4.14.0))
-    (dtools (>= 0.4.4))
-=======
-    (ocaml (and (>= 4.14.0) (< 5.0.0)))
     (dtools (>= 0.4.5))
->>>>>>> c48e832a
     (duppy (>= 0.9.1))
     (mm (>= 0.8.3))
     (pcre (>= 7.5.0))
