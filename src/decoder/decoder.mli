(*****************************************************************************

  Liquidsoap, a programmable audio stream generator.
  Copyright 2003-2019 Savonet team

  This program is free software; you can redistribute it and/or modify
  it under the terms of the GNU General Public License as published by
  the Free Software Foundation; either version 2 of the License, or
  (at your option) any later version.

  This program is distributed in the hope that it will be useful,
  but WITHOUT ANY WARRANTY; without even the implied warranty of
  MERCHANTABILITY or FITNESS FOR A PARTICULAR PURPOSE.  See the
  GNU General Public License for more details, fully stated in the COPYING
  file at the root of the liquidsoap distribution.

  You should have received a copy of the GNU General Public License
  along with this program; if not, write to the Free Software
  Foundation, Inc., 59 Temple Place, Suite 330, Boston, MA  02111-1307  USA

 *****************************************************************************)

val log : Log.t

type file = string
type stream = string

type input = {
  read : bytes -> int -> int -> int;
  (* Seek to an absolute position in bytes.
   * Returns the current position after seeking
   * or raises [No_seek] if no seek operation
   * is available. *)
  lseek : (int -> int) option;
  tell : (unit -> int) option;
  length : (unit -> int) option;
}

module G = Generator.From_audio_video_plus

type fps = Decoder_utils.fps = { num : int; den : int }

(* Buffer passed to decoder. This wraps around
   regular buffer, adding:
    - Implicit resampling
    - Implicit audio channel conversion
    - Implicit video resize
    - Implicit fps conversion
    - Implicit content drop *)
type buffer = {
  generator : G.t;
  put_audio : ?pts:Int64.t -> samplerate:int -> Frame.audio_t array -> unit;
  put_video : ?pts:Int64.t -> fps:fps -> Frame.video_t array -> unit;
}

type decoder = {
  decode : buffer -> unit;
  (* [seek x]: Skip [x] master ticks.
   * Returns the number of ticks atcually skiped. *)
  seek : int -> int;
}

type file_decoder_ops = {
  fill : Frame.t -> int;
  fseek : int -> int;
  close : unit -> unit;
}

<<<<<<< HEAD
val file_decoders :
  (metadata:Frame.metadata ->
  file ->
  Frame.content_type ->
  (unit -> file_decoder) option)
  Plug.plug

val image_file_decoders : (file -> Video.Image.t option) Plug.plug

val stream_decoders :
  (stream -> Frame.content_type -> stream_decoder option) Plug.plug
=======
type stream_decoder = input -> decoder
type image_decoder = file -> Video.Image.t

type file_decoder =
  metadata:Frame.metadata ->
  kind:Frame.content_kind ->
  string ->
  file_decoder_ops

type decoder_specs = {
  media_type : [ `Audio | `Video | `Audio_video | `Midi ];
  priority : unit -> int;
  (* None means accept all file extensions. *)
  file_extensions : unit -> string list option;
  (* Mime types are parsed up-to the first ;
   * so a file with mime-type foo/bar; bla
   * matches mime-type foo/bar. Furthermore,
   * for streams, a stream with mime foo/bar<whatever>
   * matches mime-type foo/bar. 
   * None means accept all mime-types. *)
  mime_types : unit -> string list option;
  (* None means no decodable content for that file. *)
  file_type : string -> Frame.content_type option;
  file_decoder : file_decoder option;
  (* First argument is the full mime-type. *)
  stream_decoder : (string -> stream_decoder) option;
}
>>>>>>> fcf81879

val decoders : decoder_specs Plug.plug
val conf_decoder : Dtools.Conf.ut
val conf_mime_types : Dtools.Conf.ut
val conf_file_extensions : Dtools.Conf.ut
val conf_priorities : Dtools.Conf.ut

(** Test file extension and mime if available *)
val test_file :
  ?log:Log.t -> ?mimes:string list -> ?extensions:string list -> string -> bool

(** Test if we can decode for a given kind. This include cases where we
    know how to convert channel layout. *)
val can_decode_kind : Frame.content_type -> Frame.content_kind -> bool

val get_file_decoder :
  metadata:Frame.metadata ->
<<<<<<< HEAD
  file ->
  Frame.content_type ->
  (string * (unit -> file_decoder)) option
=======
  kind:Frame.content_kind ->
  string ->
  (string * (unit -> file_decoder_ops)) option

val get_stream_decoder :
  kind:Frame.content_kind -> string -> stream_decoder option
>>>>>>> fcf81879

val image_file_decoders : (file -> Video.Image.t option) Plug.plug
val get_image_file_decoder : file -> Video.Image.t option
<<<<<<< HEAD
val get_stream_decoder : file -> Frame.content_type -> stream_decoder option

module Buffered (Generator : Generator.S) : sig
  (* This is the most recent API. [file_decoder]
   * below uses it and might be deprecated at some
   * point in the future. *)
  val make_file_decoder :
    filename:string ->
    close:(unit -> unit) ->
    ctype:Frame.content_type ->
    remaining:(Frame.t -> int -> int) ->
    Generator.t decoder ->
    Generator.t ->
    file_decoder

  val file_decoder :
    file ->
    Frame.content_type ->
    (input -> Generator.t decoder) ->
    Generator.t ->
    file_decoder
end
=======

(* Initialize a decoding buffer *)
val mk_buffer : kind:Frame.content_kind -> G.t -> buffer

(* Create a file decoder when remaning time is known. *)
val file_decoder :
  filename:string ->
  close:(unit -> unit) ->
  remaining:(unit -> int) ->
  kind:Frame.content_kind ->
  decoder ->
  file_decoder_ops

(* Create a file decoder when remaining time is not know,
   in which case it is estimated from consumed bytes during
   the decoding process. *)
val opaque_file_decoder :
  filename:string ->
  kind:Frame.content_kind ->
  (input -> decoder) ->
  file_decoder_ops
>>>>>>> fcf81879
<|MERGE_RESOLUTION|>--- conflicted
+++ resolved
@@ -66,25 +66,12 @@
   close : unit -> unit;
 }
 
-<<<<<<< HEAD
-val file_decoders :
-  (metadata:Frame.metadata ->
-  file ->
-  Frame.content_type ->
-  (unit -> file_decoder) option)
-  Plug.plug
-
-val image_file_decoders : (file -> Video.Image.t option) Plug.plug
-
-val stream_decoders :
-  (stream -> Frame.content_type -> stream_decoder option) Plug.plug
-=======
 type stream_decoder = input -> decoder
 type image_decoder = file -> Video.Image.t
 
 type file_decoder =
   metadata:Frame.metadata ->
-  kind:Frame.content_kind ->
+  ctype:Frame.content_type ->
   string ->
   file_decoder_ops
 
@@ -106,7 +93,6 @@
   (* First argument is the full mime-type. *)
   stream_decoder : (string -> stream_decoder) option;
 }
->>>>>>> fcf81879
 
 val decoders : decoder_specs Plug.plug
 val conf_decoder : Dtools.Conf.ut
@@ -124,45 +110,15 @@
 
 val get_file_decoder :
   metadata:Frame.metadata ->
-<<<<<<< HEAD
-  file ->
-  Frame.content_type ->
-  (string * (unit -> file_decoder)) option
-=======
-  kind:Frame.content_kind ->
+  ctype:Frame.content_type ->
   string ->
   (string * (unit -> file_decoder_ops)) option
 
 val get_stream_decoder :
   kind:Frame.content_kind -> string -> stream_decoder option
->>>>>>> fcf81879
 
 val image_file_decoders : (file -> Video.Image.t option) Plug.plug
 val get_image_file_decoder : file -> Video.Image.t option
-<<<<<<< HEAD
-val get_stream_decoder : file -> Frame.content_type -> stream_decoder option
-
-module Buffered (Generator : Generator.S) : sig
-  (* This is the most recent API. [file_decoder]
-   * below uses it and might be deprecated at some
-   * point in the future. *)
-  val make_file_decoder :
-    filename:string ->
-    close:(unit -> unit) ->
-    ctype:Frame.content_type ->
-    remaining:(Frame.t -> int -> int) ->
-    Generator.t decoder ->
-    Generator.t ->
-    file_decoder
-
-  val file_decoder :
-    file ->
-    Frame.content_type ->
-    (input -> Generator.t decoder) ->
-    Generator.t ->
-    file_decoder
-end
-=======
 
 (* Initialize a decoding buffer *)
 val mk_buffer : kind:Frame.content_kind -> G.t -> buffer
@@ -172,7 +128,7 @@
   filename:string ->
   close:(unit -> unit) ->
   remaining:(unit -> int) ->
-  kind:Frame.content_kind ->
+  ctype:Frame.content_type ->
   decoder ->
   file_decoder_ops
 
@@ -181,7 +137,6 @@
    the decoding process. *)
 val opaque_file_decoder :
   filename:string ->
-  kind:Frame.content_kind ->
+  ctype:Frame.content_type ->
   (input -> decoder) ->
-  file_decoder_ops
->>>>>>> fcf81879
+  file_decoder_ops