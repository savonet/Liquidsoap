(*****************************************************************************

  Liquidsoap, a programmable audio stream generator.
  Copyright 2003-2019 Savonet team

  This program is free software; you can redistribute it and/or modify
  it under the terms of the GNU General Public License as published by
  the Free Software Foundation; either version 2 of the License, or
  (at your option) any later version.

  This program is distributed in the hope that it will be useful,
  but WITHOUT ANY WARRANTY; without even the implied warranty of
  MERCHANTABILITY or FITNESS FOR A PARTICULAR PURPOSE.  See the
  GNU General Public License for more details, fully stated in the COPYING
  file at the root of the liquidsoap distribution.

  You should have received a copy of the GNU General Public License
  along with this program; if not, write to the Free Software
  Foundation, Inc., 51 Franklin Street, Fifth Floor, Boston, MA 02110-1301  USA

 *****************************************************************************)

(** Decode raw data *)

open Extralib

let log = Log.make ["decoder"; "raw"]

(** {1 Generic decoder} *)

exception End_of_stream

(* TODO: some code should be shared with wav decoder, and possibly others. *)

type format = {
  format : [ `S8 | `S16LE | `F32LE ];
  channels : int;
  interleaved : bool;
  samplerate : int;
}

(** Bytes per sample. *)
let sample_size fmt =
  match fmt.format with `S8 -> 1 | `S16LE -> 2 | `F32LE -> 4

let create ~format input =
  (* TODO: can we handle interleaved with generators? I don't think so... *)
  assert (format.interleaved = true);
  let sample_size = sample_size format in
  let channels = format.channels in
  let bytes_to_get = sample_size * channels * Utils.pagesize in
  let converter src =
    let len = String.length src / (sample_size * channels) in
    let dst = Audio.create channels len in
    let sample =
      let pos = ref 0 in
      match format.format with
        | `S8 ->
            fun () ->
              let ans = int_of_char src.[!pos] in
              let ans = if ans > 128 then ans - 256 else ans in
              incr pos;
              float ans /. 128.
        | `S16LE ->
            fun () ->
              let ans =
                int_of_char src.[!pos] + (int_of_char src.[!pos + 1] lsl 8)
              in
              let ans = if ans > 32768 then ans - 65536 else ans in
              pos := !pos + 2;
              float ans /. 32768.
        | `F32LE ->
            (* TODO: handle endianness *)
            fun () ->
             let ans = ref Int32.zero in
             for i = 3 downto 0 do
               ans := Int32.shift_left !ans 8;
               ans := Int32.add !ans (Int32.of_int (int_of_char src.[!pos + i]))
             done;
             pos := !pos + sample_size;
             Int32.float_of_bits !ans
    in
    for i = 0 to len - 1 do
      for c = 0 to channels - 1 do
        dst.(c).{i} <- sample ()
      done
    done;
    dst
  in
  let buf = Bytes.create bytes_to_get in
  let decoder buffer =
    let bytes = input.Decoder.read buf 0 bytes_to_get in
    if bytes = 0 then raise End_of_stream;
    let content = converter (Bytes.sub_string buf 0 bytes) in
    buffer.Decoder.put_audio ~samplerate:format.samplerate content
  in
  (* TODO *)
  let seek _ = 0 in
  { Decoder.decode = decoder; seek }

(* The mime types are inspired of GStreamer's convention. See
   http://gstreamer.freedesktop.org/data/doc/gstreamer/head/pwg/html/section-types-definitions.html
   For instance: audio/x-raw,format=F32LE,channels=2,layout=interleaved,rate=44100 *)
(* TODO: proper parser? *)
let parse_mime m =
  let ans =
    ref
      { format = `F32LE; channels = 2; interleaved = true; samplerate = 44100 }
  in
  try
    let m = String.split_char ',' m in
    if m = [] || List.hd m <> "audio/x-raw" then raise Exit;
    let m = List.tl m in
    let m =
      List.map
        (fun lv ->
          let lv = String.split_char '=' lv in
          match lv with [l; v] -> (l, v) | _ -> raise Exit)
        m
    in
    List.iter
      (fun (l, v) ->
        match l with
          | "format" ->
              let format =
                List.assoc v [("S8", `S8); ("S16LE", `S16LE); ("F32LE", `F32LE)]
              in
              ans := { !ans with format }
          | "channels" ->
              let channels = int_of_string v in
              ans := { !ans with channels }
          | "layout" ->
              let interleaved =
                if v = "interleaved" then true
                else if v = "non-interleaved" then false
                else raise Exit
              in
              ans := { !ans with interleaved }
          | "rate" | "samplerate" ->
              let samplerate = int_of_string v in
              ans := { !ans with samplerate }
          | _ -> failwith ("Unknown property: " ^ l))
      m;
    Some !ans
  with _ -> None

let () =
<<<<<<< HEAD
  Decoder.stream_decoders#register "raw audio" ~sdoc:"Decode audio/x-raw."
    (fun mime ctype ->
      let mime = parse_mime mime in
      match mime with
        | Some format
          when ctype.Frame.video = 0 && ctype.Frame.midi = 0
               && ctype.Frame.audio = format.channels ->
            Some (D_stream.create ~format)
        | _ -> None)
=======
  Decoder.decoders#register "raw audio" ~sdoc:"Decode audio/x-raw."
    {
      Decoder.media_type = `Audio;
      priority = (fun () -> 1);
      file_extensions = (fun () -> None);
      mime_types = (fun () -> Some ["audio/x-raw"]);
      file_type = (fun _ -> None);
      file_decoder = None;
      stream_decoder =
        Some
          (fun mime ->
            let format = Utils.get_some (parse_mime mime) in
            create ~format);
    }
>>>>>>> fcf81879
<|MERGE_RESOLUTION|>--- conflicted
+++ resolved
@@ -145,17 +145,6 @@
   with _ -> None
 
 let () =
-<<<<<<< HEAD
-  Decoder.stream_decoders#register "raw audio" ~sdoc:"Decode audio/x-raw."
-    (fun mime ctype ->
-      let mime = parse_mime mime in
-      match mime with
-        | Some format
-          when ctype.Frame.video = 0 && ctype.Frame.midi = 0
-               && ctype.Frame.audio = format.channels ->
-            Some (D_stream.create ~format)
-        | _ -> None)
-=======
   Decoder.decoders#register "raw audio" ~sdoc:"Decode audio/x-raw."
     {
       Decoder.media_type = `Audio;
@@ -169,5 +158,4 @@
           (fun mime ->
             let format = Utils.get_some (parse_mime mime) in
             create ~format);
-    }
->>>>>>> fcf81879
+    }