--- conflicted
+++ resolved
@@ -134,19 +134,11 @@
     in
     VFrame.add_break frame stop;
     for i = start to stop-1 do
-<<<<<<< HEAD
-      (* One could think of avoiding the creation of a blank video layer that
-       * will be overwritten immediately.  However, in most cases an old layer
-       * will be re-used.  In fact, we might even need to explicitly blankify
-       * because our image might be transparent and the current frame might
-       * contain random stuff. TODO *)
-=======
       (* TODO: One could think of avoiding the creation of a blank video layer
        * that will be overwritten immediately. However, in most cases an old
        * layer will be re-used.  In fact, we might even need to explicitly
        * blankify because our image might be transparent and the current frame
        * might contain random stuff. *)
->>>>>>> 68ddd47a
       Img.blit img video.(i)
     done ;
     if !duration = -1 then -1 else begin
