(*****************************************************************************

  Liquidsoap, a programmable audio stream generator.
  Copyright 2003-2019 Savonet team

  This program is free software; you can redistribute it and/or modify
  it under the terms of the GNU General Public License as published by
  the Free Software Foundation; either version 2 of the License, or
  (at your option) any later version.

  This program is distributed in the hope that it will be useful,
  but WITHOUT ANY WARRANTY; without even the implied warranty of
  MERCHANTABILITY or FITNESS FOR A PARTICULAR PURPOSE.  See the
  GNU General Public License for more details, fully stated in the COPYING
  file at the root of the liquidsoap distribution.

  You should have received a copy of the GNU General Public License
  along with this program; if not, write to the Free Software
  Foundation, Inc., 51 Franklin Street, Fifth Floor, Boston, MA 02110-1301  USA

 *****************************************************************************)

(** Media decoding infrastructure.
  *
  * We treat files and streams.
  * We separate detection from the actual decoding.
  * For files, the decoder detection function is passed a filename and
  * an expected content kind.
  * For streams, it is passed a MIME type and a content kind.
  *
  * In practice, most file decoders will be based on stream decoders,
  * with a specific (more precise) detection function. Although
  * we cannot force it at this point, we provide some infrastructure
  * to help.
  *
  * In the short term, the plug infrastructure should provide
  * a way to ban / prioritize
  * plugins. For example:
  *   - choose ogg_demuxer when extension = ogg
  *   - choose mad when extension = mp3
  *   - choose mad when mime-type = audio/mp3 *)

let log = Log.make ["decoder"]

(** A local file is simply identified by its filename. *)
type file = string

(** A stream is identified by a MIME type. *)
type stream = string

module G = Generator.From_audio_video_plus

type fps = Decoder_utils.fps = { num : int; den : int }

(* Buffer passed to decoder. This wraps around
   regular buffer, adding:
    - Implicit resampling
    - Implicit audio channel conversion
    - Implicit video resize
    - Implicit fps conversion
    - Implicit content drop *)
type buffer = {
  generator : G.t;
  put_audio : ?pts:Int64.t -> samplerate:int -> Frame.audio_t array -> unit;
  put_video : ?pts:Int64.t -> fps:fps -> Frame.video_t array -> unit;
}

type decoder = {
  decode : buffer -> unit;
  (* [seek x]: Skip [x] master ticks.
   * Returns the number of ticks atcually skiped. *)
  seek : int -> int;
}

type input = {
  read : bytes -> int -> int -> int;
  (* Seek to an absolute position in bytes. 
   * Returns the current position after seeking. *)
  lseek : (int -> int) option;
  tell : (unit -> int) option;
  length : (unit -> int) option;
}

(** A decoder is a filling function and a closing function,
  * called at least when filling fails, i.e. the frame is partial.
  * The closing function can be called earlier e.g. if the user skips.
  * In most cases, file decoders are wrapped stream decoders. *)
type file_decoder_ops = {
  fill : Frame.t -> int;
  (* Return remaining ticks. *)
  fseek : int -> int;
  (* There is a record name clash here.. *)
  close : unit -> unit;
}

type file_decoder =
  metadata:Frame.metadata ->
  kind:Frame.content_kind ->
  string ->
  file_decoder_ops

(** A stream decoder does not "own" any file descriptor,
  * and is generally assumed to not allocate resources (in the sense
  * of things that should be explicitly managed, not just garbage collected).
  * Hence it does not need a close function. *)
type stream_decoder = input -> decoder

type image_decoder = file -> Video.Image.t

(** Decoder description. *)
type decoder_specs = {
  media_type : [ `Audio | `Video | `Audio_video | `Midi ];
  priority : unit -> int;
  file_extensions : unit -> string list option;
  mime_types : unit -> string list option;
  file_type : string -> Frame.content_type option;
  file_decoder : file_decoder option;
  stream_decoder : (string -> stream_decoder) option;
}

(** Plugins might define various decoders. In order to be accessed,
  * they should also register methods for choosing decoders. *)

let conf_decoder =
  Dtools.Conf.void ~p:(Configure.conf#plug "decoder") "Decoder settings"

let conf_decoders =
  Dtools.Conf.list ~p:(conf_decoder#plug "decoders") ~d:[] "Media decoders."

let f c v =
  match c#get_d with
    | None -> c#set_d (Some [v])
    | Some d -> c#set_d (Some (d @ [v]))

let decoders : decoder_specs Plug.plug =
  Plug.create
    ~register_hook:(fun (name, _) -> f conf_decoders name)
    ~doc:"Available decoders." ~insensitive:true "Available decoders"

let get_decoders () =
  let f cur name =
    match decoders#get name with
      | Some p -> (name, p) :: cur
      | None ->
          log#severe "Cannot find decoder %s" name;
          cur
  in
<<<<<<< HEAD
  List.fold_left f [] (List.rev conf#get)

(** For a given file, once a decoder is chosen it can be used several
  * times. This is at least useful to separate the actual opening of
  * the file from checking that it is a valid media file. *)
let file_decoders :
    (metadata:Frame.metadata ->
    file ->
    Frame.content_type ->
    (unit -> file_decoder) option)
    Plug.plug =
  Plug.create
    ~register_hook:(fun (name, _) -> f conf_file_decoders name)
    ~doc:"File decoding methods." ~insensitive:true "file decoding"
=======
  List.fold_left f [] conf_decoders#get

let conf_image_file_decoders =
  Dtools.Conf.list
    ~p:(conf_decoder#plug "image_file_decoders")
    ~d:[] "Decoders and order used to decode image files."
>>>>>>> fcf81879

let image_file_decoders : (file -> Video.Image.t option) Plug.plug =
  Plug.create
    ~register_hook:(fun (name, _) -> f conf_image_file_decoders name)
    ~doc:"Image file decoding methods." ~insensitive:true "image file decoding"

<<<<<<< HEAD
let stream_decoders :
    (stream -> Frame.content_type -> stream_decoder option) Plug.plug =
  Plug.create
    ~register_hook:(fun (name, _) -> f conf_stream_decoders name)
    ~doc:"Stream decoding methods." ~insensitive:true "stream decoding"
=======
let get_image_file_decoders () =
  let f cur name =
    match image_file_decoders#get name with
      | Some p -> (name, p) :: cur
      | None ->
          log#severe "Cannot find decoder %s" name;
          cur
  in
  List.fold_left f [] conf_image_file_decoders#get
>>>>>>> fcf81879

let conf_debug =
  Dtools.Conf.bool
    ~p:(conf_decoder#plug "debug")
    ~d:false "Maximum debugging information (dev only)"
    ~comments:
      [
        "WARNING: Do not enable unless a developer instructed you to do so!";
        "The debugging mode makes it easier to understand why decoding fails,";
        "but as a side effect it will crash liquidsoap at the end of every";
        "track.";
      ]

let conf_mime_types =
  Dtools.Conf.void
    ~p:(conf_decoder#plug "mime_types")
    "Mime-types used for choosing audio and video file decoders"
    ~comments:
      [
        "When a mime-type is available (e.g. with input.http), it can be used";
        "to guess which audio stream format is used.";
        "This section contains the listings used for that detection, which you";
        "might want to tweak if you encounter a new mime-type.";
        "If you feel that new mime-types should be permanently added, please";
        "contact the developpers.";
      ]

let conf_file_extensions =
  Dtools.Conf.void
    ~p:(conf_decoder#plug "file_extensions")
    "File extensions used for guessing audio formats"

let conf_priorities =
  Dtools.Conf.void
    ~p:(conf_decoder#plug "priorities")
    "Priorities used for choosing audio and video file decoders"

let test_file ?(log = log) ?mimes ?extensions fname =
  if not (Sys.file_exists fname) then (
    log#info "File %S does not exist!" fname;
    false )
  else (
    let ext_ok =
      match extensions with
        | None -> true
        | Some extensions ->
            let ret =
              try List.mem (Utils.get_ext fname) extensions with _ -> false
            in
            if not ret then log#info "Invalid file extension for %S!" fname;
            ret
    in
    let mime_ok =
      match (mimes, Configure.file_mime) with
        | None, _ -> true
        | _, None -> false
        | Some mimes, Some mime_type ->
            let mime = mime_type fname in
            let mimes =
              List.map
                (fun mime -> List.hd (String.split_on_char ';' mime))
                mimes
            in
            let ret = List.mem mime mimes in
            if not ret then log#info "Invalid MIME type for %S: %s!" fname mime;
            ret
    in
    ext_ok || mime_ok )

let can_decode_kind decoded_type target_kind =
  let can_convert_audio audio =
    audio = 0
    || Audio_converter.Channel_layout.(
         try
           ignore
             (create
                (layout_of_channels decoded_type.Frame.audio)
                (layout_of_channels audio));
           true
         with Unsupported -> false)
  in
  match Frame.type_of_kind target_kind with
    (* Either we can decode straight away. *)
    | _ when Frame.type_has_kind decoded_type target_kind -> true
    (* Or we can convert audio and/or drop video and midi *)
    | { Frame.audio; video; midi } ->
        let audio =
          if can_convert_audio audio then audio else decoded_type.Frame.audio
        in
        let video = if video = 0 then 0 else decoded_type.Frame.video in
        let midi = if midi = 0 then 0 else decoded_type.Frame.midi in
        Frame.type_has_kind { Frame.audio; video; midi } target_kind

let decoder_modes kind =
  Frame.(
    match (kind.audio, kind.video, kind.midi) with
      | Succ _, Succ _, Zero -> [`Audio_video]
      | Succ _, _, Zero -> [`Audio; `Audio_video]
      | _, Succ _, Zero -> [`Video; `Audio_video]
      (* Now entering the annoying part. *)
      | Any, Any, Zero -> [`Audio_video]
      | Any, Zero, Zero -> [`Audio; `Audio_video]
      | Zero, Any, Zero -> [`Video; `Audio_video]
      | Zero, Zero, Zero -> []
      | Zero, Zero, _ -> [`Midi]
      | _ -> [])

exception Found of (string * Frame.content_type * decoder_specs)

(** Get a valid decoder creator for [filename]. *)
<<<<<<< HEAD
let get_file_decoder ~metadata filename ctype =
  try
    List.iter
      (fun (name, decoder) ->
        log#info "Trying method %S for %S..." name filename;
        match
          try decoder ~metadata filename ctype
          with e ->
            log#info "Decoder %S failed on %S: %s!" name filename
              (Printexc.to_string e);
            None
        with
          | Some f ->
              log#important "Method %S accepted %S." name filename;
              raise (Exit (name, f))
          | None -> ())
      (get_decoders conf_file_decoders file_decoders);
    log#important "Unable to decode %S as %s!" filename
      (Frame.string_of_content_type ctype);
    None
  with Exit (name, f) ->
    Some
      ( name,
        fun () ->
          try f ()
          with exn ->
            let bt = Printexc.get_backtrace () in
            log#severe "Decoder %S betrayed us on %S! Error: %s\n%s" name
              filename (Printexc.to_string exn) bt;
            dummy )
=======
let get_file_decoder ~metadata ~kind filename =
  let modes = decoder_modes kind in
  let decoders =
    List.filter
      (fun (name, specs) ->
        let log = Log.make ["decoder"; String.lowercase_ascii name] in
        specs.file_decoder <> None
        && List.mem specs.media_type modes
        && test_file ~log ?mimes:(specs.mime_types ())
             ?extensions:(specs.file_extensions ()) filename)
      (get_decoders ())
  in
  if decoders = [] then (
    log#important "No decoder available for %S!" filename;
    None )
  else (
    let decoders =
      List.sort
        (fun (_, a) (_, b) -> compare (b.priority ()) (a.priority ()))
        decoders
    in
    log#info "Available decoders: %s"
      (String.concat ", "
         (List.map
            (fun (name, specs) ->
              Printf.sprintf "%s (priority: %d)" name (specs.priority ()))
            decoders));
    try
      List.iter
        (fun (name, specs) ->
          try
            match specs.file_type filename with
              | Some decoded_type ->
                  if can_decode_kind decoded_type kind then
                    raise (Found (name, decoded_type, specs))
                  else
                    log#info
                      "Cannot decode file %S with decoder %s. Detected \
                       content: %s"
                      filename name
                      (Frame.string_of_content_type decoded_type)
              | None -> ()
          with
            | Found v -> raise (Found v)
            | exn ->
                let bt = Printexc.get_backtrace () in
                log#info "Error while checking file's content: %s"
                  (Printexc.to_string exn);
                log#info "%s" bt)
        decoders;
      log#important "Available decoders cannot decode %S as %s" filename
        (Frame.string_of_content_kind kind);
      None
    with Found (name, decoded_type, specs) ->
      log#info
        "Selected decoder %s for file %S with expected kind %s and detected \
         content %s"
        name filename
        (Frame.string_of_content_kind kind)
        (Frame.string_of_content_type decoded_type);
      Some
        ( name,
          fun () -> (Utils.get_some specs.file_decoder) ~metadata ~kind filename
        ) )
>>>>>>> fcf81879

(** Get a valid image decoder creator for [filename]. *)
let get_image_file_decoder filename =
  let ans = ref None in
  try
    List.iter
      (fun (name, decoder) ->
        log#info "Trying method %S for %S..." name filename;
        match
          try decoder filename
          with e ->
            log#info "Decoder %S failed on %S: %s!" name filename
              (Printexc.to_string e);
            None
        with
          | Some img ->
              log#important "Method %S accepted %S." name filename;
              ans := Some img;
              raise Stdlib.Exit
          | None -> ())
      (get_image_file_decoders ());
    log#important "Unable to decode %S!" filename;
    !ans
<<<<<<< HEAD
  with Stdlib.Exit -> !ans

exception Exit_decoder of stream_decoder

let get_stream_decoder mime ctype =
  try
    List.iter
      (fun (name, decoder) ->
        log#info "Trying method %S for %S..." name mime;
        match try decoder mime ctype with _ -> None with
          | Some f ->
              log#important "Method %S accepted %S." name mime;
              raise (Exit_decoder f)
          | None -> ())
      (get_decoders conf_stream_decoders stream_decoders);
    log#important "Unable to decode stream of type %S!" mime;
    None
  with Exit_decoder f -> Some f

(** {1 Helpers for defining decoders} *)

module Buffered (Generator : Generator.S) = struct
  let make_file_decoder ~filename ~close ~ctype ~remaining decoder gen =
    let prebuf =
      (* Amount of audio to decode in advance, in ticks.
       * It has to be more than a frame, but taking just one frame
       * is unsatisfying because it yields very low initial estimations
       * of the remaining time (which triggers early downloads,
       * transitions, etc). This is because the decoder will often
       * skip some hearders or metadata, giving the impression of
       * a poor compression rate.
       * We also guarantee that the remaining time will be precisely
       * given for the last [prebuf] seconds of a file. But in
       * practice it seems that we get pretty good estimations
       * way before that point... unless perhaps when there's a lot
       * of metadata (or ill-formed data) at the end of the file?
       * It seems that 0.5 seconds is enough. The more we put,
       * the higher will be the initial computation burst.
       * Putting a setting for that is probably too obscure to
       * be useful. *)
      Frame.master_of_seconds 0.5
    in
    let decoding_done = ref false in
    let fill frame =
      (* We want to avoid trying to decode when
       * it is no longer possible. Hence, this loop
       * will be executed iff there was no exception
       * raised before. If a decoder wants to recover
       * on an exception, it should catch it and deal
       * with it on its own. 
       * Hence, the current policy for decoding is:
       * decoding stops at the first exception raised. *)
      if not !decoding_done then (
        try
          while Generator.length gen < prebuf do
            decoder.decode gen
          done
        with e ->
          let bt = Printexc.get_backtrace () in
          log#info "Decoding %S ended: %s." filename (Printexc.to_string e);
          log#debug "%s" bt;
          decoding_done := true;
          if conf_debug#get then raise e );
      let offset = Frame.position frame in
      let old_breaks = Frame.breaks frame in
      Generator.fill gen frame;
      let content = frame.Frame.content in
      let c_type = Frame.type_of_content content in
      (* Check that we got only one chunk of data,
       * and that it has a correct type. *)
      if c_type <> ctype then (
        log#severe "Decoder of %S produced %s, but %s was expected!" filename
          (Frame.string_of_content_type c_type)
          (Frame.string_of_content_type ctype);

        (* Pretend nothing happened, and end decoding. *)
        Frame.set_breaks frame old_breaks;
        Frame.add_break frame offset;
        0 )
      else (
        try remaining frame offset
        with e ->
          log#info "Error while getting decoder's remaining time: %s"
            (Printexc.to_string e);
          decoding_done := true;
          0 )
    in
    let fseek len =
      let gen_len = Generator.length gen in
      if len < 0 || len > gen_len then (
        Generator.clear gen;
        gen_len + decoder.seek (len - gen_len) )
      else (
        (* Seek within the pre-buffered data if possible *)
        Generator.remove gen len;
        len )
    in
    { fill; fseek; close }

  let file_decoder filename ctype create_decoder gen =
    let fd = Unix.openfile filename [Unix.O_RDONLY] 0 in
    let file_size = (Unix.stat filename).Unix.st_size in
    let proc_bytes = ref 0 in
    let read buf ofs len =
      try
        let i = Unix.read fd buf ofs len in
        proc_bytes := !proc_bytes + i;
        i
      with _ -> 0
    in
    let tell () = Unix.lseek fd 0 Unix.SEEK_CUR in
    let length () = (Unix.fstat fd).Unix.st_size in
    let lseek len = Unix.lseek fd len Unix.SEEK_SET in
    let input =
      { read; tell = Some tell; length = Some length; lseek = Some lseek }
    in
    let decoder = create_decoder input in
    let out_ticks = ref 0 in
    let remaining frame offset =
      let in_bytes = tell () in
      let gen_len = Generator.length gen in
      out_ticks := !out_ticks + Frame.position frame - offset;

      (* Compute an estimated number of remaining ticks. *)
      if !proc_bytes = 0 then -1
      else (
        let compression = float (!out_ticks + gen_len) /. float !proc_bytes in
        let remaining_ticks =
          float gen_len +. (float (file_size - in_bytes) *. compression)
        in
        int_of_float remaining_ticks )
    in
    let close () = Unix.close fd in
    make_file_decoder ~filename ~close ~ctype ~remaining decoder gen
end
=======
  with Exit -> !ans

let get_stream_decoder ~kind mime =
  let modes = decoder_modes kind in
  let decoders =
    List.filter
      (fun (_, specs) ->
        specs.stream_decoder <> None
        && List.mem specs.media_type modes
        &&
        match specs.mime_types () with
          | None -> true
          | Some mimes -> (
              try
                ignore
                  (List.find
                     (fun m ->
                       try String.sub m 0 (String.length mime) = mime
                       with Invalid_argument _ -> false)
                     mimes);
                true
              with Not_found -> false ))
      (get_decoders ())
  in
  if decoders = [] then (
    log#important
      "Unable to find a decoder for stream mime-type %s with expected content \
       %s!"
      mime
      (Frame.string_of_content_kind kind);
    None )
  else (
    let decoders =
      List.sort
        (fun (_, a) (_, b) -> compare (a.priority ()) (b.priority ()))
        decoders
    in
    log#info "Available decoders:";
    List.iter
      (fun (name, specs) ->
        log#info "%s (priority: %d)" name (specs.priority ()))
      decoders;
    let name, decoder = List.hd decoders in
    log#info "Selected decoder %s for mime-type %s with expected content %s"
      name mime
      (Frame.string_of_content_kind kind);
    Some ((Utils.get_some decoder.stream_decoder) mime) )

(** {1 Helpers for defining decoders} *)

let mk_buffer ~kind generator =
  let content_type = Frame.type_of_kind kind in

  let mode =
    match content_type with
      | { Frame.audio; video } when audio > 0 && video > 0 -> `Both
      | { Frame.audio; video } when audio > 0 && video = 0 -> `Audio
      | { Frame.audio; video } when audio = 0 && video > 0 -> `Video
      | _ -> failwith "Invalid type for buffer!"
  in

  G.set_mode generator mode;

  let put_audio =
    if mode <> `Video then (
      let resampler = Decoder_utils.samplerate_converter () in
      let channel_converter =
        Decoder_utils.channels_converter content_type.Frame.audio
      in
      fun ?pts ~samplerate data ->
        let data = resampler ~samplerate data in
        let data = channel_converter data in
        G.put_audio ?pts generator data 0 (Audio.length data) )
    else fun ?pts:_ ~samplerate:_ _ -> ()
  in

  let put_video =
    if mode <> `Audio then (
      let video_resample = Decoder_utils.video_resample () in
      let video_scale = Decoder_utils.video_scale () in
      let out_freq =
        Decoder_utils.{ num = Lazy.force Frame.video_rate; den = 1 }
      in
      fun ?pts ~fps data ->
        let data = Array.map (Array.map video_scale) data in
        let data = video_resample ~in_freq:fps ~out_freq data in
        G.put_video ?pts generator data 0 (Video.length data.(0)) )
    else fun ?pts:_ ~fps:_ _ -> ()
  in

  { generator; put_audio; put_video }

let mk_decoder ~filename ~close ~remaining ~buffer decoder =
  let prebuf = Frame.master_of_seconds 0.5 in
  let decoding_done = ref false in

  let remaining frame offset =
    remaining () + G.length buffer.generator + Frame.position frame - offset
  in

  let fill frame =
    if not !decoding_done then (
      try
        while G.length buffer.generator < prebuf do
          decoder.decode buffer
        done
      with e ->
        log#info "Decoding %S ended: %s." filename (Printexc.to_string e);
        log#debug "%s" (Printexc.get_backtrace ());
        decoding_done := true;
        if conf_debug#get then raise e );

    let offset = Frame.position frame in
    G.fill buffer.generator frame;

    try remaining frame offset
    with e ->
      log#info "Error while getting decoder's remaining time: %s"
        (Printexc.to_string e);
      decoding_done := true;
      0
  in

  let fseek len =
    let gen_len = G.length buffer.generator in
    if len < 0 || len > gen_len then (
      G.clear buffer.generator;
      gen_len + decoder.seek (len - gen_len) )
    else (
      (* Seek within the pre-buffered data if possible *)
      G.remove buffer.generator len;
      len )
  in
  { fill; fseek; close }

let file_decoder ~filename ~close ~remaining ~kind decoder =
  let generator =
    G.create ~log_overfull:false ~log:(log#info "%s") ~kind `Undefined
  in
  let buffer = mk_buffer ~kind generator in
  mk_decoder ~filename ~close ~remaining ~buffer decoder

let opaque_file_decoder ~filename ~kind create_decoder =
  let fd = Unix.openfile filename [Unix.O_RDONLY] 0 in

  let file_size = (Unix.stat filename).Unix.st_size in
  let proc_bytes = ref 0 in
  let read buf ofs len =
    try
      let i = Unix.read fd buf ofs len in
      proc_bytes := !proc_bytes + i;
      i
    with _ -> 0
  in

  let tell () = Unix.lseek fd 0 Unix.SEEK_CUR in
  let length () = (Unix.fstat fd).Unix.st_size in
  let lseek len = Unix.lseek fd len Unix.SEEK_SET in

  let input =
    { read; tell = Some tell; length = Some length; lseek = Some lseek }
  in

  let generator =
    G.create ~log:(log#info "%s") ~log_overfull:false ~kind `Undefined
  in
  let buffer = mk_buffer ~kind generator in
  let decoder = create_decoder input in

  let out_ticks = ref 0 in
  let decode buffer =
    let start = G.length buffer.generator in
    decoder.decode buffer;
    let stop = G.length buffer.generator in
    out_ticks := !out_ticks + stop - start
  in

  let decoder = { decoder with decode } in

  let remaining () =
    let in_bytes = tell () in

    (* Compute an estimated number of remaining ticks. *)
    if !proc_bytes = 0 then -1
    else (
      let compression = float !out_ticks /. float !proc_bytes in
      let remaining_ticks = float (file_size - in_bytes) *. compression in
      int_of_float remaining_ticks )
  in

  let close () = Unix.close fd in

  mk_decoder ~filename ~close ~remaining ~buffer decoder
>>>>>>> fcf81879
<|MERGE_RESOLUTION|>--- conflicted
+++ resolved
@@ -145,42 +145,18 @@
           log#severe "Cannot find decoder %s" name;
           cur
   in
-<<<<<<< HEAD
-  List.fold_left f [] (List.rev conf#get)
-
-(** For a given file, once a decoder is chosen it can be used several
-  * times. This is at least useful to separate the actual opening of
-  * the file from checking that it is a valid media file. *)
-let file_decoders :
-    (metadata:Frame.metadata ->
-    file ->
-    Frame.content_type ->
-    (unit -> file_decoder) option)
-    Plug.plug =
-  Plug.create
-    ~register_hook:(fun (name, _) -> f conf_file_decoders name)
-    ~doc:"File decoding methods." ~insensitive:true "file decoding"
-=======
   List.fold_left f [] conf_decoders#get
 
 let conf_image_file_decoders =
   Dtools.Conf.list
     ~p:(conf_decoder#plug "image_file_decoders")
     ~d:[] "Decoders and order used to decode image files."
->>>>>>> fcf81879
 
 let image_file_decoders : (file -> Video.Image.t option) Plug.plug =
   Plug.create
     ~register_hook:(fun (name, _) -> f conf_image_file_decoders name)
     ~doc:"Image file decoding methods." ~insensitive:true "image file decoding"
 
-<<<<<<< HEAD
-let stream_decoders :
-    (stream -> Frame.content_type -> stream_decoder option) Plug.plug =
-  Plug.create
-    ~register_hook:(fun (name, _) -> f conf_stream_decoders name)
-    ~doc:"Stream decoding methods." ~insensitive:true "stream decoding"
-=======
 let get_image_file_decoders () =
   let f cur name =
     match image_file_decoders#get name with
@@ -190,7 +166,6 @@
           cur
   in
   List.fold_left f [] conf_image_file_decoders#get
->>>>>>> fcf81879
 
 let conf_debug =
   Dtools.Conf.bool
@@ -301,38 +276,6 @@
 exception Found of (string * Frame.content_type * decoder_specs)
 
 (** Get a valid decoder creator for [filename]. *)
-<<<<<<< HEAD
-let get_file_decoder ~metadata filename ctype =
-  try
-    List.iter
-      (fun (name, decoder) ->
-        log#info "Trying method %S for %S..." name filename;
-        match
-          try decoder ~metadata filename ctype
-          with e ->
-            log#info "Decoder %S failed on %S: %s!" name filename
-              (Printexc.to_string e);
-            None
-        with
-          | Some f ->
-              log#important "Method %S accepted %S." name filename;
-              raise (Exit (name, f))
-          | None -> ())
-      (get_decoders conf_file_decoders file_decoders);
-    log#important "Unable to decode %S as %s!" filename
-      (Frame.string_of_content_type ctype);
-    None
-  with Exit (name, f) ->
-    Some
-      ( name,
-        fun () ->
-          try f ()
-          with exn ->
-            let bt = Printexc.get_backtrace () in
-            log#severe "Decoder %S betrayed us on %S! Error: %s\n%s" name
-              filename (Printexc.to_string exn) bt;
-            dummy )
-=======
 let get_file_decoder ~metadata ~kind filename =
   let modes = decoder_modes kind in
   let decoders =
@@ -397,7 +340,6 @@
         ( name,
           fun () -> (Utils.get_some specs.file_decoder) ~metadata ~kind filename
         ) )
->>>>>>> fcf81879
 
 (** Get a valid image decoder creator for [filename]. *)
 let get_image_file_decoder filename =
@@ -421,143 +363,6 @@
       (get_image_file_decoders ());
     log#important "Unable to decode %S!" filename;
     !ans
-<<<<<<< HEAD
-  with Stdlib.Exit -> !ans
-
-exception Exit_decoder of stream_decoder
-
-let get_stream_decoder mime ctype =
-  try
-    List.iter
-      (fun (name, decoder) ->
-        log#info "Trying method %S for %S..." name mime;
-        match try decoder mime ctype with _ -> None with
-          | Some f ->
-              log#important "Method %S accepted %S." name mime;
-              raise (Exit_decoder f)
-          | None -> ())
-      (get_decoders conf_stream_decoders stream_decoders);
-    log#important "Unable to decode stream of type %S!" mime;
-    None
-  with Exit_decoder f -> Some f
-
-(** {1 Helpers for defining decoders} *)
-
-module Buffered (Generator : Generator.S) = struct
-  let make_file_decoder ~filename ~close ~ctype ~remaining decoder gen =
-    let prebuf =
-      (* Amount of audio to decode in advance, in ticks.
-       * It has to be more than a frame, but taking just one frame
-       * is unsatisfying because it yields very low initial estimations
-       * of the remaining time (which triggers early downloads,
-       * transitions, etc). This is because the decoder will often
-       * skip some hearders or metadata, giving the impression of
-       * a poor compression rate.
-       * We also guarantee that the remaining time will be precisely
-       * given for the last [prebuf] seconds of a file. But in
-       * practice it seems that we get pretty good estimations
-       * way before that point... unless perhaps when there's a lot
-       * of metadata (or ill-formed data) at the end of the file?
-       * It seems that 0.5 seconds is enough. The more we put,
-       * the higher will be the initial computation burst.
-       * Putting a setting for that is probably too obscure to
-       * be useful. *)
-      Frame.master_of_seconds 0.5
-    in
-    let decoding_done = ref false in
-    let fill frame =
-      (* We want to avoid trying to decode when
-       * it is no longer possible. Hence, this loop
-       * will be executed iff there was no exception
-       * raised before. If a decoder wants to recover
-       * on an exception, it should catch it and deal
-       * with it on its own. 
-       * Hence, the current policy for decoding is:
-       * decoding stops at the first exception raised. *)
-      if not !decoding_done then (
-        try
-          while Generator.length gen < prebuf do
-            decoder.decode gen
-          done
-        with e ->
-          let bt = Printexc.get_backtrace () in
-          log#info "Decoding %S ended: %s." filename (Printexc.to_string e);
-          log#debug "%s" bt;
-          decoding_done := true;
-          if conf_debug#get then raise e );
-      let offset = Frame.position frame in
-      let old_breaks = Frame.breaks frame in
-      Generator.fill gen frame;
-      let content = frame.Frame.content in
-      let c_type = Frame.type_of_content content in
-      (* Check that we got only one chunk of data,
-       * and that it has a correct type. *)
-      if c_type <> ctype then (
-        log#severe "Decoder of %S produced %s, but %s was expected!" filename
-          (Frame.string_of_content_type c_type)
-          (Frame.string_of_content_type ctype);
-
-        (* Pretend nothing happened, and end decoding. *)
-        Frame.set_breaks frame old_breaks;
-        Frame.add_break frame offset;
-        0 )
-      else (
-        try remaining frame offset
-        with e ->
-          log#info "Error while getting decoder's remaining time: %s"
-            (Printexc.to_string e);
-          decoding_done := true;
-          0 )
-    in
-    let fseek len =
-      let gen_len = Generator.length gen in
-      if len < 0 || len > gen_len then (
-        Generator.clear gen;
-        gen_len + decoder.seek (len - gen_len) )
-      else (
-        (* Seek within the pre-buffered data if possible *)
-        Generator.remove gen len;
-        len )
-    in
-    { fill; fseek; close }
-
-  let file_decoder filename ctype create_decoder gen =
-    let fd = Unix.openfile filename [Unix.O_RDONLY] 0 in
-    let file_size = (Unix.stat filename).Unix.st_size in
-    let proc_bytes = ref 0 in
-    let read buf ofs len =
-      try
-        let i = Unix.read fd buf ofs len in
-        proc_bytes := !proc_bytes + i;
-        i
-      with _ -> 0
-    in
-    let tell () = Unix.lseek fd 0 Unix.SEEK_CUR in
-    let length () = (Unix.fstat fd).Unix.st_size in
-    let lseek len = Unix.lseek fd len Unix.SEEK_SET in
-    let input =
-      { read; tell = Some tell; length = Some length; lseek = Some lseek }
-    in
-    let decoder = create_decoder input in
-    let out_ticks = ref 0 in
-    let remaining frame offset =
-      let in_bytes = tell () in
-      let gen_len = Generator.length gen in
-      out_ticks := !out_ticks + Frame.position frame - offset;
-
-      (* Compute an estimated number of remaining ticks. *)
-      if !proc_bytes = 0 then -1
-      else (
-        let compression = float (!out_ticks + gen_len) /. float !proc_bytes in
-        let remaining_ticks =
-          float gen_len +. (float (file_size - in_bytes) *. compression)
-        in
-        int_of_float remaining_ticks )
-    in
-    let close () = Unix.close fd in
-    make_file_decoder ~filename ~close ~ctype ~remaining decoder gen
-end
-=======
   with Exit -> !ans
 
 let get_stream_decoder ~kind mime =
@@ -750,5 +555,4 @@
 
   let close () = Unix.close fd in
 
-  mk_decoder ~filename ~close ~remaining ~buffer decoder
->>>>>>> fcf81879
+  mk_decoder ~filename ~close ~remaining ~buffer decoder