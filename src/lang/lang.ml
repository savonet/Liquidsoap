(*****************************************************************************

  Liquidsoap, a programmable audio stream generator.
  Copyright 2003-2019 Savonet team

  This program is free software; you can redistribute it and/or modify
  it under the terms of the GNU General Public License as published by
  the Free Software Foundation; either version 2 of the License, or
  (at your option) any later version.

  This program is distributed in the hope that it will be useful,
  but WITHOUT ANY WARRANTY; without even the implied warranty of
  MERCHANTABILITY or FITNESS FOR A PARTICULAR PURPOSE.  See the
  GNU General Public License for more details, fully stated in the COPYING
  file at the root of the liquidsoap distribution.

  You should have received a copy of the GNU General Public License
  along with this program; if not, write to the Free Software
  Foundation, Inc., 51 Franklin Street, Fifth Floor, Boston, MA 02110-1301  USA

 *****************************************************************************)

module Term = Lang_values
include Term.V
module T = Lang_types
module Ground = Term.Ground
open Ground

type t = T.t
type pos = T.pos

let log = Log.make ["lang"]

(** Type construction *)

let ground_t x = T.make (T.Ground x)
let int_t = ground_t T.Int
let unit_t = T.make T.unit
let float_t = ground_t T.Float
let bool_t = ground_t T.Bool
let string_t = ground_t T.String
let tuple_t l = T.make (T.Tuple l)
let product_t a b = tuple_t [a; b]

let of_tuple_t t =
  match (T.deref t).T.descr with T.Tuple l -> l | _ -> assert false

let of_product_t t =
  match of_tuple_t t with [a; b] -> (a, b) | _ -> assert false

let fun_t p b = T.make (T.Arrow (p, b))
let list_t t = T.make (T.List t)

let of_list_t t =
  match (T.deref t).T.descr with T.List t -> t | _ -> assert false

let metadata_t = list_t (product_t string_t string_t)
let zero_t = Term.zero_t
let succ_t t = Term.succ_t t
let rec n_t n = if n = 0 then zero_t else succ_t (n_t (n - 1))
let add_t = Term.add_t
let type_of_int = Term.type_of_int
let univ_t ?(constraints = []) () = T.fresh ~level:0 ~constraints ~pos:None
let getter_t a = univ_t ~constraints:[T.Getter a] ()
let string_getter_t () = getter_t T.String
let float_getter_t () = getter_t T.Float
let int_getter_t () = getter_t T.Int
let bool_getter_t () = getter_t T.Bool
let frame_kind_t ~audio ~video ~midi = Term.frame_kind_t audio video midi
let of_frame_kind_t t = Term.of_frame_kind_t t
let source_t t = Term.source_t t
let of_source_t t = Term.of_source_t t
let format_t t = Term.format_t t
let request_t = Term.request_t ()

type lang_kind_format = Source.Kind.format = Fixed of int | At_least of int
type lang_kind_formats = Source.Kind.formats

let any = { Frame.audio = At_least 0; video = At_least 0; midi = At_least 0 }
let empty = { Frame.audio = Fixed 0; video = Fixed 0; midi = Fixed 0 }

let any_with ?(audio = 0) ?(video = 0) ?(midi = 0) () =
  { Frame.audio = At_least audio; video = At_least video; midi = At_least midi }

let audio_any = { Frame.audio = At_least 1; video = Fixed 0; midi = Fixed 0 }
let audio_n n = { Frame.audio = Fixed n; video = Fixed 0; midi = Fixed 0 }
let audio_mono = audio_n 1
let audio_stereo = audio_n 2
let video_only = { Frame.audio = Fixed 0; video = Fixed 1; midi = Fixed 0 }
let video = { Frame.audio = At_least 0; video = Fixed 1; midi = At_least 0 }

let audio_video_any =
  { Frame.audio = At_least 0; video = At_least 0; midi = Fixed 0 }

let video_n n = { Frame.audio = Fixed 0; video = Fixed n; midi = Fixed 0 }
let midi_n n = { Frame.audio = Fixed 0; video = Fixed 0; midi = Fixed n }
let midi_only = midi_n 1

let kind_type_of_kind_format fields =
  let aux = function
    | Fixed i -> type_of_int i
    | At_least i -> Term.add_t i (univ_t ())
  in
  let audio = aux fields.Frame.audio in
  let video = aux fields.Frame.video in
  let midi = aux fields.Frame.midi in
  frame_kind_t ~audio ~video ~midi

(** Value construction *)

let mk ?pos value = { pos; value }
let unit = mk unit
let int i = mk (Ground (Int i))
let bool i = mk (Ground (Bool i))
let float i = mk (Ground (Float i))
let string i = mk (Ground (String i))
let tuple l = mk (Tuple l)
let product a b = tuple [a; b]
let list l = mk (List l)
let source s = mk (Source s)
let request r = mk (Ground (Request r))

let val_fun p f =
  let p' = List.map (fun (l, x, d) -> (l, x, d)) p in
  mk (FFI (p', [], f))

let val_cst_fun p c =
  let p' = List.map (fun (l, d) -> (l, l, d)) p in
  let f t tm = mk (Fun (p', [], [], { Term.t; Term.term = tm })) in
  let mkg t = T.make (T.Ground t) in
  (* Convert the value into a term if possible, to enable introspection, mostly
     for printing. *)
  match c.value with
    | Tuple [] -> f (T.make T.unit) Term.unit
    | Ground (Int i) -> f (mkg T.Int) (Term.Ground (Term.Ground.Int i))
    | Ground (Bool i) -> f (mkg T.Bool) (Term.Ground (Term.Ground.Bool i))
    | Ground (Float i) -> f (mkg T.Float) (Term.Ground (Term.Ground.Float i))
    | Ground (String i) -> f (mkg T.String) (Term.Ground (Term.Ground.String i))
    | _ -> mk (FFI (p', [], fun _ -> c))

let metadata m =
  list (Hashtbl.fold (fun k v l -> product (string k) (string v) :: l) m [])

(** Helpers for defining protocols. *)

let to_proto_doc ~syntax ~static doc =
  let item = new Doc.item ~sort:false doc in
  item#add_subsection "syntax" (Doc.trivial syntax);
  item#add_subsection "static" (Doc.trivial (string_of_bool static));
  item

let add_protocol ~syntax ~doc ~static name resolver =
  let doc = to_proto_doc ~syntax ~static doc in
  let spec = { Request.static; resolve = resolver } in
  Request.protocols#register ~doc name spec

(** Helpers for defining builtin functions. *)

type proto = (string * t * value option * string option) list

let doc_of_prototype_item ~generalized t d doc =
  let doc = match doc with None -> "(no doc)" | Some d -> d in
  let item = new Doc.item doc in
  item#add_subsection "type" (T.doc_of_type ~generalized t);
  item#add_subsection "default"
    ( match d with
      | None -> Doc.trivial "None"
      | Some d -> Doc.trivial (print_value d) );
  item

type doc_flag = Hidden | Deprecated | Experimental | Extra

let string_of_flag = function
  | Hidden -> "hidden"
  | Deprecated -> "deprecated"
  | Experimental -> "experimental"
  | Extra -> "extra"

let builtin_type p t =
  T.make
    (T.Arrow (List.map (fun (lbl, t, opt, _) -> (opt <> None, lbl, t)) p, t))

let to_plugin_doc category flags main_doc proto return_t =
  let item = new Doc.item ~sort:false main_doc in
  let t = builtin_type proto return_t in
  let generalized = T.filter_vars (fun _ -> true) t in
  item#add_subsection "_category" (Doc.trivial category);
  item#add_subsection "_type" (T.doc_of_type ~generalized t);
  List.iter
    (fun f -> item#add_subsection "_flag" (Doc.trivial (string_of_flag f)))
    flags;
  List.iter
    (fun (l, t, d, doc) ->
      item#add_subsection
        (if l = "" then "(unlabeled)" else l)
        (doc_of_prototype_item ~generalized t d doc))
    proto;
  item

let add_builtin ~category ~descr ?(flags = []) name proto return_t f =
  let t = builtin_type proto return_t in
  let value =
    {
      pos = None;
      value =
        FFI (List.map (fun (lbl, _, opt, _) -> (lbl, lbl, opt)) proto, [], f);
    }
  in
  let generalized = T.filter_vars (fun _ -> true) t in
  Term.add_builtin
    ~doc:(to_plugin_doc category flags descr proto return_t)
<<<<<<< HEAD
    (String.split_on_char '.' name)
    (generalized, value)
=======
    name
    ((generalized, t), value)
>>>>>>> 27f94860

let add_builtin_base ~category ~descr ?(flags = []) name value t =
  let doc = new Doc.item ~sort:false descr in
  let value = { pos = t.T.pos; value } in
  let generalized = T.filter_vars (fun _ -> true) t in
  doc#add_subsection "_category" (Doc.trivial category);
  doc#add_subsection "_type" (T.doc_of_type ~generalized t);
  List.iter
    (fun f -> doc#add_subsection "_flag" (Doc.trivial (string_of_flag f)))
    flags;
<<<<<<< HEAD
  Term.add_builtin ~doc (String.split_on_char '.' name) (generalized, value)

let add_module name = Term.add_module (String.split_on_char '.' name)
=======
  Term.builtins#register ~doc name ((generalized, t), value)
>>>>>>> 27f94860

(** Specialized version for operators, that is builtins returning sources. *)

type category =
  | Input
  | Output
  | Conversions
  | TrackProcessing
  | SoundProcessing
  | VideoProcessing
  | MIDIProcessing
  | Visualization
  | SoundSynthesis
  | Liquidsoap

let string_of_category x =
  "Source / "
  ^
  match x with
    | Input -> "Input"
    | Output -> "Output"
    | Conversions -> "Conversions"
    | TrackProcessing -> "Track Processing"
    | SoundProcessing -> "Sound Processing"
    | VideoProcessing -> "Video Processing"
    | MIDIProcessing -> "MIDI Processing"
    | SoundSynthesis -> "Sound Synthesis"
    | Visualization -> "Visualization"
    | Liquidsoap -> "Liquidsoap"

(** An operator is a builtin function that builds a source.
  * It is registered using the wrapper [add_operator].
  * Creating the associated function type (and function) requires some work:
  *  - Specify which content_kind the source will carry:
  *    a given fixed number of channels, any fixed, a variable number?
  *  - The content_kind can also be linked to a type variable,
  *    e.g. the parameter of a format type.
  * From this high-level description a type is created. Often it will
  * carry a type constraint.
  * Once the type has been inferred, the function might be executed,
  * and at this point the type might still not be known completely
  * so we have to force its value withing the acceptable range. *)

let add_operator ~category ~descr ?(flags = []) ?(active = false) name proto
    ~return_t f =
  let compare (x, _, _, _) (y, _, _, _) =
    match (x, y) with
      | "", "" -> 0
      | _, "" -> -1
      | "", _ -> 1
      | x, y -> compare x y
  in
  let proto =
    let t = T.make (T.Ground T.String) in
    ( "id",
      t,
      Some { pos = t.T.pos; value = Ground (String "") },
      Some "Force the value of the source ID." )
    :: List.stable_sort compare proto
  in
  let f env =
    let src : Source.source = f env in
    let id =
      match (List.assoc "id" env).value with
        | Ground (String s) -> s
        | _ -> assert false
    in
    if id <> "" then src#set_id id;
    { pos = None; value = Source src }
  in
  let f env =
    let pos = None in
    try f env with
      | Source.Clock_conflict (a, b) ->
          raise (Lang_errors.Clock_conflict (pos, a, b))
      | Source.Clock_loop (a, b) -> raise (Lang_errors.Clock_loop (pos, a, b))
      | Source.Kind.Conflict (a, b) ->
          raise (Lang_errors.Kind_conflict (pos, a, b))
  in
  let return_t = Term.source_t ~active return_t in
  let category = string_of_category category in
  add_builtin ~category ~descr ~flags name proto return_t f

(** List of references for which iter_sources had to give up --- see below. *)
let static_analysis_failed = ref []

let iter_sources f v =
  let rec iter_term env v =
    match v.Term.term with
      | Term.Ground _ | Term.Encoder _ -> ()
      | Term.List l -> List.iter (iter_term env) l
      | Term.Ref a | Term.Get a -> iter_term env a
      | Term.Tuple l -> List.iter (iter_term env) l
      | Term.Meth (_, a, b) ->
          iter_term env a;
          iter_term env b
      | Term.Invoke (a, _) -> iter_term env a
      | Term.Let { Term.def = a; body = b; _ }
      | Term.Seq (a, b)
      | Term.Set (a, b) ->
          iter_term env a;
          iter_term env b
      | Term.Var v -> (
          try
            (* If it's locally bound it won't be in [env]. *)
            (* TODO since inner-bound variables don't mask outer ones in [env],
             *   we are actually checking values that may be out of reach. *)
            let v = List.assoc v env in
            if Lazy.is_val v then (
              let v = Lazy.force v in
              iter_value v )
            else ()
          with Not_found -> () )
      | Term.App (a, l) ->
          iter_term env a;
          List.iter (fun (_, v) -> iter_term env v) l
      | Term.Fun (_, proto, body) | Term.RFun (_, _, proto, body) ->
          iter_term env body;
          List.iter
            (fun (_, _, _, v) ->
              match v with Some v -> iter_term env v | None -> ())
            proto
  and iter_value v =
    match v.value with
      | Source s -> f s
      | Ground _ | Encoder _ -> ()
      | List l -> List.iter iter_value l
      | Tuple l -> List.iter iter_value l
      | Meth (_, a, b) ->
          iter_value a;
          iter_value b
      | Fun (proto, pe, env, body) ->
          (* The following is necessarily imprecise: we might see sources that
             will be unused in the execution of the function. *)
          iter_term env body;
          List.iter (fun (_, v) -> iter_value v) pe;
          List.iter (function _, _, Some v -> iter_value v | _ -> ()) proto
      | FFI (proto, pe, _) ->
          List.iter (fun (_, v) -> iter_value v) pe;
          List.iter (function _, _, Some v -> iter_value v | _ -> ()) proto
      | Ref r ->
          if List.memq r !static_analysis_failed then ()
          else (
            (* Do not walk inside references, otherwise the list of "contained"
               sources may change from one time to the next, which makes it
               impossible to avoid ill-balanced activations. Not walking inside
               references does not break things more than they are already:
               detecting sharing in presence of references to sources cannot be
               done statically anyway. We display a fat log message to warn
               about this risky situation. *)
            let may_have_source =
              let rec aux v =
                match v.value with
                  | Source _ -> true
                  | Ground _ | Encoder _ -> false
                  | List l -> List.exists aux l
                  | Tuple l -> List.exists aux l
                  | Ref r -> aux !r
                  | Fun _ | FFI _ -> true
              in
              aux v
            in
            static_analysis_failed := r :: !static_analysis_failed;
            if may_have_source then
              log#severe
                "WARNING! Found a reference, potentially containing sources, \
                 inside a dynamic source-producing function. Static analysis \
                 cannot be performed: make sure you are not sharing sources \
                 contained in references!" )
  in
  iter_value v

let apply f p = Clock.collect_after (fun () -> Term.apply f p)

(** {1 High-level manipulation of values} *)

let to_unit t = match (demeth t).value with Tuple [] -> () | _ -> assert false

let to_bool t =
  match (demeth t).value with Ground (Bool b) -> b | _ -> assert false

let to_bool_getter t =
  match (demeth t).value with
    | Ground (Bool b) -> fun () -> b
    | Fun _ | FFI _ -> (
        fun () ->
          match (apply t []).value with
            | Ground (Bool b) -> b
            | _ -> assert false )
    | _ -> assert false

<<<<<<< HEAD
let to_fun ~t f =
  match (demeth f).value with
    | Fun _ | FFI _ -> fun args -> apply ~t f args
=======
let to_fun f =
  match f.value with
    | Fun _ | FFI _ -> fun args -> apply f args
>>>>>>> 27f94860
    | _ -> assert false

let to_string t =
  match (demeth t).value with Ground (String s) -> s | _ -> assert false

let to_string_getter t =
  match (demeth t).value with
    | Ground (String s) -> fun () -> s
    | Fun _ | FFI _ -> (
        fun () ->
          match (apply t []).value with
            | Ground (String s) -> s
            | _ -> assert false )
    | _ -> assert false

let to_float t =
  match (demeth t).value with Ground (Float s) -> s | _ -> assert false

let to_float_getter t =
  match (demeth t).value with
    | Ground (Float s) -> fun () -> s
    | Fun _ | FFI _ -> (
        fun () ->
          match (apply t []).value with
            | Ground (Float s) -> s
            | _ -> assert false )
    | _ -> assert false

<<<<<<< HEAD
let to_source t =
  match (demeth t).value with Source s -> s | _ -> assert false

let to_format t =
  match (demeth t).value with Encoder f -> f | _ -> assert false

let to_request t =
  match (demeth t).value with Request x -> x | _ -> assert false

let to_int t =
  match (demeth t).value with Ground (Int s) -> s | _ -> assert false
=======
let to_source t = match t.value with Source s -> s | _ -> assert false
let to_format t = match t.value with Encoder f -> f | _ -> assert false

let to_request t =
  match t.value with Ground (Request x) -> x | _ -> assert false

let to_int t = match t.value with Ground (Int s) -> s | _ -> assert false
>>>>>>> 27f94860

let to_int_getter t =
  match (demeth t).value with
    | Ground (Int n) -> fun () -> n
    | Fun _ | FFI _ -> (
        fun () ->
          match (apply t []).value with
            | Ground (Int n) -> n
            | _ -> assert false )
    | _ -> assert false

let to_list t = match (demeth t).value with List l -> l | _ -> assert false
let to_tuple t = match (demeth t).value with Tuple l -> l | _ -> assert false

let to_product t =
  match (demeth t).value with Tuple [a; b] -> (a, b) | _ -> assert false

let to_metadata_list t =
  let pop v =
    let f (a, b) = (to_string a, to_string b) in
    f (to_product v)
  in
  List.map pop (to_list t)

let to_metadata t =
  let t = to_metadata_list t in
  let metas = Hashtbl.create 10 in
  List.iter (fun (a, b) -> Hashtbl.add metas a b) t;
  metas

let to_string_list l = List.map to_string (to_list l)
let to_int_list l = List.map to_int (to_list l)
let to_source_list l = List.map to_source (to_list l)

(** [assoc lbl n l] returns the [n]th element in [l]
  * of which the first component is [lbl]. *)
let rec assoc label n = function
  | [] -> raise Not_found
  | (l, e) :: tl ->
      if l = label then if n = 1 then e else assoc label (n - 1) tl
      else assoc label n tl

(** {1 Parsing} *)

let type_and_run ~lib ast =
  Clock.collect_after (fun () ->
      if true || Lazy.force Term.debug then
        Printf.eprintf "Type checking...\n%!";
      (* Type checking *)
      Term.check ~ignored:true ast;

      if Lazy.force Term.debug then
        Printf.eprintf "Checking for unused variables...\n%!";
      (* Check for unused variables, relies on types *)
      Term.check_unused ~lib ast;
      if true || Lazy.force Term.debug then Printf.eprintf "Evaluating...\n%!";
      ignore (Term.eval_toplevel ast))

let mk_expr ~pwd processor lexbuf =
  let processor = MenhirLib.Convert.Simplified.traditional2revised processor in
  let tokenizer = Lang_pp.mk_tokenizer ~pwd lexbuf in
  let tokenizer () =
    let token, (startp, endp) = tokenizer () in
    (token, startp, endp)
  in
  processor tokenizer

let from_in_channel ?(dir = Unix.getcwd ()) ?(parse_only = false) ~ns ~lib
    in_chan =
  let lexbuf = Sedlexing.Utf8.from_channel in_chan in
  begin
    match ns with
    | Some ns -> Sedlexing.set_filename lexbuf ns
    | None -> ()
  end;
  try
    Lang_errors.report lexbuf (fun () ->
        let expr = mk_expr ~pwd:dir Lang_parser.program lexbuf in
        if not parse_only then type_and_run ~lib expr)
  with Lang_errors.Error -> exit 1

let from_file ?parse_only ~ns ~lib filename =
  let ic = open_in filename in
  from_in_channel ~dir:(Filename.dirname filename) ?parse_only ~ns ~lib ic;
  close_in ic

let load_libs ?parse_only () =
  let dir = Configure.libs_dir in
  let file = Filename.concat dir "pervasives.liq" in
  if Sys.file_exists file then
    from_file ?parse_only ~ns:(Some file) ~lib:true file

let from_file = from_file ~ns:None

let from_string ?parse_only ~lib expr =
  let i, o = Unix.pipe ~cloexec:true () in
  let i = Unix.in_channel_of_descr i in
  let o = Unix.out_channel_of_descr o in
  output_string o expr;
  close_out o;
  from_in_channel ?parse_only ~ns:None ~lib i;
  close_in i

let eval s =
  try
    let lexbuf = Sedlexing.Utf8.from_string s in
    let expr = mk_expr ~pwd:"/nonexistent" Lang_parser.program lexbuf in
    Clock.collect_after (fun () ->
        Term.check ~ignored:false expr;
<<<<<<< HEAD
        Some (Term.eval expr))
=======
        let env = List.map (fun (x, (_, v)) -> (x, v)) Term.builtins#get_all in
        Some (Term.eval ~env expr))
>>>>>>> 27f94860
  with e ->
    Printf.eprintf "Evaluating %S failed: %s!" s (Printexc.to_string e);
    None

let from_in_channel ?parse_only ~lib x =
  from_in_channel ?parse_only ~ns:None ~lib x

let interactive () =
  Format.printf
    "\n\
     Welcome to the liquidsoap interactive loop.\n\n\
     You may enter any sequence of expressions, terminated by \";;\".\n\
     Each input will be fully processed: parsing, type-checking,\n\
     evaluation (forces default types), output startup (forces default clock).\n\
     @.";
  if Dtools.Log.conf_file#get then
    Format.printf "Logs can be found in %S.\n@." Dtools.Log.conf_file_path#get;
  let lexbuf =
    (* See ocaml-community/sedlex#45 *)
    let chunk_size = 512 in
    let buf = Bytes.create chunk_size in
    let cached = ref (-1) in
    let position = ref (-1) in
    let rec gen () =
      match (!position, !cached) with
        | _, 0 -> None
        | -1, _ ->
            position := 0;
            cached := input stdin buf 0 chunk_size;
            gen ()
        | len, c when len = c ->
            position := -1;

            (* This means that the last read was a full chunk. Safe to try a new
               one right away. *)
            if len = chunk_size then gen () else None
        | len, _ ->
            position := len + 1;
            Some (Bytes.get buf len)
    in
    Sedlexing.Utf8.from_gen gen
  in
  let rec loop () =
    Format.printf "# %!";
    if
      try
        Lang_errors.report lexbuf (fun () ->
            let expr =
              mk_expr ~pwd:(Unix.getcwd ()) Lang_parser.interactive lexbuf
            in
            Term.check ~ignored:false expr;
            Term.check_unused ~lib:true expr;
            Clock.collect_after (fun () ->
                ignore (Term.eval_toplevel ~interactive:true expr)));
        true
      with
        | End_of_file ->
            Format.printf "Bye bye!@.";
            false
        | Lang_errors.Error -> true
        | e ->
            let e = Console.colorize [`white; `bold] (Printexc.to_string e) in
            Format.printf "Exception: %s!@." e;
            true
    then loop ()
  in
  loop ();
  Tutils.shutdown 0

(* Abstract types. *)

module type Abstract = sig
  type content

  val t : t
  val to_value : content -> value
  val of_value : value -> content
end

module type AbstractDef = sig
  type content

  val name : string
end

module L = Lang_values
module G = L.Ground

module MkAbstract (Def : AbstractDef) = struct
  type T.ground += Type
  type G.t += Value of Def.content

  let () =
    G.register (function
      | Value _ -> Some { G.descr = Def.name; typ = Type }
      | _ -> None);

    Lang_types.register_ground_printer (function
      | Type -> Some Def.name
      | _ -> None)

  let t = ground_t Type
  let to_value c = mk (L.V.Ground (Value c))

  let of_value t =
    match t.value with L.V.Ground (Value c) -> c | _ -> assert false
end<|MERGE_RESOLUTION|>--- conflicted
+++ resolved
@@ -209,13 +209,8 @@
   let generalized = T.filter_vars (fun _ -> true) t in
   Term.add_builtin
     ~doc:(to_plugin_doc category flags descr proto return_t)
-<<<<<<< HEAD
     (String.split_on_char '.' name)
-    (generalized, value)
-=======
-    name
     ((generalized, t), value)
->>>>>>> 27f94860
 
 let add_builtin_base ~category ~descr ?(flags = []) name value t =
   let doc = new Doc.item ~sort:false descr in
@@ -226,13 +221,9 @@
   List.iter
     (fun f -> doc#add_subsection "_flag" (Doc.trivial (string_of_flag f)))
     flags;
-<<<<<<< HEAD
-  Term.add_builtin ~doc (String.split_on_char '.' name) (generalized, value)
+  Term.add_builtin ~doc (String.split_on_char '.' name) ((generalized,t), value)
 
 let add_module name = Term.add_module (String.split_on_char '.' name)
-=======
-  Term.builtins#register ~doc name ((generalized, t), value)
->>>>>>> 27f94860
 
 (** Specialized version for operators, that is builtins returning sources. *)
 
@@ -424,15 +415,9 @@
             | _ -> assert false )
     | _ -> assert false
 
-<<<<<<< HEAD
-let to_fun ~t f =
+let to_fun f =
   match (demeth f).value with
-    | Fun _ | FFI _ -> fun args -> apply ~t f args
-=======
-let to_fun f =
-  match f.value with
     | Fun _ | FFI _ -> fun args -> apply f args
->>>>>>> 27f94860
     | _ -> assert false
 
 let to_string t =
@@ -461,7 +446,6 @@
             | _ -> assert false )
     | _ -> assert false
 
-<<<<<<< HEAD
 let to_source t =
   match (demeth t).value with Source s -> s | _ -> assert false
 
@@ -469,19 +453,10 @@
   match (demeth t).value with Encoder f -> f | _ -> assert false
 
 let to_request t =
-  match (demeth t).value with Request x -> x | _ -> assert false
+  match (demeth t).value with Ground (Request r) -> r | _ -> assert false
 
 let to_int t =
   match (demeth t).value with Ground (Int s) -> s | _ -> assert false
-=======
-let to_source t = match t.value with Source s -> s | _ -> assert false
-let to_format t = match t.value with Encoder f -> f | _ -> assert false
-
-let to_request t =
-  match t.value with Ground (Request x) -> x | _ -> assert false
-
-let to_int t = match t.value with Ground (Int s) -> s | _ -> assert false
->>>>>>> 27f94860
 
 let to_int_getter t =
   match (demeth t).value with
@@ -591,12 +566,7 @@
     let expr = mk_expr ~pwd:"/nonexistent" Lang_parser.program lexbuf in
     Clock.collect_after (fun () ->
         Term.check ~ignored:false expr;
-<<<<<<< HEAD
         Some (Term.eval expr))
-=======
-        let env = List.map (fun (x, (_, v)) -> (x, v)) Term.builtins#get_all in
-        Some (Term.eval ~env expr))
->>>>>>> 27f94860
   with e ->
     Printf.eprintf "Evaluating %S failed: %s!" s (Printexc.to_string e);
     None
