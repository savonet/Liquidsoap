--- conflicted
+++ resolved
@@ -386,46 +386,6 @@
               match v with Some v -> iter_term env v | None -> ())
             proto
   and iter_value v =
-<<<<<<< HEAD
-    match v.value with
-      | Source s -> f s
-      | Ground _ | Encoder _ -> ()
-      | List l -> List.iter iter_value l
-      | Tuple l -> List.iter iter_value l
-      | Null -> ()
-      | Meth (_, a, b) ->
-          iter_value a;
-          iter_value b
-      | Fun (proto, pe, env, body) ->
-          (* The following is necessarily imprecise: we might see sources that
-             will be unused in the execution of the function. *)
-          iter_term env body;
-          List.iter (fun (_, v) -> iter_value v) pe;
-          List.iter (function _, _, Some v -> iter_value v | _ -> ()) proto
-      | FFI (proto, pe, _) ->
-          List.iter (fun (_, v) -> iter_value v) pe;
-          List.iter (function _, _, Some v -> iter_value v | _ -> ()) proto
-      | Ref r ->
-          if List.memq r !static_analysis_failed then ()
-          else (
-            (* Do not walk inside references, otherwise the list of "contained"
-               sources may change from one time to the next, which makes it
-               impossible to avoid ill-balanced activations. Not walking inside
-               references does not break things more than they are already:
-               detecting sharing in presence of references to sources cannot be
-               done statically anyway. We display a fat log message to warn
-               about this risky situation. *)
-            let may_have_source =
-              let rec aux v =
-                match v.value with
-                  | Source _ -> true
-                  | Ground _ | Encoder _ | Null -> false
-                  | List l -> List.exists aux l
-                  | Tuple l -> List.exists aux l
-                  | Ref r -> aux !r
-                  | Fun _ | FFI _ -> true
-                  | Meth (_, v, t) -> aux v || aux t
-=======
     if not (List.memq v !itered_values) then (
       (* We need to avoid checking the same value multiple times, otherwise we
          get an exponential blowup, see #1247. *)
@@ -435,6 +395,7 @@
         | Ground _ | Encoder _ -> ()
         | List l -> List.iter iter_value l
         | Tuple l -> List.iter iter_value l
+        | Null -> ()
         | Meth (_, a, b) ->
             iter_value a;
             iter_value b
@@ -461,7 +422,7 @@
                 let rec aux v =
                   match v.value with
                     | Source _ -> true
-                    | Ground _ | Encoder _ -> false
+                    | Ground _ | Encoder _ | Null -> false
                     | List l -> List.exists aux l
                     | Tuple l -> List.exists aux l
                     | Ref r -> aux !r
@@ -469,7 +430,6 @@
                     | Meth (_, v, t) -> aux v || aux t
                 in
                 aux v
->>>>>>> 994a13c3
               in
               static_analysis_failed := r :: !static_analysis_failed;
               if may_have_source then
