(*****************************************************************************

  Liquidsoap, a programmable audio stream generator.
  Copyright 2003-2021 Savonet team

  This program is free software; you can redistribute it and/or modify
  it under the terms of the GNU General Public License as published by
  the Free Software Foundation; either version 2 of the License, or
  (at your option) any later version.

  This program is distributed in the hope that it will be useful,
  but WITHOUT ANY WARRANTY; without even the implied warranty of
  MERCHANTABILITY or FITNESS FOR A PARTICULAR PURPOSE.  See the
  GNU General Public License for more details, fully stated in the COPYING
  file at the root of the liquidsoap distribution.

  You should have received a copy of the GNU General Public License
  along with this program; if not, write to the Free Software
  Foundation, Inc., 59 Temple Place, Suite 330, Boston, MA  02111-1307  USA

 *****************************************************************************)

open Parser

module String = struct
  include String

  (** Find character satisfying a predicate from a particular index. *)
  let indexp_from s n p =
    let l = String.length s in
    let n = ref n in
    try
      while !n < l do
        if p s.[!n] then raise Exit;
        incr n
      done;
      raise Not_found
    with Exit -> !n

  let rindexp s p =
    let n = ref (String.length s - 1) in
    try
      while !n >= 0 do
        if p s.[!n] then raise Exit;
        decr n
      done;
      raise Not_found
    with Exit -> !n
end

let parse_time t =
  let g sub n =
    let s = Pcre.get_substring sub n in
    if s = "" then None
    else Some (int_of_string (String.sub s 0 (String.length s - 1)))
  in
  try
    let pat = "^((?:\\d+w)?)((?:\\d+h)?)((?:\\d+m)?)((?:\\d+s)?)$" in
    let sub = Pcre.exec ~pat t in
    let g = g sub in
    List.map g [1; 2; 3; 4]
  with Not_found ->
    let pat = "^((?:\\d+w)?)(\\d+h)(\\d+)$" in
    let sub = Pcre.exec ~pat t in
    let g = g sub in
    [g 1; g 2; Some (int_of_string (Pcre.get_substring sub 3)); None]

let skipped = [%sedlex.regexp? Sub (white_space, '\n') | '\r' | '\t']
let decimal_digit = [%sedlex.regexp? '0' .. '9']

let decimal_literal =
  [%sedlex.regexp? decimal_digit, Star (decimal_digit | '_')]

let hex_literal =
  [%sedlex.regexp?
    '0', ('x' | 'X'), ascii_hex_digit, Star (ascii_hex_digit | '_')]

let oct_digit = [%sedlex.regexp? '0' .. '7']

let oct_literal =
  [%sedlex.regexp? '0', ('o' | 'O'), oct_digit, Star (oct_digit | '_')]

let bin_digit = [%sedlex.regexp? '0' | '1']

let bin_literal =
  [%sedlex.regexp? '0', ('b' | 'B'), bin_digit, Star (bin_digit | '_')]

let int_literal =
  [%sedlex.regexp? decimal_literal | hex_literal | oct_literal | bin_literal]

let var_char = [%sedlex.regexp? alphabetic | other_alphabetic]
let var_underscore = [%sedlex.regexp? '_', Plus '_']

let var_lit =
  [%sedlex.regexp?
    ( var_underscore
    | Star '_', var_char, Star (var_char | decimal_digit | '_' | '\'') )]

let var_ref = [%sedlex.regexp? "ref", Plus (var_char | decimal_digit | '\'')]
let var = [%sedlex.regexp? var_lit | so | math | other_math]
<<<<<<< HEAD
=======
let constructor = [%sedlex.regexp? "`", Plus (var_char | decimal_digit | '\'')]
let encoder = [%sedlex.regexp? '%', Plus (var_char | decimal_digit | '.')]
>>>>>>> bf885633

let time =
  [%sedlex.regexp?
    ( Opt (Plus decimal_digit, 'w'), Plus decimal_digit, 'h', Plus decimal_digit
    | ( Plus decimal_digit,
        'w',
        Opt (Plus decimal_digit, 'h'),
        Opt (Plus decimal_digit, 'm'),
        Opt (Plus decimal_digit, 's') )
    | ( Opt (Plus decimal_digit, 'w'),
        Plus decimal_digit,
        'h',
        Opt (Plus decimal_digit, 'm'),
        Opt (Plus decimal_digit, 's') )
    | ( Opt (Plus decimal_digit, 'w'),
        Opt (Plus decimal_digit, 'h'),
        Plus decimal_digit,
        'm',
        Opt (Plus decimal_digit, 's') )
    | ( Opt (Plus decimal_digit, 'w'),
        Opt (Plus decimal_digit, 'h'),
        Opt (Plus decimal_digit, 'm'),
        Plus decimal_digit,
        's' ) )]

let rec token lexbuf =
  match%sedlex lexbuf with
    | skipped -> token lexbuf
    | Plus ('#', Star (Compl '\n'), '\n') ->
        let doc = Sedlexing.Utf8.lexeme lexbuf in
        let doc = Pcre.split ~pat:"\n" doc in
        PP_COMMENT doc
    | '\n' -> PP_ENDL
    | "%ifdef", Plus ' ', var, Star ("" | '.', var) ->
        let matched = Sedlexing.Utf8.lexeme lexbuf in
        let n = String.indexp_from matched 6 (fun c -> c <> ' ') in
        let r = String.rindexp matched (fun c -> c <> ' ') in
        PP_IFDEF (String.sub matched n (r - n + 1))
    | "%ifndef", Plus ' ', var, Star ("" | '.', var) ->
        let matched = Sedlexing.Utf8.lexeme lexbuf in
        let n = String.indexp_from matched 7 (fun c -> c <> ' ') in
        let r = String.rindexp matched (fun c -> c <> ' ') in
        PP_IFNDEF (String.sub matched n (r - n + 1))
    | ( "%ifversion",
        Plus ' ',
        ("==" | ">=" | "<=" | "<" | ">"),
        Plus ' ',
        Plus (decimal_digit | '.') ) ->
        let matched = Sedlexing.Utf8.lexeme lexbuf in
        let n1 = String.indexp_from matched 10 (fun c -> c <> ' ') in
        let n2 = String.indexp_from matched n1 (fun c -> c = ' ') in
        let n3 = String.indexp_from matched n2 (fun c -> c <> ' ') in
        let r = String.rindexp matched (fun c -> c <> ' ') in
        let cmp = String.sub matched n1 (n2 - n1) in
        let ver = String.sub matched n3 (r - n3 + 1) in
        let cmp =
          match cmp with
            | "==" -> `Eq
            | ">=" -> `Geq
            | "<=" -> `Leq
            | "<" -> `Lt
            | ">" -> `Gt
            | _ -> assert false
        in
        PP_IFVERSION (cmp, ver)
    | "%ifencoder" -> PP_IFENCODER
    | "%ifnencoder" -> PP_IFNENCODER
    | "%else" -> PP_ELSE
    | "%endif" -> PP_ENDIF
    | "%include", Star (white_space | '\t'), '"', Star (Compl '"'), '"' ->
        let matched = Sedlexing.Utf8.lexeme lexbuf in
        let n = String.index matched '"' in
        let r = String.rindex matched '"' in
        let file = String.sub matched (n + 1) (r - n - 1) in
        PP_INCLUDE file
    | "%include", Star (white_space | '\t'), '<', Star (Compl '>'), '>' ->
        let matched = Sedlexing.Utf8.lexeme lexbuf in
        let n = String.index matched '<' in
        let r = String.rindex matched '>' in
        let file = String.sub matched (n + 1) (r - n - 1) in
        PP_INCLUDE (Filename.concat Configure.liq_libs_dir file)
    | "%define" -> PP_DEFINE
    | "%argsof" -> ARGS_OF
    | '#', Star (Compl '\n'), eof -> EOF
    | eof -> EOF
    | "def" -> PP_DEF
    | "replaces" -> REPLACES
    | "try" -> TRY
    | "catch" -> CATCH
    | "do" -> DO
    | "match" -> MATCH
    | "case" -> CASE
    | "let" -> LET
    | "fun" -> FUN
    | "rec" -> REC
    | '=' -> GETS
    | "end" -> END
    | "begin" -> BEGIN
    | "if" -> IF
    | "then" -> THEN
    | "else" -> ELSE
    | "elsif" -> ELSIF
    | "->" -> YIELDS
    | encoder ->
        let e = Sedlexing.Utf8.lexeme lexbuf in
        let e = String.sub e 1 (String.length e - 1) in
        ENCODER e
    | '.' -> DOT
    | "..." -> DOTDOTDOT
    | '[' -> LBRA
    | ']' -> RBRA
    | '(' -> LPAR
    | ')' -> RPAR
    | '{' -> LCUR
    | '}' -> RCUR
    | ',' -> COMMA
    | ':' -> COLON
    | ';' -> SEQ
    | ";;" -> SEQSEQ
    | "~" -> TILD
    | "?" -> QUESTION
    | "-" -> MINUS
    | "while" -> WHILE
    | "for" -> FOR
    | "in" -> IN
    | "to" -> TO
    | "do" -> DO
    | "not" -> NOT
    | "open" -> OPEN
    | "and" | "or" -> BINB (Sedlexing.Utf8.lexeme lexbuf)
    | "!=" | "==" | "<" | "<=" | ">" | ">=" ->
        BIN1 (Sedlexing.Utf8.lexeme lexbuf)
    | "+" | "%" | "^" | "+." | "-." -> BIN2 (Sedlexing.Utf8.lexeme lexbuf)
    | "/" | "*." | "/." -> BIN3 (Sedlexing.Utf8.lexeme lexbuf)
    | "mod" -> BIN3 (Sedlexing.Utf8.lexeme lexbuf)
    | "??" -> COALESCE
    | "*" -> TIMES
    | var_ref -> VAR (Sedlexing.Utf8.lexeme lexbuf)
    | "!" -> GET
    | ":=" -> SET
    | '_' -> UNDERSCORE
    | "true" -> BOOL true
    | "false" -> BOOL false
    | int_literal -> INT (int_of_string (Sedlexing.Utf8.lexeme lexbuf))
    | Star decimal_digit, '.', Star decimal_digit ->
        let matched = Sedlexing.Utf8.lexeme lexbuf in
        let idx = String.index matched '.' in
        let ipart = String.sub matched 0 idx in
        let fpart =
          String.sub matched (idx + 1) (String.length matched - idx - 1)
        in
        let fpart =
          if fpart = "" then 0.
          else
            float_of_string fpart /. (10. ** float_of_int (String.length fpart))
        in
        let ipart = if ipart = "" then 0. else float_of_string ipart in
        FLOAT (ipart +. fpart)
    | time -> TIME (parse_time (Sedlexing.Utf8.lexeme lexbuf))
    | time, Star skipped, '-', Star skipped, time ->
        let matched = Sedlexing.Utf8.lexeme lexbuf in
        let idx = String.index matched '-' in
        let t1 = String.sub matched 0 idx in
        let t1 = String.trim t1 in
        let t2 =
          String.sub matched (idx + 1) (String.length matched - idx - 1)
        in
        let t2 = String.trim t2 in
        INTERVAL (parse_time t1, parse_time t2)
    | var -> VAR (Sedlexing.Utf8.lexeme lexbuf)
    | '"' ->
        STRING
          (read_string '"'
             (fst (Sedlexing.lexing_positions lexbuf))
             (Buffer.create 17) lexbuf)
    | '\'' ->
        STRING
          (read_string '\''
             (fst (Sedlexing.lexing_positions lexbuf))
             (Buffer.create 17) lexbuf)
    | "r/" ->
        let regexp =
          read_string '/'
            (fst (Sedlexing.lexing_positions lexbuf))
            (Buffer.create 17) lexbuf
        in
        let flags = read_regexp_flags [] lexbuf in
        REGEXP (regexp, flags)
    | _ ->
        raise
          (Term.Parse_error
             ( Sedlexing.lexing_positions lexbuf,
               "Parse error: " ^ Sedlexing.Utf8.lexeme lexbuf ))

and read_regexp_flags flags lexbuf =
  match%sedlex lexbuf with
    | 'g' | 'i' | 's' | 'm' | 'u' ->
        let matched = Sedlexing.Utf8.lexeme lexbuf in
        read_regexp_flags (matched.[0] :: flags) lexbuf
    | _ ->
        Sedlexing.rollback lexbuf;
        flags

and read_string c pos buf lexbuf =
  (* See: https://en.wikipedia.org/wiki/Escape_sequences_in_C *)
  match%sedlex lexbuf with
    | '\\', 'a' ->
        Buffer.add_char buf '\x07';
        read_string c pos buf lexbuf
    | '\\', 'b' ->
        Buffer.add_char buf '\b';
        read_string c pos buf lexbuf
    | '\\', 'e' ->
        Buffer.add_char buf '\x1b';
        read_string c pos buf lexbuf
    | '\\', 'f' ->
        Buffer.add_char buf '\x0c';
        read_string c pos buf lexbuf
    | '\\', 'n' ->
        Buffer.add_char buf '\n';
        read_string c pos buf lexbuf
    | '\\', 'r' ->
        Buffer.add_char buf '\r';
        read_string c pos buf lexbuf
    | '\\', 't' ->
        Buffer.add_char buf '\t';
        read_string c pos buf lexbuf
    | '\\', 'v' ->
        Buffer.add_char buf '\x0b';
        read_string c pos buf lexbuf
    | '\\', ('"' | '\'' | '/' | '\\') ->
        let matched = Sedlexing.Utf8.lexeme lexbuf in
        Buffer.add_char buf matched.[1];
        read_string c pos buf lexbuf
    | '\\', '?' ->
        Buffer.add_char buf '\x3f';
        read_string c pos buf lexbuf
    | '\\', 'x', ascii_hex_digit, ascii_hex_digit ->
        let matched = Sedlexing.Utf8.lexeme lexbuf in
        let idx = String.index matched 'x' in
        let code = String.sub matched (idx + 1) 2 in
        let code = int_of_string (Printf.sprintf "0x%s" code) in
        Buffer.add_char buf (Char.chr code);
        read_string c pos buf lexbuf
    | '\\', oct_digit, oct_digit, oct_digit ->
        let matched = Sedlexing.Utf8.lexeme lexbuf in
        let idx = String.index matched '\\' in
        let code = String.sub matched (idx + 1) 3 in
        let code = min 255 (int_of_string (Printf.sprintf "0o%s" code)) in
        Buffer.add_char buf (Char.chr code);
        read_string c pos buf lexbuf
    | ( '\\',
        'u',
        ascii_hex_digit,
        ascii_hex_digit,
        ascii_hex_digit,
        ascii_hex_digit ) ->
        let matched = Sedlexing.Utf8.lexeme lexbuf in
        Buffer.add_string buf (Utils.unescape_utf8_char matched);
        read_string c pos buf lexbuf
    (* Multiline string support: some text \
       Some more text *)
    | '\\', '\n', Star skipped -> read_string c pos buf lexbuf
    | '\\', any ->
        if c <> '/' then (
          let pos = Type.print_single_pos pos in
          Printf.printf
            "Warning at position %s: illegal backslash escape in string.\n" pos);
        Buffer.add_string buf (Sedlexing.Utf8.lexeme lexbuf);
        read_string c pos buf lexbuf
    | Plus (Compl ('"' | '\'' | '\\' | '/')) ->
        Buffer.add_string buf (Sedlexing.Utf8.lexeme lexbuf);
        read_string c pos buf lexbuf
    | '"' | '\'' | '/' ->
        let matched = Sedlexing.Utf8.lexeme lexbuf in
        let c' = matched.[0] in
        if c = c' then Buffer.contents buf
        else (
          Buffer.add_char buf c';
          read_string c pos buf lexbuf)
    | eof ->
        let msg =
          if c = '/' then "Regexp not terminated"
          else "String is not terminated"
        in
        raise
          (Term.Parse_error ((pos, snd (Sedlexing.lexing_positions lexbuf)), msg))
    | _ ->
        let msg =
          if c = '/' then "Illegal regexp character: "
          else "Illegal string character: "
        in
        raise
          (Term.Parse_error
             ( (pos, snd (Sedlexing.lexing_positions lexbuf)),
               msg ^ Sedlexing.Utf8.lexeme lexbuf ))<|MERGE_RESOLUTION|>--- conflicted
+++ resolved
@@ -98,11 +98,7 @@
 
 let var_ref = [%sedlex.regexp? "ref", Plus (var_char | decimal_digit | '\'')]
 let var = [%sedlex.regexp? var_lit | so | math | other_math]
-<<<<<<< HEAD
-=======
-let constructor = [%sedlex.regexp? "`", Plus (var_char | decimal_digit | '\'')]
 let encoder = [%sedlex.regexp? '%', Plus (var_char | decimal_digit | '.')]
->>>>>>> bf885633
 
 let time =
   [%sedlex.regexp?
