--- conflicted
+++ resolved
@@ -158,34 +158,6 @@
 and scheme = var list * t
 
 let unit = Tuple []
-<<<<<<< HEAD
-
-type repr =
-  [ `Constr of string * (variance * repr) list
-  | `Ground of ground
-  | `List of repr
-  | `Tuple of repr list
-  | `Nullable of repr
-  | `Meth of string * (var_repr list * repr) * repr
-  | `Arrow of (bool * string * repr) list * repr
-  | `Getter of repr
-  | `EVar of var_repr (* existential variable *)
-  | `UVar of var_repr (* universal variable *)
-  | `Ellipsis (* omitted sub-term *)
-  | `Range_Ellipsis (* omitted sub-terms (in a list, e.g. list of args) *)
-  | `Debug of
-    string * repr * string
-    (* add annotations before / after, mostly used for debugging *) ]
-
-and var_repr = {
-  vr_name : string;
-  vr_constraints : constraints;
-  vr_lower : repr list;
-  vr_upper : repr list;
-}
-
-=======
->>>>>>> b87c12fe
 let var_eq v v' = v.name = v'.name
 let make ?pos d = { pos; descr = d }
 
@@ -229,10 +201,7 @@
   in
   aux [] t
 
-<<<<<<< HEAD
 (** Create a fresh variable. *)
-=======
->>>>>>> b87c12fe
 let var =
   let name =
     let c = ref (-1) in
@@ -240,447 +209,14 @@
       incr c;
       !c
   in
-<<<<<<< HEAD
   let f ?(constraints = []) ?(lower = []) ?(upper = []) ?(level = max_int) ?pos
       () =
     let name = name () in
     let v = { name; level; constraints; lower; upper } in
     make ?pos (Var v)
   in
-  f
-
-(** Given a strictly positive integer, generate a name in [a-z]+:
-  * a, b, ... z, aa, ab, ... az, ba, ... *)
-let name =
-  let base = 26 in
-  let c i = char_of_int (int_of_char 'a' + i - 1) in
-  let add i suffix = Printf.sprintf "%c%s" (c i) suffix in
-  let rec n suffix i =
-    if i <= base then add i suffix
-    else (
-      let head = i mod base in
-      let head = if head = 0 then base else head in
-      n (add head suffix) ((i - head) / base))
-  in
-  n ""
-
-(** Generate a globally unique name for evars (used for debugging only). *)
-let evar_global_name =
-  let evars = Hashtbl.create 10 in
-  let n = ref (-1) in
-  fun i ->
-    try Hashtbl.find evars i
-    with Not_found ->
-      incr n;
-      let name = String.uppercase_ascii (name !n) in
-      Hashtbl.add evars i name;
-      name
-
-(** Compute the structure that a term [repr]esents, given the list of
-   universally quantified variables. Also takes care of computing the printing
-   name of variables, including constraint symbols, which are removed from
-   constraint lists. It supports a mechanism for filtering out parts of the
-   type, which are then translated as `Ellipsis. *)
-let repr ?(filter_out = fun _ -> false) ?(generalized = []) t : repr =
-  let split_constr c =
-    List.fold_left (fun (s, constraints) c -> (s, c :: constraints)) ("", []) c
-  in
-  let uvar g ~lower ~upper var =
-    let constr_symbols, c = split_constr var.constraints in
-    let rec index n = function
-      | v :: tl ->
-          if var_eq v var then Printf.sprintf "'%s%s" constr_symbols (name n)
-          else index (n + 1) tl
-      | [] -> assert false
-    in
-    let v = index 1 (List.rev g) in
-    (* let v = Printf.sprintf "'%d" i in *)
-    `UVar
-      { vr_name = v; vr_constraints = c; vr_lower = lower; vr_upper = upper }
-  in
-  let counter =
-    let c = ref 0 in
-    fun () ->
-      incr c;
-      !c
-  in
-  let evars = Hashtbl.create 10 in
-  let evar ~lower ~upper var =
-    let constr_symbols, c = split_constr var.constraints in
-    if !debug then (
-      let v =
-        Printf.sprintf "'%s%s" constr_symbols (evar_global_name var.name)
-      in
-      let v =
-        if !debug_levels then (
-          let level = var.level in
-          let level = if level = max_int then "∞" else string_of_int level in
-          Printf.sprintf "%s[%s]" v level)
-        else v
-      in
-      `EVar
-        { vr_name = v; vr_constraints = c; vr_lower = lower; vr_upper = upper })
-    else (
-      let s =
-        try Hashtbl.find evars var.name
-        with Not_found ->
-          let name = String.uppercase_ascii (name (counter ())) in
-          Hashtbl.add evars var.name name;
-          name
-      in
-      `EVar
-        {
-          vr_name = Printf.sprintf "'%s%s" constr_symbols s;
-          vr_constraints = c;
-          vr_lower = lower;
-          vr_upper = upper;
-        })
-  in
-  let rec repr g t =
-    if filter_out t then `Ellipsis
-    else (
-      match t.descr with
-        | Ground g -> `Ground g
-        | Getter t -> `Getter (repr g t)
-        | List { t } -> `List (repr g t)
-        | Tuple l -> `Tuple (List.map (repr g) l)
-        | Nullable t -> `Nullable (repr g t)
-        | Meth ({ meth = l; scheme = g', u }, v) ->
-            let gen =
-              List.map
-                (fun v ->
-                  let g = g' @ g in
-                  let lower = List.map (repr g) v.lower in
-                  let upper = List.map (repr g) v.upper in
-                  match uvar ~lower ~upper g v with `UVar v -> v)
-                (List.sort_uniq compare g')
-            in
-            `Meth (l, (gen, repr (g' @ g) u), repr g v)
-        | Constr { constructor; params } ->
-            `Constr (constructor, List.map (fun (l, t) -> (l, repr g t)) params)
-        | Arrow (args, t) ->
-            `Arrow
-              ( List.map (fun (opt, lbl, t) -> (opt, lbl, repr g t)) args,
-                repr g t )
-        | Var v ->
-            let lower = List.map (repr g) v.lower in
-            let upper = List.map (repr g) v.upper in
-            if List.exists (var_eq v) g then uvar ~lower ~upper g v
-            else evar ~lower ~upper v)
-  in
-  repr generalized t
-
-(** Sets of type descriptions. *)
-module DS = Set.Make (struct
-  type t = string * constraints
-
-  let compare = compare
-end)
-
-(** Print a type representation.
-  * Unless in debug mode, variable identifiers are not shown,
-  * and variable names are generated.
-  * Names are only meaningful over one printing, as they are re-used. *)
-let print_repr f t =
-  (* Display the type and return the list of variables that occur in it.
-   * The [par] params tells whether (..)->.. should be surrounded by
-   * parenthesis or not. *)
-  let rec print ~par vars : repr -> DS.t = function
-    | `Constr ("stream_kind", params) -> (
-        (* Let's assume that stream_kind occurs only inside a source
-         * or format type -- this should be pretty much true with the
-         * current API -- and simplify the printing by labeling its
-         * parameters and omitting the stream_kind(...) to avoid
-         * source(stream_kind(pcm(stereo),none,none)). *)
-        match params with
-          | [(_, a); (_, v); (_, m)] ->
-              let first, has_ellipsis, vars =
-                List.fold_left
-                  (fun (first, has_ellipsis, vars) (lbl, t) ->
-                    if t = `Ellipsis then (false, true, vars)
-                    else (
-                      if not first then Format.fprintf f ",@ ";
-                      Format.fprintf f "%s=" lbl;
-                      let vars = print ~par:false vars t in
-                      (false, has_ellipsis, vars)))
-                  (true, false, vars)
-                  [("audio", a); ("video", v); ("midi", m)]
-              in
-              if not has_ellipsis then vars
-              else (
-                if not first then Format.fprintf f ",@,";
-                print ~par:false vars `Range_Ellipsis)
-          | _ -> assert false)
-    | `Constr ("none", _) ->
-        Format.fprintf f "none";
-        vars
-    | `Constr (_, [(_, `Ground (Format format))]) ->
-        Format.fprintf f "%s" (Frame_content.string_of_format format);
-        vars
-    | `Constr (name, params) ->
-        Format.open_box (1 + String.length name);
-        Format.fprintf f "%s(" name;
-        let vars = print_list vars (List.map snd params) in
-        Format.fprintf f ")";
-        Format.close_box ();
-        vars
-    | `Ground g ->
-        Format.fprintf f "%s" (print_ground g);
-        vars
-    | `Tuple [] ->
-        Format.fprintf f "unit";
-        vars
-    | `Tuple l ->
-        if par then Format.fprintf f "@[<1>(" else Format.fprintf f "@[<0>";
-        let rec aux vars = function
-          | [a] -> print ~par:true vars a
-          | a :: l ->
-              let vars = print ~par:true vars a in
-              Format.fprintf f " *@ ";
-              aux vars l
-          | [] -> assert false
-        in
-        let vars = aux vars l in
-        if par then Format.fprintf f ")@]" else Format.fprintf f "@]";
-        vars
-    | `Nullable t ->
-        let vars = print ~par:true vars t in
-        Format.fprintf f "?";
-        vars
-    | `Meth (l, (_, a), b) as t ->
-        if not !debug then (
-          (* Find all methods. *)
-          let rec aux = function
-            | `Meth (l, t, u) ->
-                let m, u = aux u in
-                ((l, t) :: m, u)
-            | u -> ([], u)
-          in
-          let m, t = aux t in
-          (* Filter out duplicates. *)
-          let rec aux = function
-            | (l, t) :: m ->
-                (l, t) :: aux (List.filter (fun (l', _) -> l <> l') m)
-            | [] -> []
-          in
-          let m = aux m in
-          (* Put latest addition last. *)
-          let m = List.rev m in
-          (* First print the main value. *)
-          let vars =
-            if t = `Tuple [] then (
-              Format.fprintf f "@,@[<hv 2>{@,";
-              vars)
-            else (
-              let vars = print ~par:true vars t in
-              Format.fprintf f "@,@[<hv 2>.{@,";
-              vars)
-          in
-          let vars =
-            if m = [] then vars
-            else (
-              let rec gen = function
-                | (x, _) :: g -> x ^ "." ^ gen g
-                | [] -> ""
-              in
-              let gen g =
-                if !show_record_schemes then gen (List.sort compare g) else ""
-              in
-              let rec aux vars = function
-                | [(l, (g, t))] ->
-                    Format.fprintf f "%s : %s" l (gen g);
-                    print ~par:true vars t
-                | (l, (g, t)) :: m ->
-                    Format.fprintf f "%s : %s" l (gen g);
-                    let vars = print ~par:false vars t in
-                    Format.fprintf f ",@ ";
-                    aux vars m
-                | [] -> assert false
-              in
-              aux vars m)
-          in
-          Format.fprintf f "@]@,}";
-          vars)
-        else (
-          let vars = print ~par:true vars b in
-          Format.fprintf f ".{%s = " l;
-          let vars = print ~par:false vars a in
-          Format.fprintf f "}";
-          vars)
-    | `List t ->
-        Format.fprintf f "@[<1>[";
-        let vars = print ~par:false vars t in
-        Format.fprintf f "]@]";
-        vars
-    | `Getter t ->
-        Format.fprintf f "{";
-        let vars = print ~par:false vars t in
-        Format.fprintf f "}";
-        vars
-    | `EVar { vr_name = a; vr_constraints = [InternalMedia] } ->
-        Format.fprintf f "?internal(%s)" a;
-        vars
-    | `UVar { vr_name = a; vr_constraints = [InternalMedia] } ->
-        Format.fprintf f "internal(%s)" a;
-        vars
-    | `EVar v | `UVar v ->
-        let vars =
-          if v.vr_lower = [] && v.vr_upper = [] then (
-            Format.fprintf f "%s" v.vr_name;
-            vars)
-          else (
-            Format.fprintf f "[ ";
-            let vars = print_list ~sep:" ∩ " vars v.vr_lower in
-            Format.fprintf f " < ";
-            Format.fprintf f "%s" v.vr_name;
-            Format.fprintf f " < ";
-            let vars = print_list ~sep:" ∪ " vars v.vr_upper in
-            Format.fprintf f "  ]";
-            vars)
-        in
-        if v.vr_constraints <> [] then DS.add (v.vr_name, v.vr_constraints) vars
-        else vars
-    | `Arrow (p, t) ->
-        if par then Format.fprintf f "@[<hov 1>("
-        else Format.fprintf f "@[<hov 0>";
-        Format.fprintf f "@[<1>(";
-        let _, vars =
-          List.fold_left
-            (fun (first, vars) (opt, lbl, kind) ->
-              if not first then Format.fprintf f ",@ ";
-              if opt then Format.fprintf f "?";
-              if lbl <> "" then Format.fprintf f "%s : " lbl;
-              let vars = print ~par:true vars kind in
-              (false, vars))
-            (true, vars) p
-        in
-        Format.fprintf f ")@] ->@ ";
-        let vars = print ~par:false vars t in
-        if par then Format.fprintf f ")@]" else Format.fprintf f "@]";
-        vars
-    | `Ellipsis ->
-        Format.fprintf f "_";
-        vars
-    | `Range_Ellipsis ->
-        Format.fprintf f "...";
-        vars
-    | `Debug (a, b, c) ->
-        Format.fprintf f "%s" a;
-        let vars = print ~par:false vars b in
-        Format.fprintf f "%s" c;
-        vars
-  and print_list ?(first = true) ?(acc = []) ?(sep = ",") vars = function
-    | [] -> vars
-    | x :: l ->
-        if not first then Format.fprintf f "%s" sep;
-        let vars = print ~par:false vars x in
-        print_list ~first:false ~acc:(x :: acc) vars l
-  in
-  Format.fprintf f "@[";
-  begin
-    match t with
-    (* We're only printing a variable: ignore its [repr]esentation. *)
-    | `EVar v when v.vr_constraints <> [] ->
-        Format.fprintf f "something that is %s"
-          (String.concat " and " (List.map print_constr v.vr_constraints))
-    | `UVar v when v.vr_constraints <> [] ->
-        Format.fprintf f "anything that is %s"
-          (String.concat " and " (List.map print_constr v.vr_constraints))
-    (* Print the full thing, then display constraints *)
-    | _ ->
-        let constraints = print ~par:false DS.empty t in
-        let constraints = DS.elements constraints in
-        if constraints <> [] then (
-          let constraints =
-            List.map
-              (fun (name, c) ->
-                (name, String.concat " and " (List.map print_constr c)))
-              constraints
-          in
-          let constraints =
-            List.stable_sort (fun (_, a) (_, b) -> compare a b) constraints
-          in
-          let group : ('a * 'b) list -> ('a list * 'b) list = function
-            | [] -> []
-            | (i, c) :: l ->
-                let rec group prev acc = function
-                  | [] -> [(List.rev acc, prev)]
-                  | (i, c) :: l ->
-                      if prev = c then group c (i :: acc) l
-                      else (List.rev acc, prev) :: group c [i] l
-                in
-                group c [i] l
-          in
-          let constraints = group constraints in
-          let constraints =
-            List.map
-              (fun (ids, c) -> String.concat ", " ids ^ " is " ^ c)
-              constraints
-          in
-          Format.fprintf f "@ @[<2>where@ ";
-          Format.fprintf f "%s" (List.hd constraints);
-          List.iter (fun s -> Format.fprintf f ",@ %s" s) (List.tl constraints);
-          Format.fprintf f "@]")
-  end;
-  Format.fprintf f "@]"
-
-let pp_type f t = print_repr f (repr t)
-
-let pp_scheme f (generalized, t) =
-  if !debug then
-    List.iter
-      (fun v ->
-        print_repr f (repr ~generalized (make (Var v)));
-        Format.fprintf f ".")
-      generalized;
-  print_repr f (repr ~generalized t)
-
-let print ?generalized t : string =
-  print_repr Format.str_formatter (repr ?generalized t);
-  Format.fprintf Format.str_formatter "@?";
-  Format.flush_str_formatter ()
-
-let print_scheme (g, t) = print ~generalized:g t
-
-type explanation = bool * t * t * repr * repr
-
-exception Type_error of explanation
-
-let print_type_error error_header ((flipped, ta, tb, a, b) : explanation) =
-  error_header (print_pos_opt ta.pos);
-  match b with
-    | `Meth (l, ([], `Ellipsis), `Ellipsis) when not flipped ->
-        Format.printf "this value has no method %s@." l
-    | _ ->
-        let inferred_pos a =
-          let dpos = a.pos in
-          if a.pos = dpos then ""
-          else (
-            match dpos with
-              | None -> ""
-              | Some p -> " (inferred at " ^ print_pos ~prefix:"" p ^ ")")
-        in
-        let ta, tb, a, b = if flipped then (tb, ta, b, a) else (ta, tb, a, b) in
-        Format.printf "this value has type@.@[<2>  %a@]%s@ " print_repr a
-          (inferred_pos ta);
-        Format.printf "but it should be a %stype of%s@.@[<2>  %a@]%s@]@."
-          (if flipped then "super" else "sub")
-          (match tb.pos with
-            | None -> ""
-            | Some p ->
-                Printf.sprintf " the type of the value at %s"
-                  (print_pos ~prefix:"" p))
-          print_repr b (inferred_pos tb)
 
 (*
-=======
-  let f ?(constraints = []) ?(level = max_int) ?pos () =
-    let name = name () in
-    make ?pos (Var (ref (Free { name; level; constraints })))
-  in
-  f
-
->>>>>>> b87c12fe
 (** Find all the free variables satisfying a predicate. *)
 let filter_vars f t =
   let rec aux l t =
