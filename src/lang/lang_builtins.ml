(*****************************************************************************

  Liquidsoap, a programmable audio stream generator.
  Copyright 2003-2019 Savonet team

  This program is free software; you can redistribute it and/or modify
  it under the terms of the GNU General Public License as published by
  the Free Software Foundation; either version 2 of the License, or
  (at your option) any later version.

  This program is distributed in the hope that it will be useful,
  but WITHOUT ANY WARRANTY; without even the implied warranty of
  MERCHANTABILITY or FITNESS FOR A PARTICULAR PURPOSE.  See the
  GNU General Public License for more details, fully stated in the COPYING
  file at the root of the liquidsoap distribution.

  You should have received a copy of the GNU General Public License
  along with this program; if not, write to the Free Software
  Foundation, Inc., 51 Franklin Street, Fifth Floor, Boston, MA 02110-1301  USA

 *****************************************************************************)

open Extralib

type category =
  | Sys
  | Math
  | String
  | List
  | Bool
  | Pair
  | Liq
  | Control
  | Interaction
  | Other

let string_of_category = function
  | Sys -> "System"
  | Math -> "Math"
  | String -> "String"
  | List -> "List"
  | Pair -> "Pair"
  | Bool -> "Bool"
  | Liq -> "Liquidsoap"
  | Control -> "Control"
  | Interaction -> "Interaction"
  | Other -> "Other"

let add_builtin ~cat ~descr ?flags name proto ret_t f =
  Lang.add_builtin ~category:(string_of_category cat) ~descr ?flags name proto
    ret_t (fun p -> f p)

let () =
  Lang.add_builtin_base ~category:(string_of_category Liq)
    ~descr:"Liquidsoap version string." "liquidsoap.version"
    Lang.(Ground (Ground.String Configure.version))
    Lang.string_t;
  List.iter
    (fun (name, kind, str) ->
      Lang.add_builtin_base ~category:(string_of_category Liq)
        ~descr:(Printf.sprintf "Liquidsoap's %s." kind)
        ("configure." ^ name)
        Lang.(Ground (Ground.String str))
        Lang.string_t)
    [
      ("libdir", "library directory", Configure.libs_dir);
      ("bindir", "Internal script directory", Configure.bin_dir);
      ("rundir", "PID file directory", Configure.rundir);
      ("logdir", "logging directory", Configure.logdir);
      ("default_font", "default font file", Configure.default_font);
    ]

let () =
  Lang.add_builtin_base "liquidsoap.executable"
    ~category:(string_of_category Liq)
    ~descr:"Path to the Liquidsoap executable."
    Lang.(Ground (Ground.String Sys.executable_name))
    Lang.string_t

let () =
  Lang.add_builtin_base ~category:(string_of_category Sys)
    ~descr:"Type of OS running liquidsoap." "os.type"
    Lang.(Ground (Ground.String Sys.os_type))
    Lang.string_t

let () =
  Lang.add_builtin_base ~category:(string_of_category Sys)
    ~descr:"Executable file extension." "exe_ext"
    Lang.(Ground (Ground.String Configure.exe_ext))
    Lang.string_t

(** Liquidsoap stuff *)

let log = Lang.log

let () =
  let add_getters name get_t type_t to_get to_val =
    add_builtin ~cat:Liq
      ("to_" ^ name ^ "_getter")
      ~descr:("Return a function from a " ^ name ^ " getter")
      [("", get_t (), None, None)]
      (Lang.fun_t [] type_t)
      (fun p ->
        let getter = to_get (Lang.assoc "" 1 p) in
        Lang.val_fun [] (fun _ -> to_val (getter ())));
    add_builtin ~cat:Liq (name ^ "_getter")
      ~descr:
        ( "Identity function over " ^ name ^ " getters. "
        ^ "This is useful to make types explicit." )
      [("", get_t (), None, None)]
      (get_t ())
      (fun p -> List.assoc "" p)
  in
  add_getters "string" Lang.string_getter_t Lang.string_t Lang.to_string_getter
    Lang.string;
  add_getters "float" Lang.float_getter_t Lang.float_t Lang.to_float_getter
    Lang.float;
  add_getters "int" Lang.int_getter_t Lang.int_t Lang.to_int_getter Lang.int;
  add_getters "bool" Lang.bool_getter_t Lang.bool_t Lang.to_bool_getter
    Lang.bool

let () =
  let kind = Lang.univ_t () in
  add_builtin ~cat:Liq "encoder.content_type"
    ~descr:"Return the content-type (mime) of an encoder, if known."
    [("", Lang.format_t kind, None, None)]
    Lang.string_t
    (fun p ->
      let f = Lang.to_format (List.assoc "" p) in
      try Lang.string (Encoder.mime f) with _ -> Lang.string "")

let () =
  let kind = Lang.univ_t () in
  add_builtin ~cat:Liq "encoder.extension"
    ~descr:"Return the file extension of an encoder, if known."
    [("", Lang.format_t kind, None, None)]
    Lang.string_t
    (fun p ->
      let f = Lang.to_format (List.assoc "" p) in
      try Lang.string (Encoder.extension f) with _ -> Lang.string "")

let () =
  add_builtin ~cat:Liq "eval"
    ~descr:"Evaluate a string as an expression in the toplevel environment."
    ~flags:[Lang.Hidden] [("", Lang.string_t, None, None)] Lang.string_t
    (fun p ->
      let s = Lang.to_string (Lang.assoc "" 1 p) in
      match Lang.eval s with
        | None -> Lang.string ""
        | Some v -> Lang.string (Lang.print_value v))

let () =
  let proto =
    [
      ( "id",
        Lang.string_t,
        Some (Lang.string ""),
        Some
          "Identifier for the new clock. The default empty string means that \
           the identifier of the first source will be used." );
      ( "sync",
        Lang.string_t,
        Some (Lang.string "auto"),
        Some
          "Synchronization mode. One of: `\"auto\"`, `\"cpu\"`, or `\"none\"`. \
           Defaults to `\"auto\"`, which synchronizes with the CPU clock if \
           none of the active sources are attached to their own clock (e.g. \
           ALSA input, etc). `\"cpu\"` always synchronizes with the CPU clock. \
           `\"none\"` removes all synchronization control." );
    ]
  in
  let assign id sync l =
    match l with
      | [] -> Lang.unit
      | hd :: _ as sources ->
          let id = if id = "" then (Lang.to_source hd)#id else id in
          let sync =
            match Lang.to_string sync with
              | s when s = "auto" -> `Auto
              | s when s = "cpu" -> `CPU
              | s when s = "none" -> `None
              | _ ->
                  raise (Lang_errors.Invalid_value (sync, "Invalid sync value"))
          in
          let clock = new Clock.clock ~sync id in
          List.iter
            (fun s ->
              try
                let s = Lang.to_source s in
                Clock.unify s#clock (Clock.create_known (clock :> Clock.clock))
              with
                | Source.Clock_conflict (a, b) ->
                    raise
                      (Lang_errors.Clock_conflict (s.Lang.t.Lang_types.pos, a, b))
                | Source.Clock_loop (a, b) ->
                    raise
                      (Lang_errors.Clock_loop (s.Lang.t.Lang_types.pos, a, b)))
            sources;
          Lang.unit
  in
  add_builtin "clock" ~cat:Liq
    ~descr:
      "Assign a new clock to the given source (and to other time-dependent \
       sources) and return the source. It is a conveniency wrapper around \
       `clock.assign_new`, allowing more concise scripts in some cases."
    ( proto
    @ [
        ( "",
          Lang.source_t (Lang.univ_t ()),
          None,
          Some "Source to which the new clock will be assigned." );
      ] )
    Lang.unit_t
    (fun p ->
<<<<<<< HEAD
      let id = Lang.to_string (List.assoc "id" p) in
      let sync = List.assoc "sync" p in
      let s = List.assoc "" p in
      assign id sync [s]);
  add_builtin "clock.assign_new" ~cat:Liq
    ~descr:"Create a new clock and assign it to a list of sources."
    ( proto
    @ [
        ( "",
          Lang.list_t (Lang.source_t (Lang.univ_t ())),
          None,
          Some "List of sources to which the new clock will be assigned." );
      ] )
    Lang.unit_t
    (fun p ->
      let id = Lang.to_string (List.assoc "id" p) in
      let sync = List.assoc "sync" p in
      let l = Lang.to_list (List.assoc "" p) in
      assign id sync l)
=======
      match Lang.to_list (List.assoc "" p) with
        | [] -> Lang.unit
        | hd :: _ as sources ->
            let sync = List.assoc "sync" p in
            let sync =
              match Lang.to_string sync with
                | s when s = "auto" -> `Auto
                | s when s = "cpu" -> `CPU
                | s when s = "none" -> `None
                | _ ->
                    raise
                      (Lang_errors.Invalid_value (sync, "Invalid sync value"))
            in
            let id = Lang.to_string (List.assoc "id" p) in
            let id = if id = "" then (Lang.to_source hd)#id else id in
            let clock = new Clock.clock ~sync id in
            List.iter
              (fun s ->
                try
                  let s = Lang.to_source s in
                  Clock.unify s#clock
                    (Clock.create_known (clock :> Clock.clock))
                with
                  | Source.Clock_conflict (a, b) ->
                      raise (Lang_errors.Clock_conflict (s.Lang.pos, a, b))
                  | Source.Clock_loop (a, b) ->
                      raise (Lang_errors.Clock_loop (s.Lang.pos, a, b)))
              sources;
            Lang.unit)
>>>>>>> 27f94860

let () =
  add_builtin "clock.unify" ~cat:Liq
    ~descr:"Enforce that a list of sources all belong to the same clock."
    [("", Lang.list_t (Lang.source_t (Lang.univ_t ())), None, None)]
    Lang.unit_t
    (fun p ->
      let l = List.assoc "" p in
      try
        match Lang.to_source_list l with
          | [] -> Lang.unit
          | hd :: tl ->
              List.iter (fun s -> Clock.unify hd#clock s#clock) tl;
              Lang.unit
      with
        | Source.Clock_conflict (a, b) ->
            raise (Lang_errors.Clock_conflict (l.Lang.pos, a, b))
        | Source.Clock_loop (a, b) ->
            raise (Lang_errors.Clock_loop (l.Lang.pos, a, b)))

let () =
  let t = Lang.product_t Lang.string_t Lang.int_t in
  add_builtin "clock.status" ~cat:Liq
    ~descr:"Get the current time for all allocated clocks." [] (Lang.list_t t)
    (fun _ ->
      let l =
        Clock.fold
          (fun clock l ->
            Lang.product (Lang.string clock#id) (Lang.int clock#get_tick) :: l)
          []
      in
      let l =
        Lang.product (Lang.string "uptime")
          (Lang.int
             (int_of_float (Utils.uptime () /. Lazy.force Frame.duration)))
        :: l
      in
      Lang.list l)

let () =
  (* The type of the test function for external decoders.
   * Return is one of:
   * . 0: no audio
   * . -1: audio with unknown number of channels.
   * . x >= 1: audio with a fixed number (x) of channels. *)
  let test_file_t = Lang.fun_t [(false, "", Lang.string_t)] Lang.int_t in
  let test_arg =
    ( "test",
      test_file_t,
      None,
      Some
        "Function used to determine if a file should be decoded by the \
         decoder. Returned values are: 0: no decodable audio, -1: decodable \
         audio but number of audio channels unknown, x: fixed number of \
         decodable audio channels." )
  in
  let test_f f file = Lang.to_int (Lang.apply f [("", Lang.string file)]) in
  add_builtin "add_decoder" ~cat:Liq
    ~descr:
      "Register an external decoder. The encoder should output in WAV format \
       to his standard output (stdout) and read data from its standard input \
       (stdin)."
    [
      ("name", Lang.string_t, None, Some "Format/decoder's name.");
      ("description", Lang.string_t, None, Some "Description of the decoder.");
      ( "mimes",
        Lang.list_t Lang.string_t,
        Some (Lang.list []),
        Some
          "List of mime types supported by this decoder. Empty means any mime \
           type should be accepted." );
      ( "file_extensions",
        Lang.list_t Lang.string_t,
        Some (Lang.list []),
        Some
          "List of file extensions. Empty means any file extension should be \
           accepted." );
      ("priority", Lang.int_t, Some (Lang.int 1), Some "Decoder priority");
      test_arg;
      ("", Lang.string_t, None, Some "Process to start.");
    ]
    Lang.unit_t
    (fun p ->
      let process = Lang.to_string (Lang.assoc "" 1 p) in
      let name = Lang.to_string (List.assoc "name" p) in
      let sdoc = Lang.to_string (List.assoc "description" p) in
      let mimes =
        List.map Lang.to_string (Lang.to_list (List.assoc "mimes" p))
      in
      let mimes = if mimes = [] then None else Some mimes in
      let file_extensions =
        List.map Lang.to_string (Lang.to_list (List.assoc "file_extensions" p))
      in
      let file_extensions =
        if file_extensions = [] then None else Some file_extensions
      in
      let priority = Lang.to_int (List.assoc "priority" p) in
      let test = List.assoc "test" p in
      External_decoder.register_stdin ~name ~sdoc ~priority ~mimes
        ~file_extensions ~test:(test_f test) process;
      Lang.unit);

  let process_t = Lang.fun_t [(false, "", Lang.string_t)] Lang.string_t in
  add_builtin "add_oblivious_decoder" ~cat:Liq
    ~descr:
      "Register an external file decoder. The encoder should output in WAV \
       format to his standard output (stdout) and read data from the file it \
       receives. The estimated remaining duration for this decoder will be \
       unknown until the `buffer` last seconds of the file. If possible, it is \
       recommended to decode from stdin and use `add_decoder`."
    [
      ("name", Lang.string_t, None, Some "Format/decoder's name.");
      ("description", Lang.string_t, None, Some "Description of the decoder.");
      test_arg;
      ("priority", Lang.int_t, Some (Lang.int 1), Some "Decoder priority");
      ( "mimes",
        Lang.list_t Lang.string_t,
        Some (Lang.list []),
        Some
          "List of mime types supported by this decoder. Empty means any mime \
           type should be accepted." );
      ( "file_extensions",
        Lang.list_t Lang.string_t,
        Some (Lang.list []),
        Some
          "List of file extensions. Empty means any file extension should be \
           accepted." );
      ("buffer", Lang.float_t, Some (Lang.float 5.), None);
      ( "",
        process_t,
        None,
        Some
          "Process to start. The function takes the filename as argument and \
           returns the process to start." );
    ]
    Lang.unit_t
    (fun p ->
      let f = Lang.assoc "" 1 p in
      let name = Lang.to_string (List.assoc "name" p) in
      let sdoc = Lang.to_string (List.assoc "description" p) in
      let prebuf = Lang.to_float (List.assoc "buffer" p) in
      let process file =
        Lang.to_string (Lang.apply f [("", Lang.string file)])
      in
      let test = List.assoc "test" p in
      let priority = Lang.to_int (List.assoc "priority" p) in
      let mimes =
        List.map Lang.to_string (Lang.to_list (List.assoc "mimes" p))
      in
      let mimes = if mimes = [] then None else Some mimes in
      let file_extensions =
        List.map Lang.to_string (Lang.to_list (List.assoc "file_extensions" p))
      in
      let file_extensions =
        if file_extensions = [] then None else Some file_extensions
      in
      External_decoder.register_oblivious ~name ~sdoc ~priority ~mimes
        ~file_extensions ~test:(test_f test) ~process prebuf;
      Lang.unit)

let () =
  add_builtin "metadata.export" ~cat:Liq ~descr:"Filter-out internal metadata."
    [("", Lang.metadata_t, None, None)] Lang.metadata_t (fun p ->
      Lang.metadata
        (Meta_format.to_metadata
           (Meta_format.export_metadata (Lang.to_metadata (List.assoc "" p)))))

(** Operations on products. *)

let () =
  let t1 = Lang.univ_t () in
  let t2 = Lang.univ_t () in
  add_builtin "fst" ~cat:Pair ~descr:"Get the first component of a pair."
    [("", Lang.product_t t1 t2, None, None)]
    t1
    (fun p -> fst (Lang.to_product (Lang.assoc "" 1 p)));
  add_builtin "snd" ~cat:Pair ~descr:"Get the second component of a pair."
    [("", Lang.product_t t1 t2, None, None)]
    t2
    (fun p -> snd (Lang.to_product (Lang.assoc "" 1 p)))

(** Misc control/system functions. *)

let () =
  let descr = "Execute a liquidsoap server command." in
  let cat = Liq in
  let params =
    [
      ("", Lang.string_t, None, None);
      ("", Lang.string_t, Some (Lang.string ""), None);
    ]
  in
  let return_t = Lang.list_t Lang.string_t in
  let execute p =
    let c = Lang.to_string (Lang.assoc "" 1 p) in
    let a = Lang.to_string (Lang.assoc "" 2 p) in
    let s = match a with "" -> c | _ -> c ^ " " ^ a in
    let r = try Server.exec s with Not_found -> "Command not found!" in
    Lang.list (List.map Lang.string (Pcre.split ~pat:"\n" r))
  in
  add_builtin "server.execute" ~cat ~descr params return_t execute

let () =
  let t = Lang.univ_t () in
  Lang.add_builtin "if"
    ~category:(string_of_category Control)
    ~descr:"The basic conditional." ~flags:[Lang.Hidden]
    [
      ("", Lang.bool_t, None, None);
      ("then", Lang.fun_t [] t, None, None);
      ("else", Lang.fun_t [] t, None, None);
    ]
    t
    (fun p ->
      let c = List.assoc "" p in
      let fy = List.assoc "then" p in
      let fn = List.assoc "else" p in
      let c = Lang.to_bool c in
      Lang.apply (if c then fy else fn) [])

let () =
  add_builtin "shutdown" ~cat:Sys ~descr:"Shutdown the application."
    [("code", Lang.int_t, Some (Lang.int 0), Some "Exit code. Default: `0`")]
    Lang.unit_t
    (fun p ->
      Configure.restart := false;
      let code = Lang.to_int (List.assoc "code" p) in
      Tutils.shutdown code;
      Lang.unit);
  add_builtin "restart" ~cat:Sys ~descr:"Restart the application." []
    Lang.unit_t (fun _ ->
      Configure.restart := true;
      Tutils.shutdown 0;
      Lang.unit);
  add_builtin "exit" ~cat:Sys
    ~descr:
      "Immediately stop the application. This should only be used in extreme \
       cases or to specify an exit value. The recommended way of stopping \
       Liquidsoap is to use shutdown."
    [("", Lang.int_t, None, Some "Exit value.")] Lang.unit_t (fun p ->
      let n = Lang.to_int (List.assoc "" p) in
      exit n)

let () =
  add_builtin "sleep" ~cat:Sys
    ~descr:
      "Sleep for a given amount of seconds (beware that it freezes the thread \
       executing it)."
    [("", Lang.float_t, None, Some "Number of seconds of sleep.")] Lang.unit_t
    (fun p ->
      let t = Lang.to_float (List.assoc "" p) in
      let t = int_of_float (t +. 0.5) in
      Unix.sleep t;
      Lang.unit)

let () =
  let reopen name descr f =
    add_builtin name ~cat:Sys ~descr [("", Lang.string_t, None, None)]
      Lang.unit_t (fun p ->
        let file = Lang.to_string (List.assoc "" p) in
        f file;
        Lang.unit)
  in
  reopen "reopen.stdin" "Reopen standard input on the given file"
    (Utils.reopen_in stdin);
  reopen "reopen.stdout" "Reopen standard output on the given file"
    (Utils.reopen_out stdout);
  reopen "reopen.stderr" "Reopen standard error on the given file"
    (Utils.reopen_out stderr)

let () =
  add_builtin "garbage_collect" ~cat:Liq
    ~descr:"Trigger full major garbage collection." [] Lang.unit_t (fun _ ->
      Gc.full_major ();
      Lang.unit)

let () =
  add_builtin "system" ~cat:Sys [("", Lang.string_t, None, None)]
    Lang.unit_t ~descr:"Shell command call." (fun p ->
      ignore (Unix.system (Lang.to_string (List.assoc "" p)));
      Lang.unit)

let () =
  add_builtin "getpid" ~cat:Sys [] Lang.int_t ~descr:"Get the process' pid."
    (fun _ -> Lang.int (Unix.getpid ()))

let () =
  add_builtin "gettimeofday" ~cat:Sys [] Lang.float_t
    ~descr:
      "Return the current time since 00:00:00 GMT, Jan. 1, 1970, in seconds."
    (fun _ -> Lang.float (Unix.gettimeofday ()))

let () =
  let ss = Lang.product_t Lang.string_t Lang.string_t in
  let ret_t = Lang.list_t ss in
  add_builtin "environment" ~cat:Sys ~descr:"Return the process environment." []
    ret_t (fun _ ->
      let l = Utils.environment () in
      let l = List.map (fun (x, y) -> (Lang.string x, Lang.string y)) l in
      let l = List.map (fun (x, y) -> Lang.product x y) l in
      Lang.list l)

let () =
  add_builtin "setenv" ~cat:Sys
    ~descr:"Set the value associated to a variable in the process environment."
    [
      ("", Lang.string_t, None, Some "Variable to be set.");
      ("", Lang.string_t, None, Some "Value to set.");
    ] Lang.unit_t (fun p ->
      let label = Lang.to_string (Lang.assoc "" 1 p) in
      let value = Lang.to_string (Lang.assoc "" 2 p) in
      Unix.putenv label value;
      Lang.unit)

let () =
  add_builtin "log" ~cat:Liq ~descr:"Log a message."
    [
      ("label", Lang.string_t, Some (Lang.string "lang"), None);
      ("level", Lang.int_t, Some (Lang.int 3), None);
      ("", Lang.string_t, None, None);
    ]
    Lang.unit_t
    (fun p ->
      let msg = Lang.to_string (List.assoc "" p) in
      let label = Lang.to_string (List.assoc "label" p) in
      let level = Lang.to_int (List.assoc "level" p) in
      (Log.make [label])#f level "%s" msg;
      Lang.unit)

let () =
  (* Cheap implementation of "getopt" which does not really deserve its name
   * since it has little to do with the standards that getopt(3) implements.
   * A complete rework of argv() and getopt() should eventually be done. *)
  let argv = Shebang.argv in
  let offset =
    (* Index of the last non-script parameter on the command-line. *)
    let rec find i =
      if i >= Array.length argv || argv.(i) = "--" then i else find (i + 1)
    in
    find 0
  in
  let opts =
    ref (Array.to_list (Array.sub argv offset (Array.length argv - offset)))
  in
  add_builtin "getopt" ~cat:Sys
    [
      ("default", Lang.string_t, Some (Lang.string ""), None);
      ("", Lang.string_t, None, None);
    ]
    Lang.string_t
    ~descr:
      "Parse command line options:\n\
       `getopt(\"-o\")` returns \"1\" if \"-o\" was passed without any \
       parameter, \"0\" otherwise.\n\
       `getopt(default=\"X\",\"-o\")` returns \"Y\" if \"-o Y\" was passed, \
       \"X\" otherwise.\n\
       The result is removed from the list of arguments, affecting subsequent\n\
       calls to `argv()` and `getopt()`."
    (fun p ->
      let default = Lang.to_string (List.assoc "default" p) in
      let name = Lang.to_string (List.assoc "" p) in
      let argv = !opts in
      if default = "" then (
        try
          ignore (List.find (fun x -> x = name) argv);
          opts := List.filter (fun x -> x <> name) argv;
          Lang.string "1"
        with Not_found -> Lang.string "0" )
      else (
        let rec find l l' =
          match l with
            | [] -> (default, List.rev l')
            | e :: v :: l when e = name -> (v, List.rev_append l' l)
            | e :: l -> find l (e :: l')
        in
        let v, l = find argv [] in
        opts := l;
        Lang.string v ));

  add_builtin "argv" ~cat:Sys
    ~descr:
      "Get command-line parameters. The parameters are numbered starting from \
       1, the zeroth parameter being the script name."
    [
      ("default", Lang.string_t, Some (Lang.string ""), None);
      ("", Lang.int_t, None, None);
    ]
    Lang.string_t
    (fun p ->
      let default = Lang.to_string (List.assoc "default" p) in
      let i = Lang.to_int (List.assoc "" p) in
      let opts = !opts in
      if i = 0 then (
        (* Special case so that argv(0) returns the script name *)
        let i = offset - 1 in
        if 0 <= i && i < Array.length argv then Lang.string argv.(i)
        else Lang.string default )
      else if i < List.length opts then Lang.string (List.nth opts i)
      else Lang.string default)

let () =
  add_builtin "ignore" ~descr:"Convert anything to unit, preventing warnings."
    ~cat:Control
    [("", Lang.univ_t (), None, None)]
    Lang.unit_t
    (fun _ -> Lang.unit)

let () =
  add_builtin "playlist.parse" ~cat:Liq
    [
      ( "path",
        Lang.string_t,
        Some (Lang.string ""),
        Some "Default path for files." );
      ( "mime",
        Lang.string_t,
        Some (Lang.string ""),
        Some "Mime type for the playlist" );
      ("", Lang.string_t, None, None);
    ]
    (Lang.list_t (Lang.product_t Lang.metadata_t Lang.string_t))
    ~descr:
      "Try to parse a local playlist. Return a list of (metadata,URI) items, \
       where metadata is a list of (key,value) bindings."
    (fun p ->
      let f = Lang.to_string (List.assoc "" p) in
      let f = Utils.home_unrelate f in
      let content = Utils.read_all f in
      let pwd =
        let pwd = Lang.to_string (List.assoc "path" p) in
        if pwd = "" then Filename.dirname f else pwd
      in
      let mime = Lang.to_string (List.assoc "mime" p) in
      try
        let _, l =
          if mime = "" then Playlist_parser.search_valid ~pwd content
          else (
            match Playlist_parser.parsers#get mime with
              | Some plugin -> (mime, plugin.Playlist_parser.parser ~pwd content)
              | None ->
                  log#important "Unknown mime type, trying autodetection.";
                  Playlist_parser.search_valid ~pwd content )
        in
        let process m =
          let f (n, v) = Lang.product (Lang.string n) (Lang.string v) in
          Lang.list (List.map f m)
        in
        let process (m, uri) = Lang.product (process m) (Lang.string uri) in
        Lang.list (List.map process l)
      with _ -> Lang.list [])

(** Sound utils. *)

let () =
  add_builtin "dB_of_lin" ~cat:Math [("", Lang.float_t, None, None)]
    Lang.float_t ~descr:"Convert linear scale into decibels." (fun p ->
      let x = Lang.to_float (Lang.assoc "" 1 p) in
      Lang.float (Audio.dB_of_lin x));
  add_builtin "lin_of_dB" ~cat:Math [("", Lang.float_t, None, None)]
    Lang.float_t ~descr:"Convert decibels into linear scale." (fun p ->
      let x = Lang.to_float (Lang.assoc "" 1 p) in
      Lang.float (Audio.lin_of_dB x))

let () =
  add_builtin "seconds_of_master" ~cat:Liq
    ~descr:"Convert a number of master ticks in seconds."
    [("", Lang.int_t, None, None)] Lang.float_t (fun p ->
      Lang.float (Frame.seconds_of_master (Lang.to_int (List.assoc "" p))))

let () =
  add_builtin "print" ~cat:Interaction ~descr:"Print on standard output."
    [
      ( "newline",
        Lang.bool_t,
        Some (Lang.bool true),
        Some "If true, a newline is added after displaying the value." );
      ("", Lang.univ_t (), None, None);
    ]
    Lang.unit_t
    (fun p ->
      let nl = Lang.to_bool (List.assoc "newline" p) in
      let v = List.assoc "" p in
      let v =
        match v.Lang.value with
          | Lang.(Ground (Ground.String s)) -> s
          | _ -> Lang.print_value v
      in
      let v = if nl then v ^ "\n" else v in
      print_string v;
      flush stdout;
      Lang.unit)<|MERGE_RESOLUTION|>--- conflicted
+++ resolved
@@ -212,7 +212,6 @@
       ] )
     Lang.unit_t
     (fun p ->
-<<<<<<< HEAD
       let id = Lang.to_string (List.assoc "id" p) in
       let sync = List.assoc "sync" p in
       let s = List.assoc "" p in
@@ -232,37 +231,6 @@
       let sync = List.assoc "sync" p in
       let l = Lang.to_list (List.assoc "" p) in
       assign id sync l)
-=======
-      match Lang.to_list (List.assoc "" p) with
-        | [] -> Lang.unit
-        | hd :: _ as sources ->
-            let sync = List.assoc "sync" p in
-            let sync =
-              match Lang.to_string sync with
-                | s when s = "auto" -> `Auto
-                | s when s = "cpu" -> `CPU
-                | s when s = "none" -> `None
-                | _ ->
-                    raise
-                      (Lang_errors.Invalid_value (sync, "Invalid sync value"))
-            in
-            let id = Lang.to_string (List.assoc "id" p) in
-            let id = if id = "" then (Lang.to_source hd)#id else id in
-            let clock = new Clock.clock ~sync id in
-            List.iter
-              (fun s ->
-                try
-                  let s = Lang.to_source s in
-                  Clock.unify s#clock
-                    (Clock.create_known (clock :> Clock.clock))
-                with
-                  | Source.Clock_conflict (a, b) ->
-                      raise (Lang_errors.Clock_conflict (s.Lang.pos, a, b))
-                  | Source.Clock_loop (a, b) ->
-                      raise (Lang_errors.Clock_loop (s.Lang.pos, a, b)))
-              sources;
-            Lang.unit)
->>>>>>> 27f94860
 
 let () =
   add_builtin "clock.unify" ~cat:Liq
