(*****************************************************************************

  Liquidsoap, a programmable audio stream generator.
  Copyright 2003-2019 Savonet team

  This program is free software; you can redistribute it and/or modify
  it under the terms of the GNU General Public License as published by
  the Free Software Foundation; either version 2 of the License, or
  (at your option) any later version.

  This program is distributed in the hope that it will be useful,
  but WITHOUT ANY WARRANTY; without even the implied warranty of
  MERCHANTABILITY or FITNESS FOR A PARTICULAR PURPOSE.  See the
  GNU General Public License for more details, fully stated in the COPYING
  file at the root of the liquidsoap distribution.

  You should have received a copy of the GNU General Public License
  along with this program; if not, write to the Free Software
  Foundation, Inc., 51 Franklin Street, Fifth Floor, Boston, MA 02110-1301  USA

 *****************************************************************************)

open Extralib

type category = Sys | Math | String | List | Bool | Pair
              | Liq | Control | Interaction | Other

let string_of_category = function
  | Sys     -> "System"
  | Math    -> "Math"
  | String  -> "String"
  | List    -> "List"
  | Pair    -> "Pair"
  | Bool    -> "Bool"
  | Liq     -> "Liquidsoap"
  | Control -> "Control"
  | Interaction -> "Interaction"
  | Other   -> "Other"

let add_builtin ~cat ~descr ?flags name proto ret_t f =
  Lang.add_builtin ~category:(string_of_category cat)
    ~descr ?flags name proto ret_t (fun p _ -> f p)

let () =
  Lang.add_builtin_base
    ~category:(string_of_category Liq)
    ~descr:"Liquidsoap version string."
    "liquidsoap.version"
    (Lang.String Configure.version)
    Lang.string_t ;
  List.iter
    (fun (name,kind,str) ->
       Lang.add_builtin_base
         ~category:(string_of_category Liq)
         ~descr:(Printf.sprintf "Liquidsoap's %s." kind)
         ("configure."^name)
         (Lang.String str)
         Lang.string_t)
    [ ("libdir", "library directory", Configure.libs_dir) ;
      ("rundir", "PID file directory", Configure.rundir) ;
      ("logdir", "logging directory", Configure.logdir) ;
      ("default_font", "default font file", Configure.default_font) ]

let () =
  Lang.add_builtin_base
    ~category:(string_of_category Sys)
    ~descr:"Type of OS running liquidsoap."
    "os.type"
    (Lang.String Sys.os_type)
    Lang.string_t

let () =
  Lang.add_builtin_base
    ~category:(string_of_category Sys)
    ~descr:"Executable file extension."
    "exe_ext"
    (Lang.String Configure.exe_ext)
    Lang.string_t

(** Liquidsoap stuff *)

let log = Lang.log

let add_getters name get_t type_t to_get to_val =
  add_builtin ~cat:Liq ("to_" ^ name ^ "_getter")
    ~descr:("Return a function from a " ^ name ^ " getter")
    ["",get_t 1,None,None]
    (Lang.fun_t [] type_t)
    (fun p ->
      let getter =
        to_get
          (Lang.assoc "" 1 p)
      in
      Lang.val_fun [] ~ret_t:type_t (fun _ _ ->
        to_val (getter ())));
  add_builtin ~cat:Liq (name ^ "_getter")
    ~descr:("Create a " ^ name ^ " getter")
    ["",get_t 1,None,None]
    (get_t 2)
    (fun p -> List.assoc "" p)

let () =
  add_getters "string" Lang.string_getter_t Lang.string_t Lang.to_string_getter Lang.string;
  add_getters "float" Lang.float_getter_t Lang.float_t Lang.to_float_getter Lang.float;
  add_getters "int" Lang.int_getter_t Lang.int_t Lang.to_int_getter Lang.int;
  add_getters "bool" Lang.bool_getter_t Lang.bool_t Lang.to_bool_getter Lang.bool

let () =
  add_builtin ~cat:Liq "eval"
    ~descr:"Evaluate a string as an expression in the toplevel environment."
    ~flags:[Lang.Hidden]
    ["",Lang.string_t,None,None]
    Lang.string_t
    (fun p ->
       let s = Lang.to_string (Lang.assoc "" 1 p) in
         match Lang.eval s with
           | None -> Lang.string ""
           | Some v -> Lang.string (Lang.print_value v))

let () =
  add_builtin "clock.assign_new" ~cat:Liq
    ~descr:"Create a new clock and assign it to a list of sources."
    [ ("id", Lang.string_t, Some (Lang.string ""),
       Some "Identifier for the new clock. The default empty string means \
             that the identifier of the first source will be used.") ;
      ("sync", Lang.bool_t, Some (Lang.bool true),
        Some "Do not synchronize the clock on regular wallclock time, \
              but try to run as fast as possible (CPU burning mode).") ;
      ("", Lang.list_t (Lang.source_t (Lang.univ_t 1)), None,
       Some "List of sources to which the new clock will be assigned") ]
    Lang.unit_t
    (fun p ->
       match Lang.to_list (List.assoc "" p) with
         | [] -> Lang.unit
         | (hd::_) as sources ->
             let sync = Lang.to_bool (List.assoc "sync" p) in
             let id = Lang.to_string (List.assoc "id" p) in
             let id =  if id = "" then (Lang.to_source hd)#id else id in
             let clock = new Clock.wallclock ~sync id in
               List.iter
                 (fun s ->
                    try
                      let s = Lang.to_source s in
                        Clock.unify s#clock (Clock.create_known clock)
                    with
                      | Source.Clock_conflict (a,b) ->
                          raise (Lang.Clock_conflict
                                   (s.Lang.t.Lang_types.pos,a,b))
                      | Source.Clock_loop (a,b) ->
                          raise (Lang.Clock_loop
                                   (s.Lang.t.Lang_types.pos,a,b)))
                 sources ;
               Lang.unit)

let () =
  add_builtin "clock.unify" ~cat:Liq
    ~descr:"Enforce that a list of sources all belong to the same clock."
    [ ("", Lang.list_t (Lang.source_t (Lang.univ_t 1)), None, None) ]
    Lang.unit_t
    (fun p ->
       let l = List.assoc "" p in
         try
           match Lang.to_source_list l with
             | [] -> Lang.unit
             | hd::tl ->
                 List.iter (fun s -> Clock.unify hd#clock s#clock) tl ;
                 Lang.unit
         with
           | Source.Clock_conflict (a,b) ->
               raise (Lang.Clock_conflict
                        (l.Lang.t.Lang_types.pos,a,b))
           | Source.Clock_loop (a,b) ->
               raise (Lang.Clock_loop
                        (l.Lang.t.Lang_types.pos,a,b)))

let () =
  let t = Lang.product_t Lang.string_t Lang.int_t in
    add_builtin "get_clock_status" ~cat:Liq
      ~descr:"Get the current time for all allocated clocks."
      []
      (Lang.list_t t)
      (fun _ ->
         let l =
           Clock.fold
             (fun clock l ->
                Lang.product
                  (Lang.string clock#id)
                  (Lang.int clock#get_tick)
                :: l)
             []
         in
         let l =
           Lang.product
             (Lang.string "uptime")
             (Lang.int
                (int_of_float
                   (Utils.uptime () /. Lazy.force Frame.duration)))
           :: l
         in
           Lang.list ~t l)

let () =
  if Sys.os_type <> "Win32" then
   begin
   (** The type of the test function for external decoders.
     * Return is one of:
     * . 0: no audio
     * . -1: audio with unknown number of channels.
     * . x >= 1: audio with a fixed number (x) of channels. *)
   let test_file_t = Lang.fun_t [false,"",Lang.string_t] Lang.int_t in
   let test_arg =
     "test",test_file_t,None,
     Some "Function used to determine if a file should \
           be decoded by the decoder. Returned values are: \
           0: no decodable audio, -1: decodable audio but \
           number of audio channels unknown, x: fixed number of decodable \
           audio channels."
   in
   let test_f f =
     (fun file ->
        Lang.to_int (Lang.apply f ~t:Lang.int_t ["",Lang.string file]))
   in
    add_builtin "add_decoder" ~cat:Liq
      ~descr:"Register an external decoder. \
              The encoder should output in WAV format \
              to his standard output (stdout) and read \
              data from its standard input (stdin)."
      ["name",Lang.string_t,None,Some "Format/decoder's name." ;
       "description",Lang.string_t,None,Some "Description of the decoder.";
       "mimes",Lang.list_t (Lang.string_t),
       Some (Lang.list ~t:Lang.string_t []),
       Some "List of mime types supported by this decoder \
             for decoding streams."; 
       test_arg;
       "",Lang.string_t,None,Some "Process to start."]
      Lang.unit_t
      (fun p ->
         let process = Lang.to_string (Lang.assoc "" 1 p) in
         let name = Lang.to_string (List.assoc "name" p) in
         let descr = Lang.to_string (List.assoc "description" p) in
         let mimes =
           List.map Lang.to_string (Lang.to_list (List.assoc "mimes" p))
         in
         let test = List.assoc "test" p in
         External_decoder.register_stdin name descr mimes (test_f test) process;
         Lang.unit) ;

    let process_t = Lang.fun_t [false,"",Lang.string_t] Lang.string_t in
    add_builtin "add_oblivious_decoder" ~cat:Liq
      ~descr:"Register an external file decoder. \
              The encoder should output in WAV format \
              to his standard output (stdout) and read \
              data from the file it receives. The estimated \
              remaining duration for this decoder will be \
              unknown until the `buffer` last seconds of the file. \
              If possible, it is recommended \
              to decode from stdin and use `add_decoder`."
      ["name",Lang.string_t,None,Some "Format/decoder's name." ;
       "description",Lang.string_t,None,Some "Description of the decoder.";
       test_arg;
       "buffer", Lang.float_t, Some (Lang.float 5.), None;
       "",process_t,None,Some "Process to start. The function \
                           takes the filename as argument and \
                           returns the process to start." ]
      Lang.unit_t
      (fun p ->
         let f = Lang.assoc "" 1 p in
         let name = Lang.to_string (List.assoc "name" p) in
         let descr = Lang.to_string (List.assoc "description" p) in
         let prebuf = Lang.to_float (List.assoc "buffer" p) in
         let process file =
           Lang.to_string (Lang.apply f ~t:Lang.string_t ["",Lang.string file])
         in
         let test = List.assoc "test" p in
         External_decoder.register_oblivious
           name descr
           (test_f test) process prebuf ;
         Lang.unit)
   end

let () =
  add_builtin "metadata.export" ~cat:Liq
   ~descr:"Filter-out internal metadata."
   ["",Lang.metadata_t,None,None] Lang.metadata_t
   (fun p ->
     Lang.metadata
      (Meta_format.to_metadata
        (Meta_format.export_metadata
          (Lang.to_metadata
            (List.assoc "" p)))))

let () =
  let t = "",Lang.int_t,None,None in
    add_builtin "time_in_mod" ~cat:Other ~flags:[Lang.Hidden]
      ~descr:("INTERNAL: time_in_mod(a,b,c) checks that the unix time T "^
              "satisfies a <= T mod c < b")
     [t;t;t] Lang.bool_t
     (fun p ->
        match List.map (fun (_,x) -> Lang.to_int x) p with
          | [a;b;c] ->
              let t = Unix.localtime (Unix.time ()) in
              let t =
                t.Unix.tm_sec +
                t.Unix.tm_min * 60 +
                t.Unix.tm_hour * 60 * 60 +
                t.Unix.tm_wday * 24 * 60 * 60
              in
              let t = t mod c in
                if a <= b then
                  Lang.bool (a <= t && t < b)
                else
                  Lang.bool (not (b <= t && t < a))
          | _ -> assert false)

(** Comparison and boolean connectives *)

let compare_value a b =
  let rec aux = function
    | Lang.Float  a, Lang.Float b   -> compare a b
    | Lang.Int    a, Lang.Int b     -> compare a b
    | Lang.String a, Lang.String b  -> compare a b
    | Lang.Bool   a, Lang.Bool b    -> compare a b
    | Lang.Unit    , Lang.Unit      -> 0
    | Lang.Product (a1,a2), Lang.Product (b1,b2) ->
        let c = aux (a1.Lang.value,b1.Lang.value) in
          if c = 0 then aux (a2.Lang.value,b2.Lang.value) else c
    | Lang.List l1, Lang.List l2 ->
        let rec cmp = function
          | [],[] -> 0
          | [],_  -> -1
          | _,[]  -> 1
          | h1::l1,h2::l2 ->
              let c = aux (h1.Lang.value,h2.Lang.value) in
                if c=0 then cmp (l1,l2) else c
        in
          cmp (l1,l2)
    | _ -> assert false
  in
    aux (a.Lang.value,b.Lang.value)

let () =
  let t = Lang.univ_t ~constraints:[Lang_types.Ord] 1 in
  let register_op name op =
    add_builtin name ~cat:Bool ~descr:"Comparison of comparable values."
      ["",t,None,None;"",t,None,None] Lang.bool_t
      (function
         | ["",a;"",b] -> Lang.bool (op (compare_value a b))
         | _ -> assert false)
  in
    register_op "==" (fun c -> c = 0) ;
    register_op "!=" (fun c -> c <> 0) ;
    register_op "<"  (fun c -> c = -1) ;
    register_op "<=" (fun c -> c <> 1) ;
    register_op ">=" (fun c -> c <> -1) ;
    register_op ">"  (fun c -> c = 1)

let () =
  add_builtin "and" ~cat:Bool
    ~descr:"Return the conjunction of its arguments"
    ["",Lang.bool_t,None,None;"",Lang.bool_t,None,None] Lang.bool_t
    (fun p ->
       match List.map (fun (_,x) -> Lang.to_bool x) p with
         | [a;b] -> Lang.bool (a && b)
         | _ -> assert false) ;
  add_builtin "or" ~cat:Bool
    ~descr:"Return the disjunction of its arguments"
    ["",Lang.bool_t,None,None;"",Lang.bool_t,None,None] Lang.bool_t
    (fun p ->
       match List.map (fun (_,x) -> Lang.to_bool x) p with
         | [a;b] -> Lang.bool (a || b)
         | _ -> assert false)

let () =
  add_builtin "not" ~cat:Bool ~descr:"Returns the negation of its argument."
    ["",Lang.bool_t,None,None] Lang.bool_t
    (fun p -> Lang.bool (not (Lang.to_bool (List.assoc "" p))))

(** Operations on strings *)

let () =
  add_builtin "^" ~cat:String ~descr:"Concatenate strings."
    ["",Lang.string_t,None,None ; "",Lang.string_t,None,None]
    Lang.string_t
    (fun p ->
       let s1 = Lang.to_string (Lang.assoc "" 1 p) in
       let s2 = Lang.to_string (Lang.assoc "" 2 p) in
         Lang.string (s1 ^ s2))

let () =
  add_builtin "string.concat" ~cat:String ~descr:"Concatenate strings."
    [ "separator", Lang.string_t, Some (Lang.string ""), None ;
      "", Lang.list_t Lang.string_t, None, None ]
    Lang.string_t
    (fun p ->
       let sep = Lang.to_string (List.assoc "separator" p) in
       let l = Lang.to_list (List.assoc "" p) in
       let l = List.map Lang.to_string l in
         Lang.string (String.concat sep l))

(* Special characters that must be escaped *)
let special_chars =
  (* Control chars between 0x00 and 0x1f *)
  let rec escaped p l =
    if p <= 0x1f then
      escaped (p+1) ((Char.chr p)::l)
    else
      List.rev l
  in
  (* We also add 0x7F (DEL) and the
   * usual '"' and '\' *)
  escaped 0 ['"'; '\\'; '\x7F']

let register_escape_fun ~name ~descr ~escape
                        ~escape_char =
  let escape ~special_char ~escape_char s =
    let b = Buffer.create (String.length s) in
    let f = Format.formatter_of_buffer b in
    escape ~special_char ~escape_char f s ;
    Format.pp_print_flush f () ;
    Buffer.contents b
  in
  let special_chars =
    Lang.list ~t:Lang.string_t
     (List.map Lang.string
      (List.map (String.make 1)
        special_chars))
  in
  let escape_char p _ =
    let v = List.assoc "" p in
    Lang.string
     (escape_char
       (Lang.to_string v).[0])
  in
  let escape_char =
    Lang.val_fun
     ["","",Lang.string_t,None]
     ~ret_t:Lang.string_t
     escape_char
  in
  add_builtin name ~cat:String ~descr
    [ "special_chars", Lang.list_t Lang.string_t,
      Some (special_chars),
      Some ("List of characters that should be escaped. The first \
             character of each element in the list is considered.") ;
      "escape_char",
      Lang.fun_t [false,"",Lang.string_t] Lang.string_t,
      Some escape_char,
      Some "Function used to escape a character." ;
      "", Lang.string_t, None, None ]
    Lang.string_t
    (fun p ->
       let s = Lang.to_string (List.assoc "" p) in
       let special_chars =
         List.map
          (fun s -> s.[0])
            (List.map Lang.to_string
              (Lang.to_list (List.assoc "special_chars" p)))
       in
       let special_char c = List.mem c special_chars in
       let f = List.assoc "escape_char" p in
       let escape_char c =
         Lang.to_string
          (Lang.apply f ~t:Lang.string_t
             ["",Lang.string (String.make 1 c)])
       in
       Lang.string (escape ~special_char ~escape_char s))

let () =
  let escape ~special_char ~escape_char f s =
    Utils.escape ~special_char ~escape_char f s
  in
  register_escape_fun ~name:"string.escape"
                      ~descr:"Escape special charaters in a \
                              string. String is parsed char by char. \
                              See `string.utf8.escape` for an UTF8-aware \
                              parsing function."
                      ~escape ~escape_char:Utils.escape_char ;
  let escape ~special_char ~escape_char f s =
    Utils.escape_utf8 ~special_char ~escape_char f s
  in
  register_escape_fun ~name:"string.utf8.escape"
                      ~descr:"Escape special charaters in an UTF8 \
                              string."
                      ~escape ~escape_char:Utils.escape_utf8_char

let () =
  add_builtin "string.split" ~cat:String
    ~descr:"Split a string at 'separator'. \n\
            Perl compatible regular expressions \
	    are recognized. Hence, special characters \
	    should be escaped."
    [ "separator", Lang.string_t, None, None ;
      "", Lang.string_t, None, None ]
    (Lang.list_t Lang.string_t)
    (fun p ->
       let sep = Lang.to_string (List.assoc "separator" p) in
       let string = Lang.to_string (List.assoc "" p) in
       let rex = Pcre.regexp sep in
         Lang.list ~t:Lang.string_t
           (List.map Lang.string (Pcre.split ~rex string)))

let () =
  add_builtin "string.extract" ~cat:String
    ~descr:"Extract substrings from a string. \n\
            Perl compatible regular expressions \
            are recognized. Hence, special characters \
            should be escaped. \n\
            Returns a list of (index,value).\n\
            If the list does not have a pair associated to some index, \
            it means that the corresponding pattern was not found."
    [ "pattern", Lang.string_t, None, None ;
      "", Lang.string_t, None, None ]
    Lang.metadata_t
    (fun p ->
       let pattern = Lang.to_string (List.assoc "pattern" p) in
       let string = Lang.to_string (List.assoc "" p) in
       let rex = Pcre.regexp pattern in
       try
         let sub = Pcre.exec ~rex string in
         let n = Pcre.num_of_subs sub in
         let rec extract l i =
           if i < n then
             try
               extract (l @ [(string_of_int i,Pcre.get_substring sub i)])
                       (i+1)
             with
               | Not_found -> extract l (i+1)
           else
             l
         in
         let l = extract [] 1 in
         Lang.list
           ~t:(Lang.product_t Lang.string_t Lang.string_t)
           (List.map
              (fun (x,y) ->
                 Lang.product (Lang.string x) (Lang.string y))
              l)
       with
         | Not_found ->
             Lang.list ~t:(Lang.product_t Lang.string_t Lang.string_t) [])

let () =
  add_builtin "string.match" ~cat:String
    ~descr:"Match a string with an expression. \n\
            Perl compatible regular expressions \
            are recognized. Hence, special characters \
            should be escaped."
    [ "pattern", Lang.string_t, None, None ;
      "", Lang.string_t, None, None ]
    Lang.bool_t
    (fun p ->
       let pattern = Lang.to_string (List.assoc "pattern" p) in
       let string = Lang.to_string (List.assoc "" p) in
       let rex = Pcre.regexp pattern in
       Lang.bool (Pcre.pmatch ~rex string))


let () =
  add_builtin "string.recode" ~cat:String
    ~descr:"Convert a string. Effective only if Camomile \
            is enabled."
    [ "in_enc", Lang.string_t, Some (Lang.string ""),
      Some "Input encoding. Autodetected if empty." ;
      "out_enc", Lang.string_t, Some (Lang.string "UTF-8"),
      Some "Output encoding." ;
      "", Lang.string_t, None, None ]
    Lang.string_t
    (fun p ->
       let in_enc =
         match Lang.to_string (List.assoc "in_enc" p) with
           | "" -> None
           | s  -> Some s
       in
       let out_enc =
         Lang.to_string (List.assoc "out_enc" p)
       in
       let string = Lang.to_string (List.assoc "" p) in
       Lang.string (Configure.recode_tag ?in_enc ~out_enc string))

let () =
  add_builtin "string.length" ~cat:String
    ~descr:"Get the length of a string."
    [ "", Lang.string_t, None, None ]
    Lang.int_t
    (fun p ->
       let string = Lang.to_string (List.assoc "" p) in
       Lang.int (String.length string))

let () =
  add_builtin "string.sub" ~cat:String
    ~descr:"Get a substring of a string. Returns \"\" if \
            no such substring exists."
    [ "", Lang.string_t, None, None;
      "start", Lang.int_t, None, Some "Return a sub string \
         starting at this position. First position is 0.";
      "length", Lang.int_t, None, Some "Return a sub string \
         of `length` characters." ]
    Lang.string_t
    (fun p ->
       let start = Lang.to_int (List.assoc "start" p) in
       let len = Lang.to_int (List.assoc "length" p) in
       let string = Lang.to_string (List.assoc "" p) in
       Lang.string
         (try
           String.sub string start len
          with Invalid_argument _ -> ""))

let () =
  add_builtin "string.case" ~cat:String
    ~descr:"Convert a string to lower or upper case."
    [ "lower", Lang.bool_t, Some (Lang.bool true),
      Some "Convert to lower case if true and uppercase otherwise.";
      "", Lang.string_t, None, None ]
    Lang.string_t
    (fun p ->
       let lower = Lang.to_bool (List.assoc "lower" p) in
       let string = Lang.to_string (List.assoc "" p) in
       Lang.string
         (if lower then
           String.lowercase_ascii string
          else
           String.uppercase_ascii string))

let () =
  add_builtin "string.trim" ~cat:String
    ~descr:"Return a string without leading and trailing whitespace."
    ["", Lang.string_t, None, None] Lang.string_t
    (fun p ->
       Lang.string (String.trim
         (Lang.to_string (List.assoc "" p))))

let () =
  add_builtin "string.capitalize" ~cat:String
    ~descr:"Return a string with the first character set to upper case \
            (capitalize), or to lower case (uncapitalize)."
    [ "capitalize", Lang.bool_t, Some (Lang.bool true),
        Some "Capitalize if true, uncapitalize otherwise";
      "space_sensitive", Lang.bool_t, Some (Lang.bool true),
        Some "Capitalize each space separated sub-string.";
      "", Lang.string_t, None, None ]
    Lang.string_t
    (fun p ->
       let cap = Lang.to_bool (List.assoc "capitalize" p) in
       let space_sensitive = Lang.to_bool (List.assoc "space_sensitive" p) in
       let string = Lang.to_string (List.assoc "" p) in
       let f s =
           if cap then
             String.capitalize_ascii s
           else
             String.uncapitalize_ascii s
      in
      Lang.string
      (if space_sensitive then
        let l = Pcre.split ~pat:" " string in
	let l = List.map f l in
	String.concat " " l
      else
        f string))

let () =
  add_builtin "string.replace" ~cat:String
    ~descr:"Replace substrings in a string. \n\
            Will replace all substrings matched \
	    in the pattern by the string returned \
	    by the replace function."
    [ "pattern", Lang.string_t, None, None ;
      "", Lang.fun_t [false,"",Lang.string_t] Lang.string_t,
      None, None ;
      "", Lang.string_t, None, None ]
    Lang.string_t
    (fun p ->
       let pattern = Lang.to_string (List.assoc "pattern" p) in
       let string = Lang.to_string (Lang.assoc "" 2 p) in
       let subst = Lang.assoc "" 1 p in
       let subst s =
         let ret =
           Lang.apply ~t:Lang.string_t subst [("",Lang.string s)]
         in
         Lang.to_string ret
       in
       let rex = Pcre.regexp pattern in
       Lang.string (Pcre.substitute ~rex ~subst string))

let () =
  add_builtin "base64.decode" ~cat:String
    ~descr:"Decode a Base64 encoded string."
    [ "", Lang.string_t, None, None ]
    Lang.string_t
    (fun p ->
       let string = Lang.to_string (List.assoc "" p) in
       Lang.string (Utils.decode64 string))

let () =
  add_builtin "base64.encode" ~cat:String
    ~descr:"Encode a string in Base64."
    [ "", Lang.string_t, None, None ]
    Lang.string_t
    (fun p ->
       let string = Lang.to_string (List.assoc "" p) in
       Lang.string (Utils.encode64 string))

let () =
  add_builtin "url.decode" ~cat:String
    ~descr:"Decode an encoded url (e.g. \"%20\" becomes \" \")."
    [ "plus", Lang.bool_t, Some (Lang.bool true),None;
      "", Lang.string_t, None, None ]
    Lang.string_t
    (fun p ->
       let plus = Lang.to_bool (List.assoc "plus" p) in
       let string = Lang.to_string (List.assoc "" p) in
       Lang.string (Http.url_decode ~plus string))

let () =
  add_builtin "url.encode" ~cat:String
    ~descr:"Encode an url (e.g. \" \" becomes \"%20\")."
    [ "plus", Lang.bool_t, Some (Lang.bool true),None;
      "", Lang.string_t, None, None ]
    Lang.string_t
    (fun p ->
       let plus = Lang.to_bool (List.assoc "plus" p) in
       let string = Lang.to_string (List.assoc "" p) in
       Lang.string (Http.url_encode ~plus string))

let () =
  add_builtin "%" ~cat:String
    ~descr:"<code>pattern % [...,(k,v),...]</code> \
            changes in the pattern occurences of:\n\
             \ - <code>$(k)</code> into <code>v</code>;\n\
             \ - <code>$(if $(k2),\"a\",\"b\")</code> into \
                 \"a\" if k2 is found in the list, \"b\" otherwise."
    ["",Lang.string_t,None,None ;
     "",Lang.metadata_t,None,None]
    Lang.string_t
    (fun p ->
      let s = Lang.to_string (Lang.assoc "" 1 p) in
      let l =
        List.map
          (fun p ->
            let a,b = Lang.to_product p in
            Lang.to_string a, Lang.to_string b)
          (Lang.to_list (Lang.assoc "" 2 p))
      in
      Lang.string
        (Utils.interpolate (fun k -> List.assoc k l) s))

let () =
  add_builtin "quote" ~cat:String ~descr:"Escape shell metacharacters."
    ["",Lang.string_t,None,None] Lang.string_t
    (fun p ->
       let s = Lang.to_string (List.assoc "" p) in
         Lang.string (Utils.quote s))

(** Operations on lists. *)

let () =
  (* TODO It would be good to generalize this one but we'd need a way to handle
   *      errors. *)
  add_builtin "_[_]" ~cat:List
    ~descr:"l[k] returns the first v such that \
            (k,v) is in the list l (or \"\" if no such v exists)."
    ["",Lang.string_t,None,None ;
     "",Lang.metadata_t,None,None]
    Lang.string_t
    (fun p ->
       let k = Lang.to_string (Lang.assoc "" 1 p) in
       let l =
         List.map
           (fun p ->
              let (a,b) = Lang.to_product p in
                Lang.to_string a, Lang.to_string b)
           (Lang.to_list (Lang.assoc "" 2 p))
       in
         Lang.string (try List.assoc k l with _ -> ""))

exception Found_assoc of (Lang.value*Lang.value)

let assoc_value k l =
  try
    List.iter (fun ((k',_) as el) ->
      if compare_value k k' == 0 then
        raise (Found_assoc el)) l;
    raise Not_found
  with Found_assoc v -> v

let () =
  let t1 = Lang.univ_t 1 in
  let t2 = Lang.univ_t 2 in
  let lt =
    Lang.list_t (Lang.product_t t1 t2)
  in
  add_builtin "list.assoc" ~cat:List
    ~descr:"Generalized l[k] with default value."
    ["default",t2,None,Some "Default value if key does not exist";
     "",t1,None,None ;
     "",lt,None,None] t2
    (fun p ->
      let default = List.assoc "default" p in
       let k = Lang.assoc "" 1 p in
       let l =
         List.map Lang.to_product
           (Lang.to_list (Lang.assoc "" 2 p))
       in
       try
         snd(assoc_value k l)
       with Not_found -> default)

let () =
  let t1 = Lang.univ_t 1 in
  let t2 = Lang.univ_t 2 in
  let lt =
    Lang.list_t (Lang.product_t t1 t2)
  in
  add_builtin "list.remove_assoc" ~cat:List
    ~descr:"Remove the first pair from an associative list."
    ["",t1,None,Some "Key of pair to be removed";
     "",lt,None,Some "List of pairs (key,value)"] lt
    (fun p ->
       let k = Lang.assoc "" 1 p in
       let l = Lang.assoc "" 2 p in
       let t = Lang.of_list_t l.Lang.t in
       let l =
         List.map Lang.to_product
           (Lang.to_list (Lang.assoc "" 2 p))
       in
       let l =
         try
           let k = fst(assoc_value k l) in
           List.remove_assoc k l
         with Not_found -> l
       in
       Lang.list ~t (List.map (fun (x,y) ->
         Lang.product x y) l))

let () =
  Lang.add_builtin "list.add"
    ~category:(string_of_category List)
    ~descr:"Add an element at the top of a list."
    ["",Lang.univ_t 1,None,None;
     "",Lang.list_t (Lang.univ_t 1),None,None]
    (Lang.list_t (Lang.univ_t 1))
    (fun p t ->
      let t = Lang.of_list_t t in
      let x,l =
        match p with
        | ["",x;"",l] -> x,l
        | _ -> assert false
      in
      let l = Lang.to_list l in
      Lang.list ~t (x::l))

let () =
  add_builtin "list.iter" ~cat:List
    ~descr:"Call a function on every element of a list."
    [ "", Lang.fun_t [false, "", Lang.univ_t 1] Lang.unit_t, None, None ;
      "", (Lang.list_t (Lang.univ_t 1)), None, None ]
    Lang.unit_t
    (fun p ->
       let f,l =
         match p with
           | (_,f)::(_,l)::_ -> f,l
           | _ -> assert false
       in
       let l = Lang.to_list l in
         List.iter (fun c -> ignore (Lang.apply ~t:Lang.unit_t f ["",c])) l ;
         Lang.unit)

let () =
  Lang.add_builtin "list.map"
    ~category:(string_of_category List)
    ~descr:"Map a function on every element of a list."
    [ "",Lang.fun_t [false, "", Lang.univ_t 1] (Lang.univ_t 2),None,None ;
      "", (Lang.list_t (Lang.univ_t 1)), None, None ]
    (Lang.list_t (Lang.univ_t 2))
    (fun p t ->
       let f,l =
         match p with
           | [("",f);("",l)] -> f,l
           | _ -> assert false
       in
       let t = Lang.of_list_t t in
       let l = Lang.to_list l in
       let l = List.map (fun c -> (Lang.apply ~t f ["",c])) l in
         Lang.list ~t l)

let () =
  Lang.add_builtin "list.mapi"
    ~category:(string_of_category List)
    ~descr:"Map a function on every element of a list, along with its index."
    [ "",Lang.fun_t [false, "", Lang.int_t;false, "", Lang.univ_t 1]
                    (Lang.univ_t 2),None,None ;
      "", (Lang.list_t (Lang.univ_t 1)), None, None ]
    (Lang.list_t (Lang.univ_t 2))
    (fun p t ->
       let f,l =
         match p with
           | [("",f);("",l)] -> f,l
           | _ -> assert false
       in
       let t = Lang.of_list_t t in
       let l = Lang.to_list l in
       let l = List.mapi (fun i -> fun c -> (Lang.apply ~t f ["",Lang.int i;"",c])) l in
         Lang.list ~t l)

let () =
  let t = Lang.list_t (Lang.univ_t 1) in
  Lang.add_builtin "list.randomize"
    ~category:(string_of_category List)
    ~descr:"Shuffle the content of a list."
    ["", t, None, None ] t
    (fun p t ->
       let t = Lang.of_list_t t in
       let l = Array.of_list (Lang.to_list (List.assoc "" p)) in
       Utils.randomize l;
       Lang.list ~t (Array.to_list l))

let () =
  add_builtin "list.fold" ~cat:List
    ~descr:"Fold a function on every element of a list: \
            list.fold(f,x1,[e1,..,en]) is f(...f(f(x1,e1),e2)...,en)."
    [ "",
      Lang.fun_t
        [false, "", Lang.univ_t 1; false, "", Lang.univ_t 2]
        (Lang.univ_t 1),
      None,
      Some "Function f for which \
            f(x,e) which will be called on every element e with \
            the current value of x, returning the new value of x.";
      "", Lang.univ_t 1, None,
      Some "Initial value x1, \
            to be updated by successive calls of f(x,e)." ;
      "", Lang.list_t (Lang.univ_t 2), None, None
    ]
    (Lang.univ_t 1)
    (fun p ->
       let f,x,l =
         match p with
           | (_,f)::(_,x)::(_,l)::_ -> f,x,l
           | _ -> assert false
       in
       let l = Lang.to_list l in
         List.fold_left (fun x y -> Lang.apply ~t:x.Lang.t f ["",x; "",y]) x l)

let () =
  let t = Lang.univ_t 1 in
  add_builtin "list.nth" ~cat:List
    ~descr:"Get the n-th element of a list \
            (the first element is at position 0), or\
            'default' if element does not exist."
    [ "default",t,None,Some "Default value if key does not exist";
      "",Lang.list_t t,None,None ;
      "",Lang.int_t,None,None ]
    t
    (fun p ->
       let default = List.assoc "default" p in
       try
         List.nth
           (Lang.to_list (Lang.assoc "" 1 p))
           (Lang.to_int (Lang.assoc "" 2 p))
       with _ -> default)

let () =
  let t = Lang.univ_t 1 in 
  add_builtin "list.hd" ~cat:List
    ~descr:"Return the head (first element) of a list, \
            or 'default' if the list is empty."
    [ "default",t,None,Some "Default value if key does not exist";
      "",Lang.list_t t,None,None ]
    t
    (fun p ->
       let default = List.assoc "default" p in
       try
         List.hd (Lang.to_list (Lang.assoc "" 1 p))
       with
         | _ -> default)

let () =
  add_builtin "list.sort" ~cat:List
    ~descr:"Sort a list according to a comparison function."
    ["",
     Lang.fun_t [false,"",Lang.univ_t 1;false,"",Lang.univ_t 1] Lang.int_t,
     None, None ;
     "",Lang.list_t (Lang.univ_t 1),None,None] (Lang.list_t (Lang.univ_t 1))
    (fun p ->
       let f = Lang.assoc "" 1 p in
       let sort x y =
         Lang.to_int (Lang.apply ~t:Lang.int_t f ["",x;"",y])
       in
       let l = Lang.assoc "" 2 p in
       Lang.list
         ~t:(Lang.of_list_t l.Lang.t)
         (List.sort sort (Lang.to_list l)))

let () =
  add_builtin "list.filter" ~cat:List
    ~descr:"Filter a list according to a filtering function."
    ["",
     Lang.fun_t [false,"",Lang.univ_t 1] Lang.bool_t,
     None, None ;
     "",Lang.list_t (Lang.univ_t 1),None,None] (Lang.list_t (Lang.univ_t 1))
    (fun p ->
       let f = Lang.assoc "" 1 p in
       let filter x =
         Lang.to_bool (Lang.apply ~t:Lang.bool_t f ["",x])
       in
       let l = Lang.assoc "" 2 p in
       Lang.list
         ~t:(Lang.of_list_t l.Lang.t)
         (List.filter filter (Lang.to_list l)))

let () =
  add_builtin "list.tl" ~cat:List
    ~descr:"Return the list without its first element."
    ["",Lang.list_t (Lang.univ_t 1),None,None]
    (Lang.list_t (Lang.univ_t 1))
    (fun p ->
       let l = Lang.assoc "" 1 p in
       let t = Lang.of_list_t l.Lang.t in
       let l = Lang.to_list l in
         match l with
           | [] -> Lang.list ~t []
           | _::tl -> Lang.list ~t tl)

let () =
  add_builtin "list.append" ~cat:List
    ~descr:"Catenate two lists."
    ["",Lang.list_t (Lang.univ_t 1),None,None;
     "",Lang.list_t (Lang.univ_t 1),None,None]
    (Lang.list_t (Lang.univ_t 1))
    (fun p ->
       let l = Lang.assoc "" 1 p in
       let t = Lang.of_list_t l.Lang.t in
       let l = Lang.to_list l in
       let l' = Lang.to_list (Lang.assoc "" 2 p) in
       Lang.list ~t (l@l'))

let () =
  add_builtin "list.remove" ~cat:List
    ~descr:"Remove a value from a list."
    ["",Lang.univ_t 1,None,None;
     "",Lang.list_t (Lang.univ_t 1),None,None]
    (Lang.list_t (Lang.univ_t 1))
    (fun p ->
       let a = Lang.assoc "" 1 p in
       let l = Lang.assoc "" 2 p in
       let t = Lang.of_list_t l.Lang.t in
       let l = Lang.to_list l in
       let l = List.fold_left (fun l' x ->
         if compare_value x a = 0 then l' else x::l') [] l
       in
         Lang.list ~t l)

let () =
  add_builtin "list.rev" ~cat:List
    ~descr:"Revert list order."
    ["",Lang.list_t (Lang.univ_t 1),None,None]
    (Lang.list_t (Lang.univ_t 1))
    (fun p ->
       let l = Lang.assoc "" 1 p in
       let t = Lang.of_list_t l.Lang.t in
       let l = Lang.to_list l in
         Lang.list ~t (List.rev l))

let () =
  let t = Lang.univ_t ~constraints:[Lang_types.Ord] 1 in
    add_builtin "list.mem" ~cat:List
      ~descr:"Check if an element belongs to a list."
      ["",t,None,None ; "",Lang.list_t t,None,None] Lang.bool_t
      (fun p ->
         let e = Lang.assoc "" 1 p in
         let l = Lang.to_list (Lang.assoc "" 2 p) in
           Lang.bool
             (List.exists (fun e' -> compare_value e e' = 0) l))

let () =
  add_builtin "list.length" ~cat:List
    ~descr:"Get the length of a list, i.e. its number of elements."
    ["",Lang.list_t (Lang.univ_t 1),None,None] Lang.int_t
    (fun p ->
       let l = Lang.to_list (Lang.assoc "" 1 p) in
         Lang.int (List.length l))

(** Operations on products. *)

let () =
  add_builtin "fst" ~cat:Pair
    ~descr:"Get the first component of a pair."
    ["",Lang.product_t (Lang.univ_t 1) (Lang.univ_t 2),None,None]
    (Lang.univ_t 1)
    (fun p -> fst (Lang.to_product (Lang.assoc "" 1 p))) ;
  add_builtin "snd" ~cat:Pair
    ~descr:"Get the second component of a pair."
    ["",Lang.product_t (Lang.univ_t 1) (Lang.univ_t 2),None,None]
    (Lang.univ_t 2)
    (fun p -> snd (Lang.to_product (Lang.assoc "" 1 p)))

(** Misc control/system functions. *)

let () =
  add_builtin "add_timeout" ~cat:Control
    [ "fast", Lang.bool_t, Some (Lang.bool true),
      Some
        "Set to <code>false</code> if the execution of the code can take long \
         in order to lower its priority below that of request resolutions and \
         fast timeouts. \
         This is only effective if you set a dedicated queue for fast tasks, \
         see the \"scheduler\" settings for more details." ;
      "",Lang.float_t,None,None ;
      "",Lang.fun_t [] Lang.float_t,None,None ]
    Lang.unit_t
    ~descr:"Call a function in N seconds. \
        If the result of the function is positive or null, the \
        task will be scheduled again after this amount of time (in seconds)."
    (fun p ->
       let d = Lang.to_float (Lang.assoc "" 1 p) in
       let f = Lang.assoc "" 2 p in
       let priority =
         if Lang.to_bool (List.assoc "fast" p) then
           Tutils.Maybe_blocking
         else
           Tutils.Blocking
       in
       let rec t d =
         { Duppy.Task.
             priority = priority ;
             events   = [`Delay d] ;
             handler  =
               fun _ ->
	         let d = Lang.to_float (Lang.apply ~t:Lang.float_t f []) in
                 if d >= 0. then [t d] else [] }
       in
         Duppy.Task.add Tutils.scheduler (t d);
         Lang.unit)

let () =
  let descr = "Execute a liquidsoap server command." in
  let cat = Liq in
  let params =
    [ "", Lang.string_t, None, None ;
      "", Lang.string_t, Some (Lang.string ""), None ]
  in
  let return_t = (Lang.list_t Lang.string_t) in
  let execute p =
    let c = Lang.to_string (Lang.assoc "" 1 p) in
    let a = Lang.to_string (Lang.assoc "" 2 p) in
    let s =
      match a with
        | "" -> c
        | _ -> c ^ " " ^ a
    in
    let r = try Server.exec (s) with Not_found -> "Command not found!" in
      Lang.list ~t:Lang.string_t (List.map Lang.string (Pcre.split ~pat:"\n" r))
  in
  add_builtin "server.execute"
    ~cat ~descr params return_t execute

let () =
  Lang.add_builtin "if"
    ~category:(string_of_category Control)
    ~descr:"The basic conditional."
    ~flags:[Lang.Hidden]
    [ "",Lang.bool_t,None,None ;
      "then", Lang.fun_t [] (Lang.univ_t 1), None,None ;
      "else", Lang.fun_t [] (Lang.univ_t 1), None,None ]
    (Lang.univ_t 1)
    (fun p t ->
       let c = List.assoc "" p in
       let fy = List.assoc "then" p in
       let fn = List.assoc "else" p in
       let c = Lang.to_bool c in
         Lang.apply ~t (if c then fy else fn) [])

let () =
  add_builtin "shutdown" ~cat:Sys ~descr:"Shutdown the application."
    [] Lang.unit_t
    (fun _ ->
      Configure.restart := false ;
      Tutils.shutdown () ;
      Lang.unit) ;
  add_builtin "restart" ~cat:Sys ~descr:"Restart the application."
    [] Lang.unit_t
    (fun _ ->
      Configure.restart := true ;
      Tutils.shutdown () ;
      Lang.unit);
  add_builtin "exit" ~cat:Sys
    ~descr:"Immediately stop the application. This should only be used in extreme cases \
            or to specify an exit value. The recommended way of stopping Liquidsoap is \
            to use shutdown."
    ["", Lang.int_t, None, Some "Exit value."] Lang.unit_t
    (fun p ->
      let n = Lang.to_int (List.assoc "" p) in
      exit n)


let () =
  let reopen name descr f =
    add_builtin name ~cat:Sys ~descr
      ["", Lang.string_t, None, None] Lang.unit_t
      (fun p ->
        let file = Lang.to_string (List.assoc "" p) in
        f file ;
        Lang.unit)
  in
  reopen "reopen.stdin" "Reopen standard input on the given file"
         (Utils.reopen_in stdin) ;
  reopen "reopen.stdout" "Reopen standard output on the given file"
         (Utils.reopen_out stdout) ;
  reopen "reopen.stderr" "Reopen standard error on the given file"
         (Utils.reopen_out stderr)

let () =
  add_builtin "garbage_collect" ~cat:Liq
    ~descr:"Trigger full major garbage collection."
    [] Lang.unit_t
    (fun _ ->
      Gc.full_major () ;
      Lang.unit)

let () =
  let t = Lang.univ_t 1 in
  add_builtin "mutexify" ~cat:Liq
    ~descr:"Protect functions with a mutex to avoid concurrent calls, \
            return original value otherwise."
    ["",t,None,None] t
    (fun p ->
      let m = Mutex.create () in
      let v = List.assoc "" p in
      match v.Lang.value with
        | Lang.Fun (p,args,env,body) ->
            let fn args t = Tutils.mutexify m (fun () ->
              let env =
                List.rev_append args env
              in
              let v = {v with Lang.value =
                Lang.Fun ([],[],env,body)}
              in
              Lang.apply ~t v []) ()
            in
            { v with Lang.value =
                Lang.FFI (p, args, fn) }
        | Lang.FFI (p, args, fn) ->
            let fn args t = Tutils.mutexify m (fun () ->
              fn args t) ()
            in
            { v with Lang.value =
                Lang.FFI (p, args, fn) }
        | _ -> v)

let () =
  add_builtin "system" ~cat:Sys
    ["",Lang.string_t,None,None]
    Lang.unit_t
    ~descr:"Shell command call."
    (fun p ->
       ignore (Unix.system (Lang.to_string (List.assoc "" p))) ;
       Lang.unit)

let () =
  add_builtin "getpid" ~cat:Sys
    []
    Lang.int_t
    ~descr:"Get the process' pid."
    (fun _ ->
       Lang.int (Unix.getpid()))

let () =
  add_builtin "gettimeofday" ~cat:Sys
    []
    Lang.float_t
    ~descr:"Return the current time since \
            00:00:00 GMT, Jan. 1, 1970, in seconds."
    (fun _ ->
       Lang.float (Unix.gettimeofday ()))

let () =
  add_builtin "which" ~cat:Sys
    ~descr:"which(\"progname\") searches for an executable \
            named \"progname\" using directories from the PATH \
            environment variable and returns \"\" if it could not \
            find one."
    ["",Lang.string_t,None,None]
    Lang.string_t
    (fun p ->
      Lang.string (try
          Utils.which ~path:Configure.path (Lang.to_string (List.assoc "" p))
        with Not_found -> ""))

let () =
<<<<<<< HEAD
=======
  let ret_t = Lang.product_t
    (Lang.product_t Lang.string_t Lang.string_t)
    (Lang.product_t Lang.string_t Lang.string_t)
  in
  let env_t =
    Lang.product_t Lang.string_t Lang.string_t
  in
  add_builtin "run_process" ~cat:Sys
    ~descr:"Run a process in a shell environment. Returns: \
            `((stdout,stderr),status)` where status is one of: \
            `(\"exit\",\"<code>\")`, `(\"killed\",\"<signal number>\")`, \
            `(\"stopped\",\"<signal number>\")`, `(\"exception\",\"<exception description>\")`, \
            `(\"timeout\",\"<run time>\")`."
    ["env",Lang.list_t env_t,
     Some (Lang.list ~t:env_t []),Some "Process environment";
     "inherit_env", Lang.bool_t,
     Some (Lang.bool true), Some "Inherit calling process's environment when \
       `env` parameter is empty.";
     "timeout",Lang.float_t,Some (Lang.float (-1.)),
     Some "Cancel process after `timeout` has elapsed. Ignored if negative.";
     "",Lang.string_t,None,Some "Command to run"] ret_t
    (fun p ->
       let env = Lang.to_list
         (List.assoc "env" p)
       in
       let env = List.map (fun e ->
         let (k,v) = Lang.to_product e in
         Lang.to_string k, Lang.to_string v) env
       in
       let inherit_env = Lang.to_bool
         (List.assoc "inherit_env" p)
       in
       let env =
         if env = [] && inherit_env then
           Utils.environment ()
         else
           env
       in
       let timeout = Lang.to_float
         (List.assoc "timeout" p)
       in
       let env = List.map
         (fun (k,v) -> Printf.sprintf "%s=%s" k v)
         env
       in
       let env = Array.of_list env in
       let cmd = Lang.to_string (List.assoc "" p) in
       let buflen = 1024 in
       let out_buf = Buffer.create buflen in
       let err_buf = Buffer.create buflen in
       let on_done (timed_out,status) =
         let stdout = Buffer.contents out_buf in
         let stderr = Buffer.contents err_buf in
         let status, arg =
           match timed_out, status with
             | f, _ when 0. <= f ->
                "timeout", (string_of_float f)
             | _, Some (`Exception e) ->
                "exception", (Printexc.to_string e)
             | _, Some (`Status s) ->
                 begin match s with
                   | Unix.WEXITED c -> "exit", (string_of_int c)
                   | Unix.WSIGNALED s -> "killed", (string_of_int s)
                   | Unix.WSTOPPED s -> "stopped", (string_of_int s)
                 end
             | _ -> assert false
         in
         Lang.product
           (Lang.product (Lang.string stdout) (Lang.string stderr))
           (Lang.product (Lang.string status) (Lang.string arg))
       in
       let synchronous () =
         let ((in_chan,out_ch,err_chan) as p) = Unix.open_process_full cmd env in
         close_out out_ch;
         let pull buf ch =
           let tmp = Bytes.create 1024 in
           let rec aux () =
             let n = input ch tmp 0 1024 in
               if n = 0 then () else
                begin
                 Buffer.add_subbytes buf tmp 0 n;
                 aux()
                end
           in
           aux ()
         in
         pull out_buf in_chan;
         pull err_buf err_chan;
         (-1.,Some (`Status (Unix.close_process_full p)))
       in
       let asynchronous () =
         let out_pipe,in_pipe = Unix.pipe () in
         Tutils.finalize ~k:(fun () ->
           ignore(Unix.close in_pipe);
           ignore(Unix.close out_pipe))
           (fun () ->
             let pull buf fn =
               let bytes = Bytes.create buflen in
               let ret = fn bytes 0 buflen in
               Buffer.add_subbytes buf bytes 0 ret;
              `Continue
             in
             let on_stdout = pull out_buf in
             let on_stderr = pull err_buf in
             let status = ref None in
             let on_stop s =
                status := Some s;
                begin
                  try
                    ignore(Unix.write in_pipe (Bytes.of_string " ") 0 1);
                  with _ -> ()
                end;
                false
             in
             let on_start _ =
               `Stop
             in
             let log = Dtools.Log.make ["lang";"run_process"] in
             let log s = log#f 4 "%s" s in
             let p = Process_handler.run ~env ~on_start ~on_stop
                       ~on_stdout ~on_stderr ~log cmd
             in
             let timed_out =
               try
                 Tutils.wait_for (`Read out_pipe) timeout ;
                 (-1.)
               with Tutils.Timeout f ->
                 Process_handler.kill p;
                 f
             in
             (timed_out, !status))
       in
       on_done (if 0. <= timeout && Tutils.has_started() then asynchronous() else synchronous ()))      

let () =
>>>>>>> 752a4e49
  let ret_t = Lang.list_t (Lang.product_t Lang.string_t Lang.string_t) in
  add_builtin "environment" ~cat:Sys
    ~descr:"Return the process environment."
    [] ret_t
    (fun _ ->
      let l = Utils.environment () in
      let l = List.map (fun (x,y) -> (Lang.string x, Lang.string y)) l in
      let l = List.map (fun (x,y) -> Lang.product x y) l in
      Lang.list ~t:ret_t l)

let () =
  add_builtin "setenv" ~cat:Sys
    ~descr:"Set the value associated to a variable in the process environment."
    ["",Lang.string_t,None,Some "Variable to be set.";
     "",Lang.string_t,None,Some "Value to set."] Lang.unit_t
    (fun p ->
      let label = Lang.to_string (Lang.assoc "" 1 p) in
      let value = Lang.to_string (Lang.assoc "" 2 p) in
      Unix.putenv label value;
      Lang.unit)

let () =
  add_builtin "log" ~cat:Liq ~descr:"Log a message."
    [ "label",Lang.string_t,Some (Lang.string "lang"),None ;
      "level",Lang.int_t,Some (Lang.int 3),None ;
      "",Lang.string_t,None,None ]
    Lang.unit_t
    (fun p ->
       let msg = Lang.to_string (List.assoc "" p) in
       let label = Lang.to_string (List.assoc "label" p) in
       let level = Lang.to_int (List.assoc "level" p) in
         (Dtools.Log.make [label])#f level "%s" msg ;
         Lang.unit)

let () =
  (** Cheap implementation of "getopt" which does not really deserve its name
    * since it has little to do with the standards that getopt(3) implements.
    * A complete rework of argv() and getopt() should eventually be done. *)
  let argv = Shebang.argv in
  let offset =
    (** Index of the last non-script parameter on the command-line. *)
    let rec find i =
      if i >= Array.length argv || argv.(i) = "--" then i else find (i+1)
    in
      find 0
  in
  let opts =
    ref (Array.to_list (Array.sub argv offset (Array.length argv - offset)))
  in
    add_builtin "getopt" ~cat:Sys
      ["default",Lang.string_t,Some (Lang.string ""),None;
       "",Lang.string_t,None,None]
      Lang.string_t
      ~descr:"\
   Parse command line options:\n\
   <code>getopt(\"-o\")</code> returns \"1\" if \"-o\" was passed \
   without any parameter, \"0\" otherwise.\n\
   <code>getopt(default=\"X\",\"-o\")</code> returns \"Y\" if \"-o Y\" \
   was passed, \"X\" otherwise.\n\
   The result is removed from the list of arguments, affecting subsequent\n\
   calls to <code>argv()</code> and <code>getopt()</code>."
      (fun p ->
         let default = Lang.to_string (List.assoc "default" p) in
         let name = Lang.to_string (List.assoc "" p) in
         let argv = !opts in
           if default = "" then
             try
               ignore (List.find (fun x -> x = name) argv) ;
               opts := List.filter (fun x -> x <> name) argv ;
               Lang.string "1"
             with
               | Not_found -> Lang.string "0"
           else
             begin
               let rec find l l' =
                 match l with
                   | [] ->
                       default, List.rev l'
                   | e :: v :: l when e = name ->
                       v, List.rev_append l' l
                   | e :: l ->
                       find l (e::l')
               in
               let v,l = find argv [] in
                 opts := l ;
                 Lang.string v
             end) ;

  add_builtin "argv" ~cat:Sys ~descr:"Get command-line parameters."
    ["default",Lang.string_t,Some (Lang.string ""),None;
     "",Lang.int_t,None,None]
    Lang.string_t
    (fun p ->
       let default = Lang.to_string (List.assoc "default" p) in
       let i = Lang.to_int (List.assoc "" p) in
       let opts = !opts in
         if i = 0 then
           (* Special case so that argv(0) returns the script name *)
           let i = offset - 1 in
           if 0 <= i && i < Array.length argv then
             Lang.string argv.(i)
           else
             Lang.string default
         else if i < List.length opts then
           Lang.string (List.nth opts i)
         else
           Lang.string default)

(** Data conversions. *)

let () =
  (** Register as [name] the function which composes [in_value],[func] and
    * [out_value], and returns [default] in exceptional cases -- which MUST not
    * occur when default is not supplied. *)
  let register_tt doc name cat
        func ?default in_type in_value out_value out_type =
    add_builtin name ~cat ~descr:("Convert "^doc^".")
      (let p = ["",in_type,None,None] in
         match default with
           | None -> p
           | Some d -> ("default",out_type,Some d,None)::p)
      out_type
      (fun p ->
         try
           out_value (func (in_value (List.assoc "" p)))
         with _ -> List.assoc "default" p)
  in
  let register_tts name func ~default out_value out_type =
    register_tt ("a string to a " ^ name) (name ^ "_of_string") String
      func ~default Lang.string_t Lang.to_string out_value out_type
  in
  let register_tti name func out_value out_type =
    register_tt ("an int to a " ^ name) (name ^ "_of_int") Math
      func Lang.int_t Lang.to_int out_value out_type
  in
  let register_ttf name func out_value out_type =
    register_tt ("a float to a " ^ name) (name ^ "_of_float") Math
      func Lang.float_t Lang.to_float out_value out_type
  in
    register_tts
      "int" int_of_string ~default:(Lang.int 0)
      (fun v -> Lang.int v) Lang.int_t ;
    register_tts
      "float" float_of_string ~default:(Lang.float 0.)
      (fun v -> Lang.float v) Lang.float_t ;
    register_tts
      "bool" bool_of_string ~default:(Lang.bool false)
      (fun v -> Lang.bool v) Lang.bool_t ;
    register_tti "float" float_of_int (fun v -> Lang.float v) Lang.float_t ;
    register_tti "bool" (fun v -> v = 1) (fun v -> Lang.bool v) Lang.bool_t ;
    register_ttf "int" int_of_float (fun v -> Lang.int v) Lang.int_t ;
    register_ttf "bool" (fun v -> v = 1.) (fun v -> Lang.bool v) Lang.bool_t

let () =
  add_builtin "string_of" ~cat:String
    ~descr:"Return the representation of a value."
    ["",Lang.univ_t 1,None,None] Lang.string_t
    (fun p ->
       match List.assoc "" p with
         | {Lang.value=Lang.String s;_} -> Lang.string s
         | v -> Lang.string (Lang.print_value v))

let rec to_json_compact v =
  (* Utils.escape implements
   * JSON's escaping RFC. *)
  let print_s s =
    Utils.escape_string (fun x -> Utils.escape_utf8 x) s
  in
  match v.Lang.value with
    | Lang.Unit -> "null"
    | Lang.Bool b -> Printf.sprintf "%b" b
    | Lang.Int  i -> Printf.sprintf "%i" i
    | Lang.String s -> print_s s
    (* JSON specs do not allow a trailing . *)
    | Lang.Float  n ->
          let s = string_of_float n in
          let s = Printf.sprintf "%s" s in
          if s.[ (String.length s) - 1 ] = '.' then
            Printf.sprintf "%s0" s
          else
            s
    | Lang.List l ->
        (* Convert (string*'a) list to object *)
        begin
         try
          let t = v.Lang.t in
          let t = Lang.of_list_t t in
          let (t,_) = Lang.of_product_t t in
          let compare = Lang_types.( <: ) in
          ignore(compare t Lang.string_t);
          let l =
            List.map (fun x ->
                        let (x,y) = Lang.to_product x in
                        Printf.sprintf "%s:%s"
                          (to_json_compact x) (to_json_compact y))
                      l
          in
          Printf.sprintf "{%s}" (String.concat "," l)
         with _ ->
               Printf.sprintf "[%s]"
                (String.concat ","
                  (List.map to_json_compact l))
        end
    | Lang.Product (p,q) ->
       Printf.sprintf "[%s,%s]"  (to_json_compact p) (to_json_compact q)
    | Lang.Source _ -> "\"<source>\""
    | Lang.Ref v -> Printf.sprintf  "{\"reference\":%s}" (to_json_compact !v)
    | Lang.Encoder e -> print_s (Encoder.string_of_format e)
    | Lang.Request _ -> "\"<request>\""
    | Lang.FFI _
    | Lang.Fun _ -> "\"<fun>\""

let rec to_json_pp f v =
  match v.Lang.value with
    | Lang.List l ->
        (* Convert (string*'a) list to object *)
        begin
         try
          let t = v.Lang.t in
          let t = Lang.of_list_t t in
          let (t,_) = Lang.of_product_t t in
            let compare = Lang_types.( <: ) in
            ignore(compare t Lang.string_t);
            let print f l =
              let len = List.length l in
              let f pos x =
                let (x,y) = Lang.to_product x in
                if pos != len - 1 then
                  Format.fprintf f "%a: %a,@;<1 0>"
                    to_json_pp x to_json_pp y
                else
                  Format.fprintf f "%a: %a"
                    to_json_pp x to_json_pp y ;
                pos+1
              in
              ignore(List.fold_left f 0 l)
            in
            Format.fprintf f "@[{@;<1 1>@[%a@]@;<1 0>}@]" print l
         with _ ->
               let print f l =
                 let len = List.length l in
                 let f pos x =
                   if pos < len -1 then
                     Format.fprintf f "%a,@;<1 0>"
                       to_json_pp x
                   else
                     Format.fprintf f "%a"
                        to_json_pp x ;
                 pos+1
                 in
                 ignore(List.fold_left f 0 l)
               in
               Format.fprintf f "@[[@;<1 1>@[%a@]@;<1 0>]@]" print l
        end
    | Lang.Product (p,q) ->
       Format.fprintf f
         "@[[@;<1 1>@[%a,@;<1 0>%a@]@;<1 0>]@]"
         to_json_pp p to_json_pp q
    | Lang.Ref v ->
       Format.fprintf  f
         "@[{@;<1 1>@[\"reference\":@;<0 1>%a@]@;<1 0>}@]"
         to_json_pp !v
    | _ -> Format.fprintf f "%s" (to_json_compact v)

let to_json_pp v =
  let b = Buffer.create 10 in
  let f = Format.formatter_of_buffer b in
  ignore(to_json_pp f v);
  Format.pp_print_flush f ();
  Buffer.contents b

let to_json ~compact v =
  if compact then
     to_json_compact v
  else
     to_json_pp v

let () =
  add_builtin "json_of" ~cat:String
    ~descr:"Convert a value to a json string."
     ["compact",Lang.bool_t,Some (Lang.bool false),
      Some "Output compact text.";
      "",Lang.univ_t 1,None,None] Lang.string_t
    (fun p ->
      let compact = Lang.to_bool (List.assoc "compact" p) in
      let v = to_json ~compact (List.assoc "" p) in
      Lang.string v)

let () =
  add_builtin "ignore" ~descr:"Convert anything to unit, preventing warnings."
    ~cat:Control
    ["",Lang.univ_t 1,None,None] Lang.unit_t
    (fun _ -> Lang.unit)

(* More liquidsoap stuff: sources and requests *)

let () =
  add_builtin "source.skip" ~cat:Liq ~descr:"Skip to the next track."
    [ "",Lang.source_t (Lang.univ_t 1),None,None ] Lang.unit_t
    (fun p -> (Lang.to_source (List.assoc "" p))#abort_track ; Lang.unit)

let () =
  add_builtin "source.seek" ~cat:Liq
    ~descr:"Seek forward, in seconds. \
            Returns the amount of time effectively seeked."
    [ "",Lang.source_t (Lang.univ_t 1),None,None;
      "",Lang.float_t,None,None ] Lang.float_t
    (fun p ->
       let s = Lang.to_source (Lang.assoc "" 1 p) in
       let time = Lang.to_float (Lang.assoc "" 2 p) in
       let len = Frame.master_of_seconds time in
       let ret = s#seek len in
       Lang.float (Frame.seconds_of_master ret))

let () =
  add_builtin "source.id" ~cat:Liq ~descr:"Get one source's identifier."
    [ "",Lang.source_t (Lang.univ_t 1),None,None ] Lang.string_t
    (fun p -> Lang.string (Lang.to_source (List.assoc "" p))#id)

let () =
  add_builtin "source.fallible" ~cat:Liq
    ~descr:"Indicate if a source may fail, i.e. may not be ready to stream."
    [ "",Lang.source_t (Lang.univ_t 1),None,None ] Lang.bool_t
    (fun p ->
      Lang.bool ((Lang.to_source (List.assoc "" p))#stype == Source.Fallible))

let () =
  add_builtin "source.is_ready" ~cat:Liq
    ~descr:"Indicate if a source is ready to stream, or currently streaming."
    [ "", Lang.source_t (Lang.univ_t 1), None, None ] Lang.bool_t
    (fun p -> Lang.bool (Lang.to_source (List.assoc "" p))#is_ready)

let () =
  add_builtin "source.remaining" ~cat:Liq
    ~descr:"Estimation of remaining time in the current track."
    [ "", Lang.source_t (Lang.univ_t 1), None, None ] Lang.float_t
    (fun p ->
       let r = (Lang.to_source (List.assoc "" p))#remaining in
       let f = if r = -1 then infinity else Frame.seconds_of_master r in
         Lang.float f)

let () =
  add_builtin "source.shutdown" ~cat:Liq ~descr:"Desactivate a source."
    [ "", Lang.source_t (Lang.univ_t 1), None, None ] Lang.unit_t
    (fun p ->
      let s = Lang.to_source (List.assoc "" p) in
        (Clock.get s#clock)#detach
           (fun (s':Source.active_source) -> (s':>Source.source)=s) ;
        Lang.unit)

let () =
  let s_t =
    let v = Lang.variable_t in
      Lang.source_t (Lang.frame_kind_t ~audio:v ~video:v ~midi:v)
  in
  add_builtin "source.init" ~cat:Liq
    ~descr:"Simultaneously initialize sources, \
            return the sublist of sources that failed to initialized."
    [ "", Lang.list_t s_t, None, None ] (Lang.list_t s_t)
    (fun p ->
       let l = Lang.to_list (List.assoc "" p) in
       let l = List.map Lang.to_source l in
       let l =
         (* TODO this whole function should be about active sources,
          *   just like source.shutdown() but the language has no runtime
          *   difference between sources and active sources, so we use
          *   this trick to compare active sources and passive ones... *)
         Clock.force_init (fun x -> List.exists (fun y -> Oo.id x = Oo.id y) l)
       in
         Lang.list ~t:s_t (List.map (fun x -> Lang.source (x:>Source.source)) l))

let () =
  add_builtin "request.create.raw" ~cat:Liq
    ~descr:"Create a raw request, i.e. for files that should not be decoded \
            for streaming. Creation may fail if there is no available RID, \
            which cannot be detected currently: in that case one will obtain \
            a request that will fail to be resolved."
    [("indicators",
      Lang.list_t Lang.string_t,
      Some (Lang.list ~t:Lang.string_t []),
      None);
     "persistent",Lang.bool_t,Some (Lang.bool false),None;
     "",Lang.string_t,None,None]
    (Lang.request_t
      (Lang.frame_kind_t ~audio:Lang.zero_t ~video:Lang.zero_t ~midi:Lang.zero_t))
    (fun p ->
       let indicators = List.assoc "indicators" p in
       let persistent = Lang.to_bool (List.assoc "persistent" p) in
       let initial = Lang.to_string (List.assoc "" p) in
       let l = String.length initial in
       let initial =
         (* Remove trailing newline *)
         if l > 0 && initial.[l - 1] = '\n' then
           String.sub initial 0 (l - 1)
         else
           initial
       in
       let indicators =
         List.map Lang.to_string (Lang.to_list indicators)
       in
       let indicators =
         List.map (fun x -> Request.indicator x) indicators
       in
         Lang.request (Request.create_raw ~persistent ~indicators initial))

let () =
  Lang.add_builtin "request.create" ~category:(string_of_category Liq)
    ~descr:"Create a request. Creation may fail if there is no available RID, \
            which cannot be detected currently: in that case one will obtain \
            a request that will fail to be resolved."
    [("indicators",
      Lang.list_t Lang.string_t,
      Some (Lang.list ~t:Lang.string_t []),
      None);
     "persistent",Lang.bool_t,Some (Lang.bool false),None;
     "",Lang.string_t,None,None]
    (Lang.request_t (Lang.univ_t 1))
    (fun p t ->
       let indicators = List.assoc "indicators" p in
       let persistent = Lang.to_bool (List.assoc "persistent" p) in
       let initial = Lang.to_string (List.assoc "" p) in
       let l = String.length initial in
       let initial =
         (* Remove trailing newline *)
         if l > 0 && initial.[l - 1] = '\n' then
           String.sub initial 0 (l - 1)
         else
           initial
       in
       let indicators =
         List.map Lang.to_string (Lang.to_list indicators)
       in
       let indicators =
         List.map (fun x -> Request.indicator x) indicators
       in
       let kind =
         let k_t = Lang.of_request_t t in
           Lang.frame_kind_of_kind_type k_t
       in
         Lang.request
           (Request.create ~kind ~persistent ~indicators initial))

let () =
  add_builtin "request.resolve" ~cat:Liq
    ["timeout",Lang.float_t,Some (Lang.float 30.),
     Some "Limit in seconds to the duration of the resolving." ;
     "",Lang.request_t (Lang.univ_t 1),None,None]
    Lang.bool_t
    ~descr:"Resolve a request, i.e. attempt to get a valid local file. \
            The operation can take some time. Return true if the resolving \
            was successful, false otherwise (timeout or invalid URI)."
    (fun p ->
       let timeout = Lang.to_float (List.assoc "timeout" p) in
       let r = Lang.to_request (List.assoc "" p) in
         Lang.bool (try
           Request.Resolved = Request.resolve r timeout
         with _ -> false))

let () =
  add_builtin "request.metadata" ~cat:Liq
    ["",Lang.request_t (Lang.univ_t 1),None,None] Lang.metadata_t
    ~descr:"Get the metadata associated to a request."
    (fun p ->
       let r = Lang.to_request (List.assoc "" p) in
       Lang.metadata (Request.get_all_metadata r))

let () =
  add_builtin "request.log" ~cat:Liq
    ["",Lang.request_t (Lang.univ_t 1),None,None] Lang.string_t
    ~descr:"Get log data associated to a request."
    (fun p ->
       let r = Lang.to_request (List.assoc "" p) in
       Lang.string (Request.string_of_log
         (Request.get_log r)))

let () =
  add_builtin "request.ready" ~cat:Liq
    ~descr:"Check if a request is ready, i.e. is associated to a valid \
            local file. Unless the initial URI was such a file, a request \
            has to be resolved before being ready."
    ["", Lang.request_t (Lang.univ_t 1),None,None] Lang.bool_t
    (fun p ->
       let e = Lang.to_request (List.assoc "" p) in
         Lang.bool (Request.is_ready e))

let () =
  add_builtin "request.filename" ~cat:Liq
    ~descr:"Return a valid local filename if the request is ready, \
            and the empty string otherwise."
    [ "",Lang.request_t (Lang.univ_t 1),None,None ] Lang.string_t
    (fun p ->
       let r = Lang.to_request (List.assoc "" p) in
         Lang.string
           (match Request.get_filename r with
              | Some f -> f
              | None -> ""))

let () =
  add_builtin "request.destroy" ~cat:Liq
    ~descr:"Destroying a request causes any temporary associated file \
            to be deleted, and releases its RID. Persistent requests resist \
            to destroying, unless forced."
    ["force",Lang.bool_t,Some (Lang.bool false),
     Some "Destroy the request even if it is persistent." ;
     "",Lang.request_t (Lang.univ_t 1),None,None ]
    Lang.unit_t
    (fun p ->
       let force = Lang.to_bool (List.assoc "force" p) in
       let e = Lang.to_request (List.assoc "" p) in
         Request.destroy ~force e ;
         Lang.unit)

let () =
  add_builtin "request.duration" ~cat:Liq
    ["",Lang.string_t,None,None] Lang.float_t
    ~descr:"Compute the duration in seconds of audio data contained in \
            a request. The computation may be expensive. \
            Returns -1. if computation failed, typically if the file was \
            not recognized as valid audio."
    (fun p ->
       let f = Lang.to_string (List.assoc "" p) in
         Lang.float (try Request.duration f with Not_found -> -1.))

let () =
  add_builtin "playlist.parse" ~cat:Liq
    [
      "path",Lang.string_t,Some (Lang.string ""),Some "Default path for files.";
      "mime",Lang.string_t,Some (Lang.string ""),Some "Mime type for the playlist";
      "", Lang.string_t,None,None
    ]
    (Lang.list_t (Lang.product_t Lang.metadata_t Lang.string_t))
    ~descr:"Try to parse a local playlist. \
            Return a list of (metadata,URI) items, where metadata is a list \
            of (key,value) bindings."
    (fun p ->
       let f = Lang.to_string (List.assoc "" p) in
       let f = Utils.home_unrelate f in
       let content = Utils.read_all f in
       let pwd     =
         let pwd = Lang.to_string (List.assoc "path" p) in
         if pwd = "" then Filename.dirname f else pwd
       in
       let ret_item_t = Lang.product_t Lang.metadata_t Lang.string_t in
       let mime = Lang.to_string (List.assoc "mime" p) in
         try
           let _,l =
             if mime = "" then
               Playlist_parser.search_valid ~pwd content
             else
               (
                 match Playlist_parser.parsers#get mime with
                 | Some plugin ->
                    (mime,plugin.Playlist_parser.parser ~pwd content)
                 | None ->
                    log#f 3 "Unknown mime type, trying autodetection." ;
                    Playlist_parser.search_valid ~pwd content
               )
           in
           let process m =
             let f (n,v) =
               Lang.product (Lang.string n) (Lang.string v)
             in
               Lang.list
                 ~t:(Lang.product_t Lang.string_t Lang.string_t)
                 (List.map f m)
           in
           let process (m,uri) =
             Lang.product (process m) (Lang.string uri)
           in
             Lang.list ~t:ret_item_t (List.map process l)
         with
           | _ -> Lang.list ~t:ret_item_t [])

(** Sound utils. *)

let () =
  add_builtin "dB_of_lin" ~cat:Math ["",Lang.float_t,None,None] Lang.float_t
    ~descr:"Convert linear scale into decibels."
    (fun p ->
       let x = Lang.to_float (Lang.assoc "" 1 p) in
         Lang.float (Audio.dB_of_lin x)) ;
  add_builtin "lin_of_dB" ~cat:Math ["",Lang.float_t,None,None] Lang.float_t
    ~descr:"Convert decibels into linear scale."
    (fun p ->
       let x = Lang.to_float (Lang.assoc "" 1 p) in
         Lang.float (Audio.lin_of_dB x))

(** Interactive parameters. *)

module Var =
struct
  exception Invalid_value of string

  type variable =
      {
        name : string;
        t : Lang.t;
        get : unit -> string;
        set : string -> unit;
        validate : string -> unit;
      }

  let variables = ref []

  let ns = Server.register ["var"] "interactive variables"

  let () =
    let usage = "list" in
      Server.add ~ns ~usage "list"
                 ~descr:"List available interactive variables."
        (fun _ ->
           String.concat "\n"
             (List.map
                (fun (_,v) ->
                   Printf.sprintf "%s : %s" v.name (Lang_types.print v.t))
                (List.sort (fun (m,_) (n,_) -> compare m n) !variables)))

  let () =
    let usage = "set <variable> = <value>" in
      Server.add ~ns ~usage "set" ~descr:"Set a variable's value."
        (fun s ->
           let pat = "^([a-zA-Z_][a-zA-Z0-9_.]*) *= *(\"[^\"]*\"|[^ ]+)" in
           try
             let sub = Pcre.exec ~pat s in
             let name = Pcre.get_substring sub 1 in
             let v = Pcre.get_substring sub 2 in
               try
                 let var = List.assoc name !variables in
                 let oldval = var.get () in
                   var.validate v;
                   var.set v;
                   Printf.sprintf "Variable %s set (was %s)." name oldval
               with
                 | Not_found ->
                     Printf.sprintf "Variable %s is not defined." name
                 | Invalid_value s ->
                     Printf.sprintf "Invalid value: %s." s
           with
             | Not_found -> "Usage: var." ^ usage)

  let () =
    let usage = "get <variable>" in
      Server.add ~ns ~usage "get" ~descr:"Get a variable's value."
        (fun name ->
           try
             let var = List.assoc name !variables in
               Printf.sprintf "%s" (var.get ())
           with
             | Not_found ->
                 Printf.sprintf "Variable %s is not defined." name)

  let add name t ~get ~set ~validate =
    let var =
      {
        name = name;
        t = t;
        get = get;
        set = set;
        validate = validate;
      }
    in
      variables := (name,var)::!variables
end

let () =
  add_builtin "interactive.string" ~cat:Interaction
    ~descr:"Read a string from an interactive input."
    ["",Lang.string_t,None,None; "",Lang.string_t,None,None ]
    (Lang.fun_t [] Lang.string_t)
    (fun p ->
       let name = Lang.to_string (Lang.assoc "" 1 p) in
       let v = Lang.to_string (Lang.assoc "" 2 p) in
       let v = ref v in
         Var.add
           name
           Lang.string_t
           ~get:(fun () -> Printf.sprintf "%S" !v)
           ~set:(fun s -> v := (Scanf.sscanf s "%S" (fun s -> s)))
           ~validate:(fun s ->
                        try
                          ignore (Scanf.sscanf s "%S" (fun s -> s))
                        with _ ->
                          raise (Var.Invalid_value
                                   (s ^ " is not a string")));
         Lang.val_fun [] ~ret_t:Lang.string_t (fun _ _ -> Lang.string !v))

let () =
  add_builtin "interactive.float" ~cat:Interaction
    ~descr:"Read a float from an interactive input."
    ["",Lang.string_t,None,None; "",Lang.float_t,None,None ]
    (Lang.fun_t [] Lang.float_t)
    (fun p ->
       let name = Lang.to_string (Lang.assoc "" 1 p) in
       let v = Lang.to_float (Lang.assoc "" 2 p) in
       let v = ref v in
         Var.add
           name
           Lang.float_t
           ~get:(fun () -> Printf.sprintf "%.04f" !v)
           ~set:(fun s -> v := float_of_string s)
           ~validate:(fun s ->
                        try
                          ignore (float_of_string s)
                        with _ ->
                          raise (Var.Invalid_value
                                   (s ^ " is not a float")));
         Lang.val_fun [] ~ret_t:Lang.float_t (fun _ _ -> Lang.float !v))

let () =
  add_builtin "interactive.bool" ~cat:Interaction
    ~descr:"Read a boolean from an interactive input."
    ["",Lang.string_t,None,None; "",Lang.bool_t,None,None ]
    (Lang.fun_t [] Lang.bool_t)
    (fun p ->
       let name = Lang.to_string (Lang.assoc "" 1 p) in
       let v = Lang.to_bool (Lang.assoc "" 2 p) in
       let v = ref v in
         Var.add
           name
           Lang.bool_t
           ~get:(fun () -> Printf.sprintf "%B" !v)
           ~set:(fun s -> v := s = "true")
           ~validate:
           (fun s ->
             if s <> "true" && s <> "false" then
               raise (Var.Invalid_value (s ^ " is not a boolean")));
         Lang.val_fun [] ~ret_t:Lang.bool_t (fun _ _ -> Lang.bool !v))

let () =
  add_builtin "print" ~cat:Interaction ~descr:"Print on standard output."
    ["newline",Lang.bool_t,Some (Lang.bool true),
     Some "If true, a newline is added after displaying the value." ;
     "",Lang.univ_t 1,None,None]
    Lang.unit_t
    (fun p ->
       let nl = Lang.to_bool (List.assoc "newline" p) in
       let v = List.assoc "" p in
       let v =
         match v.Lang.value with Lang.String s -> s | _ -> Lang.print_value v
       in
       let v = if nl then v^"\n" else v in
         print_string v ; flush stdout ;
         Lang.unit)

type request = Get | Post | Put | Head | Delete

let add_http_request http name descr request =
  let log = Dtools.Log.make [name] in
  let header_t = Lang.product_t Lang.string_t Lang.string_t in
  let headers_t = Lang.list_t header_t in
  let status_t =
    Lang.product_t (Lang.product_t Lang.string_t Lang.int_t) Lang.string_t
  in
  let request_return_t =
    Lang.product_t (Lang.product_t status_t headers_t) Lang.string_t
  in
  let params =
    if List.mem request [Get;Head;Delete] then
      []
    else
      ["data", Lang.string_t, Some (Lang.string ""), Some "POST data."]
  in
  let params = params @
    [
      "headers",headers_t, Some (Lang.list ~t:header_t []),
        Some "Additional headers.";
      "timeout",Lang.float_t, Some (Lang.float 10.),
        Some "Timeout for network operations.";
      "", Lang.string_t, None,
        Some "Requested URL, e.g. \"http://www.google.com:80/index.html\"."
    ]
  in
  let (module Http : Http.Http_t) = http in
  add_builtin name ~cat:Interaction ~descr
    params
    request_return_t
    (fun p ->
      let headers = List.assoc "headers" p in
      let headers = Lang.to_list headers in
      let headers = List.map Lang.to_product headers in
      let headers =
        List.map (fun (x,y) -> (Lang.to_string x, Lang.to_string y)) headers
      in
      let timeout = Lang.to_float (List.assoc "timeout" p) in
      let url = Lang.to_string (List.assoc "" p) in
      let ((x,y,z),headers,data) =
        try
          let uri = Http.parse_url url in
          let request =
            match request with
              | Get -> Http.Get
              | Post ->
                 let data = Lang.to_string (List.assoc "data" p) in
                 Http.Post data
              | Put ->
                 let data = Lang.to_string (List.assoc "data" p) in
                 Http.Put data
              | Head -> Http.Head
              | Delete -> Http.Delete
          in 
          let log s =
            log#f 4 "%s" s
          in
          Http.full_request ~log ~timeout ~headers
                            ~uri ~request ()
        with
          | e ->
             (* Here we return a fake code.. *)
             ("Internal error",999,"Internal error"),[],
              (Printf.sprintf "Error while processing request: %s"
                  (Printexc.to_string e))
      in
      let status =
        Lang.product
          (Lang.product (Lang.string x) (Lang.int y))
          (Lang.string z)
      in
      let headers =
        List.map
          (fun (x,y) -> Lang.product (Lang.string x) (Lang.string y))
          headers
      in
      let headers = Lang.list ~t:header_t headers in
      Lang.product
        (Lang.product status headers)
        (Lang.string data))

let () =
  let add_http_request = add_http_request (module Http) in
  add_http_request
    "http.get"
    "Perform a full Http GET request and return (status,headers),data."
    Get;
  add_http_request
    "http.post"
    "Perform a full Http POST request and return (status,headers),data."
    Post;
  add_http_request
    "http.put"
    "Perform a full Http PUT request and return (status,headers),data."
    Put;
  add_http_request
    "http.head"
    "Perform a full Http HEAD request and return (status,headers),data."
    Head;
  add_http_request
    "http.delete"
    "Perform a full Http DELETE request and return (status,headers),data."
    Delete<|MERGE_RESOLUTION|>--- conflicted
+++ resolved
@@ -1286,144 +1286,6 @@
         with Not_found -> ""))
 
 let () =
-<<<<<<< HEAD
-=======
-  let ret_t = Lang.product_t
-    (Lang.product_t Lang.string_t Lang.string_t)
-    (Lang.product_t Lang.string_t Lang.string_t)
-  in
-  let env_t =
-    Lang.product_t Lang.string_t Lang.string_t
-  in
-  add_builtin "run_process" ~cat:Sys
-    ~descr:"Run a process in a shell environment. Returns: \
-            `((stdout,stderr),status)` where status is one of: \
-            `(\"exit\",\"<code>\")`, `(\"killed\",\"<signal number>\")`, \
-            `(\"stopped\",\"<signal number>\")`, `(\"exception\",\"<exception description>\")`, \
-            `(\"timeout\",\"<run time>\")`."
-    ["env",Lang.list_t env_t,
-     Some (Lang.list ~t:env_t []),Some "Process environment";
-     "inherit_env", Lang.bool_t,
-     Some (Lang.bool true), Some "Inherit calling process's environment when \
-       `env` parameter is empty.";
-     "timeout",Lang.float_t,Some (Lang.float (-1.)),
-     Some "Cancel process after `timeout` has elapsed. Ignored if negative.";
-     "",Lang.string_t,None,Some "Command to run"] ret_t
-    (fun p ->
-       let env = Lang.to_list
-         (List.assoc "env" p)
-       in
-       let env = List.map (fun e ->
-         let (k,v) = Lang.to_product e in
-         Lang.to_string k, Lang.to_string v) env
-       in
-       let inherit_env = Lang.to_bool
-         (List.assoc "inherit_env" p)
-       in
-       let env =
-         if env = [] && inherit_env then
-           Utils.environment ()
-         else
-           env
-       in
-       let timeout = Lang.to_float
-         (List.assoc "timeout" p)
-       in
-       let env = List.map
-         (fun (k,v) -> Printf.sprintf "%s=%s" k v)
-         env
-       in
-       let env = Array.of_list env in
-       let cmd = Lang.to_string (List.assoc "" p) in
-       let buflen = 1024 in
-       let out_buf = Buffer.create buflen in
-       let err_buf = Buffer.create buflen in
-       let on_done (timed_out,status) =
-         let stdout = Buffer.contents out_buf in
-         let stderr = Buffer.contents err_buf in
-         let status, arg =
-           match timed_out, status with
-             | f, _ when 0. <= f ->
-                "timeout", (string_of_float f)
-             | _, Some (`Exception e) ->
-                "exception", (Printexc.to_string e)
-             | _, Some (`Status s) ->
-                 begin match s with
-                   | Unix.WEXITED c -> "exit", (string_of_int c)
-                   | Unix.WSIGNALED s -> "killed", (string_of_int s)
-                   | Unix.WSTOPPED s -> "stopped", (string_of_int s)
-                 end
-             | _ -> assert false
-         in
-         Lang.product
-           (Lang.product (Lang.string stdout) (Lang.string stderr))
-           (Lang.product (Lang.string status) (Lang.string arg))
-       in
-       let synchronous () =
-         let ((in_chan,out_ch,err_chan) as p) = Unix.open_process_full cmd env in
-         close_out out_ch;
-         let pull buf ch =
-           let tmp = Bytes.create 1024 in
-           let rec aux () =
-             let n = input ch tmp 0 1024 in
-               if n = 0 then () else
-                begin
-                 Buffer.add_subbytes buf tmp 0 n;
-                 aux()
-                end
-           in
-           aux ()
-         in
-         pull out_buf in_chan;
-         pull err_buf err_chan;
-         (-1.,Some (`Status (Unix.close_process_full p)))
-       in
-       let asynchronous () =
-         let out_pipe,in_pipe = Unix.pipe () in
-         Tutils.finalize ~k:(fun () ->
-           ignore(Unix.close in_pipe);
-           ignore(Unix.close out_pipe))
-           (fun () ->
-             let pull buf fn =
-               let bytes = Bytes.create buflen in
-               let ret = fn bytes 0 buflen in
-               Buffer.add_subbytes buf bytes 0 ret;
-              `Continue
-             in
-             let on_stdout = pull out_buf in
-             let on_stderr = pull err_buf in
-             let status = ref None in
-             let on_stop s =
-                status := Some s;
-                begin
-                  try
-                    ignore(Unix.write in_pipe (Bytes.of_string " ") 0 1);
-                  with _ -> ()
-                end;
-                false
-             in
-             let on_start _ =
-               `Stop
-             in
-             let log = Dtools.Log.make ["lang";"run_process"] in
-             let log s = log#f 4 "%s" s in
-             let p = Process_handler.run ~env ~on_start ~on_stop
-                       ~on_stdout ~on_stderr ~log cmd
-             in
-             let timed_out =
-               try
-                 Tutils.wait_for (`Read out_pipe) timeout ;
-                 (-1.)
-               with Tutils.Timeout f ->
-                 Process_handler.kill p;
-                 f
-             in
-             (timed_out, !status))
-       in
-       on_done (if 0. <= timeout && Tutils.has_started() then asynchronous() else synchronous ()))      
-
-let () =
->>>>>>> 752a4e49
   let ret_t = Lang.list_t (Lang.product_t Lang.string_t Lang.string_t) in
   add_builtin "environment" ~cat:Sys
     ~descr:"Return the process environment."
