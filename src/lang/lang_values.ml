(*****************************************************************************

  Liquidsoap, a programmable audio stream generator.
  Copyright 2003-2019 Savonet team

  This program is free software; you can redistribute it and/or modify
  it under the terms of the GNU General Public License as published by
  the Free Software Foundation; either version 2 of the License, or
  (at your option) any later version.

  This program is distributed in the hope that it will be useful,
  but WITHOUT ANY WARRANTY; without even the implied warranty of
  MERCHANTABILITY or FITNESS FOR A PARTICULAR PURPOSE.  See the
  GNU General Public License for more details, fully stated in the COPYING
  file at the root of the liquidsoap distribution.

  You should have received a copy of the GNU General Public License
  along with this program; if not, write to the Free Software
  Foundation, Inc., 51 Franklin Street, Fifth Floor, Boston, MA 02110-1301  USA

 *****************************************************************************)

(** Values in the Liquidsoap language. *)

type pos = Lang_types.pos

(** An internal error. Those should not happen in theory... *)
exception Internal_error of (pos list * string)

(** A parsing error. *)
exception Parse_error of (pos * string)

(** Unsupported format *)
exception Unsupported_format of (pos * Encoder.format)

(** An error at runtime. *)
exception Runtime_error of pos list * string

let conf =
  Dtools.Conf.void ~p:(Configure.conf#plug "lang") "Language configuration."

let conf_debug =
  Dtools.Conf.bool ~p:(conf#plug "debug") ~d:false
    "Debug language features such as type inference and reduction."

let conf_debug_errors =
  Dtools.Conf.bool ~p:(conf#plug "debug_errors") ~d:false
    "Debug errors by showing stacktraces instead of printing messages."

(** Are we in debugging mode? *)
let debug =
  Lazy.from_fun (fun () ->
      try
        ignore (Sys.getenv "LIQUIDSOAP_DEBUG_LANG");
        true
      with Not_found -> conf_debug#get)

(* We want to keep this a reference and not a dtools and not something more
   complicated (e.g. dtools) in order not to impact performances. *)
let profile = ref false

(** {2 Kinds} *)

(* In a sense this could move to Lang_types, but I like to keep that
    part free of some specificities of liquidsoap, as much as possible. *)

module T = Lang_types

let ref_t ?pos ?level t =
  T.make ?pos ?level
    (T.Constr { T.name = "ref"; T.params = [(T.Invariant, t)] })

let zero_t = T.make T.Zero
let succ_t t = T.make (T.Succ t)
let rec add_t n m = if n = 0 then m else succ_t (add_t (n - 1) m)
let type_of_int n = add_t n zero_t

(** A frame kind type is a purely abstract type representing a frame kind.
  * The parameters [audio,video,midi] are intended to be multiplicity types,
  * i.e. types of the form Succ*(Zero|Any). *)
let frame_kind_t ?pos ?level audio video midi =
  T.make ?pos ?level
    (T.Constr
       {
         T.name = "stream_kind";
         T.params =
           [(T.Covariant, audio); (T.Covariant, video); (T.Covariant, midi)];
       })

let of_frame_kind_t t =
  match (T.deref t).T.descr with
    | T.Constr
        {
          T.name = "stream_kind";
          T.params = [(_, audio); (_, video); (_, midi)];
        } ->
        { Frame.audio; video; midi }
    | T.EVar (_, _) ->
        let audio = type_of_int (Lazy.force Frame.audio_channels) in
        let video = type_of_int (Lazy.force Frame.video_channels) in
        let midi = type_of_int (Lazy.force Frame.midi_channels) in
        T.bind t (frame_kind_t audio video midi);
        { Frame.audio; video; midi }
    | _ -> assert false

(** Type of audio formats that can encode frame of a given kind. *)
let format_t ?pos ?level k =
  T.make ?pos ?level
    (T.Constr { T.name = "format"; T.params = [(T.Covariant, k)] })

(** Type of sources carrying frames of a given kind. *)
let source_t ?(active = false) ?pos ?level k =
  let name = if active then "active_source" else "source" in
  T.make ?pos ?level (T.Constr { T.name; T.params = [(T.Invariant, k)] })

let of_source_t t =
  match (T.deref t).T.descr with
    | T.Constr { T.name = "source"; T.params = [(_, t)] } -> t
    | T.Constr { T.name = "active_source"; T.params = [(_, t)] } -> t
    | _ -> assert false

let request_t ?pos ?level () = T.make ?pos ?level (T.Ground T.Request)

let rec type_of_mul ~pos ~level m =
  T.make ~pos ~level
    ( match m with
      | Frame.Fixed 0 -> T.Zero
      | Frame.Fixed n -> T.Succ (type_of_mul ~pos ~level (Frame.Fixed (n - 1)))
      | Frame.At_least 0 -> (T.fresh_evar ~pos ~level).T.descr
      | Frame.At_least n ->
          T.Succ (type_of_mul ~pos ~level (Frame.At_least (n - 1))) )

let rec mul_of_type t =
  match (T.deref t).T.descr with
    | T.Zero -> Frame.Fixed 0
    | T.Succ t -> (
        match mul_of_type t with
          | Frame.Fixed n -> Frame.Fixed (n + 1)
          | Frame.At_least n -> Frame.At_least (n + 1) )
    | T.EVar _ -> Frame.At_least 0
    | _ -> assert false

let type_of_format ~pos ~level f =
  let kind = Encoder.kind_of_format f in
  let audio = type_of_mul ~pos ~level kind.Frame.audio in
  let video = type_of_mul ~pos ~level kind.Frame.video in
  let midi = type_of_mul ~pos ~level kind.Frame.midi in
  format_t ~pos ~level (frame_kind_t ~pos ~level audio video midi)

(** {2 Terms} *)

(** The way we implement this mini-language is not very efficient. It should not
    matter, since very little computation is done here. It is mostly used for a
    single run on startup to build the sources, and then sometimes for building
    transitions. Terms are small, no recursion is possible. In order to report
    informative errors, including runtime errors (invalid values of a valid type
    given to a FF) we need to keep a complete AST all the way long.  We actually
    don't need the types anymore after the static checking, but I don't want to
    bother with stripping down to another datatype. *)

(** Sets of variables. *)
module Vars = Set.Make (String)

module Ground = struct
  type t = ..
  type content = { descr : string; typ : T.ground }

  let handlers = Queue.create ()
  let register fn = Queue.add fn handlers

  exception Found of content

  let find v =
    try
      Queue.iter
        (fun h -> match h v with Some c -> raise (Found c) | None -> ())
        handlers;
      assert false
    with Found c -> c

  let to_string (v : t) = (find v).descr
  let to_type (v : t) = (find v).typ

  type t +=
    | Bool of bool
    | Int of int
    | String of string
    | Float of float
    | Request of Request.t

  let () =
    register (function
      | Bool b -> Some { descr = string_of_bool b; typ = T.Bool }
      | Int i -> Some { descr = string_of_int i; typ = T.Int }
      | String s -> Some { descr = Printf.sprintf "%S" s; typ = T.String }
      | Float f -> Some { descr = string_of_float f; typ = T.Float }
      | Request _ -> Some { descr = "<request>"; typ = T.Request }
      | _ -> None)
end

type term = { mutable t : T.t; term : in_term }

and let_t = {
  doc : Doc.item * (string * string) list;
  replace : bool;
  (* whether the definition replaces a previously existing one (keeping methods) *)
  pat : pattern;
  mutable gen : (int * T.constraints) list;
  def : term;
  body : term;
}

and in_term =
  | Ground of Ground.t
  | Encoder of Encoder.format
  | List of term list
  | Tuple of term list
  | Nothing
  | Meth of string * term * term
  | Invoke of term * string
  | Let of let_t
  | Var of string
  | Seq of term * term
  | App of term * (string * term) list
  | Fun of Vars.t * (string * string * T.t * term option) list * term
  (* [fun ~l1:x1 .. ?li:(xi=defi) .. -> body] =
   * [Fun (V, [(l1,x1,None)..(li,xi,Some defi)..], body)]
   * The first component [V] is the list containing all
   * variables occurring in the function. It is used to
   * restrict the environment captured when a closure is
   * formed. *)
  | RFun of string * Vars.t * (string * string * T.t * term option) list * term

(* A recursive function, the first string is the name of the recursive
   variable. *)
and pattern =
  | PVar of string list  (** a field *)
  | PTuple of pattern list  (** a tuple *)

let unit = Tuple []

(* Only used for printing very simple functions. *)
let is_ground x =
  match x.term with
    | Ground _ | Encoder _ -> true
    (* | Ref x -> is_ground x *)
    | _ -> false

(** Print terms, (almost) assuming they are in normal form. *)
let rec print_term v =
  match v.term with
    | Ground g -> Ground.to_string g
    | Encoder e -> Encoder.string_of_format e
    | List l -> "[" ^ String.concat ", " (List.map print_term l) ^ "]"
    | Tuple l -> "(" ^ String.concat ", " (List.map print_term l) ^ ")"
    | Nothing -> "nothing"
    | Meth (l, v, e) -> print_term e ^ ".{" ^ l ^ " = " ^ print_term v ^ "}"
    | Invoke (e, l) -> print_term e ^ "." ^ l
    | Fun (_, [], v) when is_ground v -> "{" ^ print_term v ^ "}"
    | Fun _ | RFun _ -> "<fun>"
    | Var s -> s
    | App (hd, tl) ->
        let tl =
          List.map
            (fun (lbl, v) ->
              (if lbl = "" then "" else lbl ^ " = ") ^ print_term v)
            tl
        in
        print_term hd ^ "(" ^ String.concat "," tl ^ ")"
    | Let _ | Seq _ -> assert false

let rec string_of_pat = function
  | PVar l -> String.concat "." l
  | PTuple l -> "(" ^ String.concat ", " (List.map string_of_pat l) ^ ")"

let rec free_vars_pat = function
  | PVar [] -> assert false
  | PVar [_] -> Vars.empty
  | PVar (x :: _) -> Vars.singleton x
  | PTuple l -> List.fold_left Vars.union Vars.empty (List.map free_vars_pat l)

let rec bound_vars_pat = function
  | PVar [] -> assert false
  | PVar [x] -> Vars.singleton x
  | PVar _ -> Vars.empty
  | PTuple l -> List.fold_left Vars.union Vars.empty (List.map bound_vars_pat l)

let rec free_vars tm =
  match tm.term with
    | Ground _ | Encoder _ -> Vars.empty
    | Var x -> Vars.singleton x
    | Tuple l ->
        List.fold_left (fun v a -> Vars.union v (free_vars a)) Vars.empty l
    | Nothing -> Vars.empty
    | Seq (a, b) -> Vars.union (free_vars a) (free_vars b)
    | Meth (_, v, e) -> Vars.union (free_vars v) (free_vars e)
    | Invoke (e, _) -> free_vars e
    | List l ->
        List.fold_left (fun v t -> Vars.union v (free_vars t)) Vars.empty l
    | App (hd, l) ->
        List.fold_left
          (fun v (_, t) -> Vars.union v (free_vars t))
          (free_vars hd) l
    | RFun (_, fv, _, _) | Fun (fv, _, _) -> fv
    | Let l ->
        Vars.union (free_vars l.def)
          (Vars.diff (free_vars l.body) (bound_vars_pat l.pat))

let free_vars ?(bound = []) body =
  Vars.diff (free_vars body) (Vars.of_list bound)

(** Values which can be ignored (and will thus not raise a warning if
   ignored). *)
let can_ignore t =
  match (T.deref t).T.descr with
    | T.Tuple [] | T.Constr { T.name = "active_source"; _ } -> true
    | T.EVar _ -> true
    | _ -> false

(* TODO: what about functions with methods? *)
let is_fun t = match (T.deref t).T.descr with T.Arrow _ -> true | _ -> false

let is_source t =
  match (T.deref t).T.descr with
    | T.Constr { T.name = "source"; _ } -> true
    | _ -> false

(** Check that all let-bound variables are used.
  * No check is performed for variable arguments.
  * This cannot be done at parse-time (as for the computatin of the
  * free variables of functions) because we need types, as well as
  * the ability to distinguish toplevel and inner let-in terms. *)

exception Unused_variable of (string * Lexing.position)

let check_unused ~lib tm =
  let rec check ?(toplevel = false) v tm =
    match tm.term with
      | Var s -> Vars.remove s v
      | Ground _ | Encoder _ -> v
      | Tuple l -> List.fold_left (fun a -> check a) v l
      | Nothing -> v
      | Meth (_, f, e) -> check (check v e) f
      | Invoke (e, _) -> check v e
      | Seq (a, b) -> check ~toplevel (check v a) b
      | List l -> List.fold_left (fun x y -> check x y) v l
      | App (hd, l) ->
          let v = check v hd in
          List.fold_left (fun v (_, t) -> check v t) v l
      | RFun (_, arg, p, body) -> check v { tm with term = Fun (arg, p, body) }
      | Fun (_, p, body) ->
          let v =
            List.fold_left
              (fun v -> function _, _, _, Some default -> check v default
                | _ -> v)
              v p
          in
          let masked, v =
            let v0 = v in
            List.fold_left
              (fun (masked, v) (_, var, _, _) ->
                if Vars.mem var v0 then (Vars.add var masked, v)
                else (masked, Vars.add var v))
              (Vars.empty, v) p
          in
          let v = check v body in
          (* Restore masked variables. The masking variables have been used but it
             does not count for the ones they masked. *)
          Vars.union masked v
      | Let { pat; def; body; _ } ->
          let v = check v def in
          let bvpat = bound_vars_pat pat in
          let mask = Vars.inter v bvpat in
          let v = Vars.union v bvpat in
          let v = check ~toplevel v body in
          if
            (* Do not check for anything at toplevel in libraries *)
            not (toplevel && lib)
          then
            Vars.iter
              (fun s ->
                (* Do we have an unused definition? *)
                if Vars.mem s v then
                  (* There are exceptions: unit, active_source and functions when
                     at toplevel (sort of a lib situation...) *)
                  if
                    s <> "_"
                    && not (can_ignore def.t || (toplevel && is_fun def.t))
                  then (
                    let start_pos = fst (Utils.get_some tm.t.T.pos) in
                    raise (Unused_variable (s, start_pos)) ))
              bvpat;
          Vars.union v mask
  in
  (* Unused free variables may remain *)
  ignore (check ~toplevel:true Vars.empty tm)

(** Values are untyped normal forms of terms. *)
module V = struct
  type value = { pos : T.pos option; value : in_value }

  and env = (string * value) list

  (* Some values have to be lazy in the environment because of recursive functions. *)
  and lazy_env = (string * value Lazy.t) list

  and in_value =
    | Ground of Ground.t
    | Source of Source.source
    | Encoder of Encoder.format
    | List of value list
    | Tuple of value list
    | Nothing
    (* TODO: It would be better to have a list of methods associated to each
       value than a constructor here. However, I am keeping as is for now because
       implementation is safer this way. *)
    | Meth of string * value * value
    | Ref of value ref
        (** The first environment contains the parameters already passed to the
        function. Next parameters will be inserted between that and the second
        env which is part of the closure. *)
    | Fun of (string * string * value option) list * env * lazy_env * term
        (** For a foreign function only the arguments are visible, the closure
       doesn't capture anything in the environment. *)
    | FFI of (string * string * value option) list * env * (env -> value)

  let unit : in_value = Tuple []

  let string_of_float f =
    let s = string_of_float f in
    if s.[String.length s - 1] = '.' then s ^ "0" else s

  let rec print_value v =
    match v.value with
      | Ground g -> Ground.to_string g
      | Source _ -> "<source>"
      | Encoder e -> Encoder.string_of_format e
      | List l -> "[" ^ String.concat ", " (List.map print_value l) ^ "]"
      | Ref a -> Printf.sprintf "ref(%s)" (print_value !a)
      | Tuple l -> "(" ^ String.concat ", " (List.map print_value l) ^ ")"
      | Nothing -> "nothing"
      | Meth (l, v, e) -> print_value e ^ ".{" ^ l ^ "=" ^ print_value v ^ "}"
      | Fun ([], _, _, x) when is_ground x -> "{" ^ print_term x ^ "}"
      | Fun (l, _, _, x) when is_ground x ->
          let f (label, _, value) =
            match (label, value) with
              | "", None -> "_"
              | "", Some v -> Printf.sprintf "_=%s" (print_value v)
              | label, Some v -> Printf.sprintf "~%s=%s" label (print_value v)
              | label, None -> Printf.sprintf "~%s=_" label
          in
          let args = List.map f l in
          Printf.sprintf "fun (%s) -> %s" (String.concat "," args)
            (print_term x)
      | Fun _ | FFI _ -> "<fun>"

  (** Find a method in a value. *)
  let rec invoke x l =
    match x.value with
      | Meth (l', y, _) when l' = l -> y
      | Meth (_, _, x) -> invoke x l
      | _ -> failwith ("Could not find method " ^ l ^ " of " ^ print_value x)

  (** Perform a sequence of invokes: invokes x [l1;l2;l3;...] is x.l1.l2.l3... *)
  let rec invokes x = function l :: ll -> invokes (invoke x l) ll | [] -> x

  let rec demeth v = match v.value with Meth (_, _, v) -> demeth v | _ -> v

  let rec remeth t u =
    match t.value with
      | Meth (l, v, t) -> { t with value = Meth (l, v, remeth t u) }
      | _ -> u
end

(** {2 Built-in values and toplevel definitions} *)

let builtins : (((int * T.constraints) list * T.t) * V.value) Plug.plug =
  Plug.create ~duplicates:false ~doc:"scripting values" "scripting values"

(* Environment for builtins. *)
let builtins_env : (string * (T.scheme * V.value)) list ref = ref []
let default_environment () = !builtins_env

let default_typing_environment () =
  List.map (fun (x, (t, _)) -> (x, t)) !builtins_env

let add_builtin ?(override = false) ?(register = true) ?doc name ((g, t), v) =
  if register then builtins#register ?doc (String.concat "." name) ((g, t), v);
  match name with
    | [name] ->
        (* Don't allow overriding builtins. *)
        if (not override) && List.mem_assoc name !builtins_env then
          failwith ("Trying to override builtin " ^ name);
        builtins_env := (name, ((g, t), v)) :: !builtins_env
    | x :: ll ->
        let (g0, t0), xv =
          try List.assoc x !builtins_env
          with Not_found -> failwith ("Could not find builtin variable " ^ x)
        in
        (* x.l1.l2.l3 = v means
           x = (x where l1 = (x.l1 where l2 = (x.l1.l2 where l3 = v)))
        *)
        let rec aux prefix = function
          | l :: ll ->
              let v = V.invokes xv (List.rev prefix) in
              let vg, vt = T.invokes t0 (List.rev prefix) in
              let lvt, lv = aux (l :: prefix) ll in
              let t =
                T.make ~pos:t.T.pos
                  (T.Meth (l, ((if ll = [] then g else vg), lvt), vt))
              in
              (t, { V.pos = v.V.pos; value = V.Meth (l, lv, v) })
          | [] -> (t, v)
        in
        let t, v = aux [] ll in
        builtins_env := (x, ((g0, t), v)) :: !builtins_env
    | [] -> assert false

let has_builtin name = builtins#is_registered name

(** Declare a module. *)
let add_module name =
  (* Ensure that it does not already exist. *)
  ( match name with
    | [] -> assert false
    | [x] ->
        if List.mem_assoc x !builtins_env then
          failwith ("Module " ^ String.concat "." name ^ " already declared")
    | x :: mm -> (
        let mm = List.rev mm in
        let l = List.hd mm in
        let mm = List.rev (List.tl mm) in
        let e =
          try V.invokes (snd (List.assoc x !builtins_env)) mm
          with _ ->
            failwith
              ("Could not find the parent module of " ^ String.concat "." name)
        in
        try
          ignore (V.invoke e l);
          failwith ("Module " ^ String.concat "." name ^ " already exists")
        with _ -> () ) );
  add_builtin ~register:false name
    (([], T.make T.unit), { V.pos = None; value = V.unit })

(* Builtins are only used for documentation now. *)
let builtins = (builtins :> Doc.item)

(** {2 Type checking/inference} *)

let ( <: ) = T.( <: )
let ( >: ) = T.( >: )

let rec value_restriction t =
  match t.term with
    | Var _ -> true
    | Fun _ -> true
    | RFun _ -> true
    | Nothing -> true
    | List l | Tuple l -> List.for_all value_restriction l
    | Meth (_, t, u) -> value_restriction t && value_restriction u
    (* | Invoke (t, _) -> value_restriction t *)
    | Ground _ -> true
    | _ -> false

exception Unbound of T.pos option * string
exception Ignored of term

(** [No_label (f,lbl,first,x)] indicates that the parameter [x] could not be
  * passed to the function [f] because the latter has no label [lbl].
  * The [first] information tells whether [lbl=x] is the first parameter with
  * label [lbl] in the considered application, which makes the message a bit
  * more helpful. *)
exception No_label of term * string * bool * term

(** A simple mechanism for delaying printing toplevel tasks
  * as late as possible, to avoid seeing too many unknown variables. *)
let add_task, pop_tasks =
  let q = Queue.create () in
  ( (fun f -> Queue.add f q),
    fun () ->
      try
        while true do
          (Queue.take q) ()
        done
      with Queue.Empty -> () )

(** Generate a type with fresh variables for a patten. *)
let rec type_of_pat ~level ~pos = function
  | PVar x ->
      let a = T.fresh_evar ~level ~pos in
      ([(x, a)], a)
  | PTuple l ->
      let env, l =
        List.fold_left
          (fun (env, l) p ->
            let env', a = type_of_pat ~level ~pos p in
            (env' @ env, a :: l))
          ([], []) l
      in
      let l = List.rev l in
      (env, T.make ~level ~pos (T.Tuple l))

(* Type-check an expression.
 * [level] should be the sum of the lengths of [env] and [builtins],
 * that is the size of the typing context, that is the number of surrounding
 * abstractions. *)
let rec check ?(print_toplevel = false) ~level ~(env : T.env) e =
  (* The role of this function is not only to type-check but also to assign
   * meaningful levels to type variables, and unify the types of
   * all occurrences of the same variable, since the parser does not do it. *)
  assert (e.t.T.level = -1);
  e.t.T.level <- level;

  (* The toplevel position of the (un-dereferenced) type
   * is the actual parsing position of the value.
   * When we synthesize a type against which the type of the term is unified,
   * we have to set the position information in order not to loose it. *)
  let pos = e.t.T.pos in
  let mk t = T.make ~level ~pos t in
  let mkg t = mk (T.Ground t) in
  let check_fun ~proto ~env e body =
    let base_check = check ~level ~env in
    let proto_t, env, level =
      List.fold_left
        (fun (p, env, level) -> function
          | lbl, var, kind, None ->
              if Lazy.force debug then
                Printf.eprintf "Assigning level %d to %s (%s).\n" level var
                  (T.print kind);
              kind.T.level <- level;
              ((false, lbl, kind) :: p, (var, ([], kind)) :: env, level + 1)
          | lbl, var, kind, Some v ->
              if Lazy.force debug then
                Printf.eprintf "Assigning level %d to %s (%s).\n" level var
                  (T.print kind);
              kind.T.level <- level;
              base_check v;
              v.t <: kind;
              ((true, lbl, kind) :: p, (var, ([], kind)) :: env, level + 1))
        ([], env, level) proto
    in
    let proto_t = List.rev proto_t in
    check ~level ~env body;
    e.t >: mk (T.Arrow (proto_t, body.t))
  in
  match e.term with
    | Ground g -> e.t >: mkg (Ground.to_type g)
    | Encoder f -> e.t >: type_of_format ~pos:e.t.T.pos ~level f
    | List l ->
        List.iter (fun x -> check ~level ~env x) l;

        (* We first try to compute the sup of types of elements in the list,
           which will give us the type of the list. *)
        let tsup =
          List.fold_left
            (fun sup e ->
              try
                e.t >: sup;
                e.t
              with T.Type_Error _ ->
                if Lazy.force debug then
                  Printf.eprintf
                    "Ignoring type error to compute a sup of list element types.\n";
                e.t <: sup;
                sup)
            (T.fresh_evar ~level ~pos) l
        in
        e.t >: mk (T.List tsup);
        List.iter (fun item -> item.t <: tsup) l
    | Tuple l ->
        List.iter (fun a -> check ~level ~env a) l;
        e.t >: mk (T.Tuple (List.map (fun a -> a.t) l))
    | Nothing -> e.t >: mk (T.Maybe (T.fresh_evar ~level ~pos))
    | Meth (l, a, b) ->
        check ~level ~env a;
        check ~level ~env b;
        e.t >: mk (T.Meth (l, (T.generalizable ~level a.t, a.t), b.t))
    | Invoke (a, l) ->
        check ~level ~env a;
        let rec aux t =
          match (T.deref t).T.descr with
            | T.Meth (l', (generalized, b), c) ->
                if l = l' then T.instantiate ~level ~generalized b else aux c
            | _ ->
                (* We did not find the method, the type we will infer is not the
                   most general one (no generalization), but this is safe and
                   enough for records. *)
                let x = T.fresh_evar ~level ~pos in
                let y = T.fresh_evar ~level ~pos in
                { t with T.pos } <: mk (T.Meth (l, ([], x), y));
                x
        in
        e.t >: aux a.t
    | Seq (a, b) ->
        check ~env ~level a;
        if not (can_ignore a.t) then raise (Ignored a);
        check ~print_toplevel ~level ~env b;
        e.t >: b.t
    | App (a, l) -> (
        check ~level ~env a;
        List.iter (fun (_, b) -> check ~env ~level b) l;

        (* If [a] is known to have a function type, manually dig through
         * it for better error messages. Otherwise generate its type
         * and unify -- in that case the optionality can't be guessed
         * and mandatory is the default. *)
        match (T.demeth a.t).T.descr with
          | T.Arrow (ap, t) ->
              (* Find in l the first arg labeled lbl,
               * return it together with the remaining of the list. *)
              let get_arg lbl l =
                let rec aux acc = function
                  | [] -> None
                  | (o, lbl', t) :: l ->
                      if lbl = lbl' then Some (o, t, List.rev_append acc l)
                      else aux ((o, lbl', t) :: acc) l
                in
                aux [] l
              in
              let _, ap =
                (* Remove the applied parameters,
                 * check their types on the fly. *)
                List.fold_left
                  (fun (already, ap) (lbl, v) ->
                    match get_arg lbl ap with
                      | None ->
                          let first = not (List.mem lbl already) in
                          raise (No_label (a, lbl, first, v))
                      | Some (_, t, ap') ->
                          v.t <: t;
                          (lbl :: already, ap'))
                  ([], ap) l
              in
              (* See if any mandatory argument remains, check the return type. *)
              if List.for_all (fun (o, _, _) -> o) ap then e.t >: t
              else e.t >: T.make ~level ~pos:None (T.Arrow (ap, t))
          | _ ->
              let p = List.map (fun (lbl, b) -> (false, lbl, b.t)) l in
              a.t <: T.make ~level ~pos:None (T.Arrow (p, e.t)) )
    | Fun (_, proto, body) -> check_fun ~proto ~env e body
    | RFun (x, _, proto, body) ->
        let env = (x, ([], e.t)) :: env in
        check_fun ~proto ~env e body
    | Var var ->
        let generalized, orig =
          try List.assoc var env
          with Not_found -> raise (Unbound (e.t.T.pos, var))
        in
        e.t >: T.instantiate ~level ~generalized orig;
        if Lazy.force debug then
          Printf.eprintf "Instantiate %s[%d] : %s becomes %s\n" var
            (T.deref e.t).T.level (T.print orig) (T.print e.t)
    | Let ({ pat; replace; def; body; _ } as l) ->
        check ~level ~env def;
        let generalized =
          if value_restriction def then (
            let f x t =
              let x' =
                T.filter_vars
                  (function
                    | { T.descr = T.EVar (i, _); level = l; _ } ->
                        (not (List.mem_assoc i x)) && l >= level
                    | _ -> assert false)
                  t
              in
              x' @ x
            in
            f [] def.t )
          else []
        in
        let penv, pa = type_of_pat ~level ~pos pat in
        def.t <: pa;
        let penv =
          List.map
            (fun (ll, a) ->
              match ll with
                | [] -> assert false
                | [x] ->
                    let a =
                      if replace then T.remeth (snd (List.assoc x env)) a else a
                    in
                    (x, (generalized, a))
                | l :: ll -> (
                    try
                      let g, t = List.assoc l env in
                      let a =
                        (* If we are replacing the value, we keep the previous methods. *)
                        if replace then T.remeth (snd (T.invokes t ll)) a else a
                      in
                      (l, (g, T.meths ~pos ~level ll (generalized, a) t))
                    with Not_found ->
                      raise (Unbound (pos, String.concat "." (l :: ll))) ))
            penv
        in
        let env = penv @ env in
        l.gen <- generalized;
        if print_toplevel then
          add_task (fun () ->
              Format.printf "@[<2>%s :@ %a@]@."
                (let name = string_of_pat pat in
                 let l = String.length name and max = 5 in
                 if l >= max then name else name ^ String.make (max - l) ' ')
                (T.pp_type_generalized generalized)
                def.t);
        check ~print_toplevel ~level:(level + 1) ~env body;
        e.t >: body.t

(* The simple definition for external use. *)
let check ?(ignored = false) e =
  let print_toplevel = !Configure.display_types in
  try
    let env = default_typing_environment () in
    check ~print_toplevel ~level:(List.length env) ~env e;
    if print_toplevel && (T.deref e.t).T.descr <> T.unit then
      add_task (fun () -> Format.printf "@[<2>-     :@ %a@]@." T.pp_type e.t);
    if ignored && not (can_ignore e.t) then raise (Ignored e);
    pop_tasks ()
  with e ->
    let bt = Printexc.get_raw_backtrace () in
    pop_tasks ();
    Printexc.raise_with_backtrace e bt

(** {2 Computations} *)

(** [remove_first f l] removes the first element [e] of [l] such that [f e],
  * and returns [e,l'] where [l'] is the list without [e].
  * Asserts that there is such an element. *)
let remove_first filter =
  let rec aux acc = function
    | [] -> assert false
    | hd :: tl ->
        if filter hd then (hd, List.rev_append acc tl) else aux (hd :: acc) tl
  in
  aux []

let lookup (env : V.lazy_env) var = Lazy.force (List.assoc var env)

let eval_pat pat v =
  let rec aux env pat v =
    match (pat, v) with
      | PVar x, v -> (x, v) :: env
      | PTuple pl, { V.value = V.Tuple l } -> List.fold_left2 aux env pl l
      | _ -> assert false
  in
  aux [] pat v

let rec eval ~env tm =
  let env = (env : V.lazy_env) in
  let prepare_fun fv p env =
    (* Unlike OCaml we always evaluate default values, and we do that early. I
       think the only reason is homogeneity with FFI, which are declared with
       values as defaults. *)
    let p =
      List.map
        (function
          | lbl, var, _, Some v -> (lbl, var, Some (eval ~env v))
          | lbl, var, _, None -> (lbl, var, None))
        p
    in
    let env = List.filter (fun (x, _) -> Vars.mem x fv) env in
    (p, env)
  in
  let mk v =
    ( (* Ensure that the kind computed at runtime for sources will agree with
         the typing. *)
      match (T.deref tm.t).T.descr with
      | T.Constr { T.name = "source"; params = [(T.Invariant, k)] } -> (
          let k = of_frame_kind_t k in
          let k =
            {
              Frame.audio = mul_of_type k.Frame.audio;
              video = mul_of_type k.Frame.video;
              midi = mul_of_type k.Frame.midi;
            }
          in
          let k = Source.Kind.of_formats k in
          match v with
            | V.Source s -> Source.Kind.unify s#kind_var k
            | _ ->
                raise
                  (Internal_error
                     ( Option.to_list tm.t.T.pos,
                       "term has type source but is not a source: "
                       ^ V.print_value { V.pos = tm.t.T.pos; V.value = v } )) )
      | _ -> () );
    { V.pos = tm.t.T.pos; V.value = v }
  in
  match tm.term with
    | Ground g -> mk (V.Ground g)
    | Encoder x -> mk (V.Encoder x)
    | List l -> mk (V.List (List.map (eval ~env) l))
    | Tuple l -> mk (V.Tuple (List.map (fun a -> eval ~env a) l))
    | Nothing -> mk V.Nothing
    | Meth (l, u, v) -> mk (V.Meth (l, eval ~env u, eval ~env v))
    | Invoke (t, l) ->
        let rec aux t =
          match t.V.value with
            | V.Meth (l', t, _) when l = l' -> t
            | V.Meth (_, _, t) -> aux t
            | _ ->
                raise
                  (Internal_error
                     ( Option.to_list tm.t.T.pos,
                       "invoked method " ^ l ^ " not found" ))
        in
        aux (eval ~env t)
    | Let { pat; replace; def = v; body = b; _ } ->
        let v = eval ~env v in
        let penv =
          List.map
            (fun (ll, v) ->
              match ll with
                | [] -> assert false
                | [x] ->
                    let v () =
                      if replace then V.remeth (Lazy.force (List.assoc x env)) v
                      else v
                    in
                    (x, Lazy.from_fun v)
                | l :: ll ->
                    (* Add method ll with value v to t *)
                    let rec meths ll v t =
                      let mk ~pos value = { V.pos; value } in
                      match ll with
                        | [] -> assert false
                        | [l] -> mk ~pos:tm.t.T.pos (V.Meth (l, v, t))
                        | l :: ll ->
                            mk ~pos:t.V.pos
                              (V.Meth (l, meths ll v (V.invoke t l), t))
                    in
                    let v () =
                      let t = Lazy.force (List.assoc l env) in
                      let v =
                        (* When replacing, keep previous methods. *)
                        if replace then V.remeth (V.invokes t ll) v else v
                      in
                      meths ll v t
                    in
                    (l, Lazy.from_fun v))
            (eval_pat pat v)
        in
        let env = penv @ env in
        eval ~env b
    | Fun (fv, p, body) ->
        let p, env = prepare_fun fv p env in
        mk (V.Fun (p, [], env, body))
    | RFun (x, fv, p, body) ->
        let p, env = prepare_fun fv p env in
        let rec v () =
          let env = (x, Lazy.from_fun v) :: env in
          { V.pos = tm.t.T.pos; value = V.Fun (p, [], env, body) }
        in
        v ()
    | Var var -> lookup env var
    | Seq (a, b) ->
        ignore (eval ~env a);
        eval ~env b
    | App (f, l) ->
        let ans () =
          apply (eval ~env f) (List.map (fun (l, t) -> (l, eval ~env t)) l)
        in
        if !profile then (
          match f.term with
            | Var fname -> Profiler.time fname ans ()
            | _ -> ans () )
        else ans ()

and apply f l =
  let rec pos = function
    | [(_, v)] -> (
        match (f.V.pos, v.V.pos) with
          | Some (p, _), Some (_, q) -> Some (p, q)
          | Some pos, None -> Some pos
          | None, Some pos -> Some pos
          | None, None -> None )
    | _ :: l -> pos l
    | [] -> f.V.pos
  in
  (* Position of the whole application. *)
  let pos = pos l in
  let pos_f = f.V.pos in
  let mk ~pos v = { pos; V.value = v } in
  (* Extract the components of the function, whether it's explicit or foreign,
     together with a rewrapping function for creating a closure in case of
     partial application. *)
  let p, pe, f, rewrap =
    match (V.demeth f).V.value with
      | V.Fun (p, pe, e, body) ->
          ( p,
            pe,
            (fun pe ->
              let pe = List.map (fun (x, gv) -> (x, Lazy.from_val gv)) pe in
              eval ~env:(List.rev_append pe e) body),
            fun p pe -> mk ~pos:pos_f (V.Fun (p, pe, e, body)) )
      | V.FFI (p, pe, f) ->
          ( p,
            pe,
            (fun pe -> f (List.rev pe)),
            fun p pe -> mk ~pos:pos_f (V.FFI (p, pe, f)) )
      | _ -> assert false
  in
<<<<<<< HEAD
  (* Record error positions. *)
  let f pe =
    try f pe
    with Runtime_error (poss, e) -> (
      let bt = Printexc.get_raw_backtrace () in
      match pos with
        | Some pos ->
            Printexc.raise_with_backtrace (Runtime_error (pos :: poss, e)) bt
        | None -> Printexc.raise_with_backtrace (Runtime_error (poss, e)) bt )
=======
  let f pe =
    try f pe
    with Internal_error (poss, e) ->
      raise (Internal_error (Option.to_list pos @ poss, e))
>>>>>>> 7caae797
  in
  let pe, p =
    List.fold_left
      (fun (pe, p) (lbl, v) ->
        let (_, var, _), p = remove_first (fun (l, _, _) -> l = lbl) p in
        ((var, v) :: pe, p))
      (pe, p) l
  in
  if List.exists (fun (_, _, x) -> x = None) p then
    (* Partial application. *)
    rewrap p pe
  else (
    let pe =
      List.fold_left
        (fun pe (_, var, v) ->
          ( var,
            (* Set the position information on FFI's default values. Cf. r5008:
               if an Invalid_value is raised on a default value, which happens
               with the mount/name params of output.icecast.*, the printing of
               the error should succeed at getting a position information. *)
            let v = Utils.get_some v in
            { v with V.pos } )
          :: pe)
        pe p
    in
    let v = f pe in
    (* Similarly here, the result of an FFI call should have some position
       information. For example, if we build a fallible source and pass it to an
       operator that expects an infallible one, an error is issued about that
       FFI-made value and a position is needed. *)
    { v with V.pos } )

let eval ?env tm =
  let env = match env with Some env -> env | None -> default_environment () in
  let env = List.map (fun (x, (_, v)) -> (x, Lazy.from_val v)) env in
  eval ~env tm

(** Add toplevel definitions to [builtins] so they can be looked during the
    evaluation of the next scripts. Also try to generate a structured
    documentation from the source code. *)
let toplevel_add (doc, params) pat ~t v =
  let generalized, t = t in
  let rec ptypes t =
    match (T.deref t).T.descr with
      | T.Arrow (p, _) -> p
      | T.Meth (_, _, t) -> ptypes t
      | _ -> []
  in
  let ptypes = ptypes t in
  let rec pvalues v =
    match v.V.value with
      | V.Fun (p, _, _, _) -> List.map (fun (l, _, o) -> (l, o)) p
      | V.Meth (_, _, v) -> pvalues v
      | _ -> []
  in
  let pvalues = pvalues v in
  let params, _ =
    List.fold_left
      (fun (params, pvalues) (_, label, t) ->
        let descr, params =
          try (List.assoc label params, List.remove_assoc label params)
          with Not_found -> ("", params)
        in
        let default, pvalues =
          try
            (`Known (List.assoc label pvalues), List.remove_assoc label pvalues)
          with Not_found -> (`Unknown, pvalues)
        in
        let item = Doc.trivial (if descr = "" then "(no doc)" else descr) in
        item#add_subsection "type" (T.doc_of_type ~generalized t);
        item#add_subsection "default"
          (Doc.trivial
             ( match default with
               | `Unknown -> "???"
               | `Known (Some v) -> V.print_value v
               | `Known None -> "None" ));
        doc#add_subsection (if label = "" then "(unlabeled)" else label) item;
        (params, pvalues))
      (params, pvalues) ptypes
  in
  List.iter
    (fun (s, _) ->
      Printf.eprintf "WARNING: Unused @param %S for %s %s\n" s
        (string_of_pat pat) (T.print_pos_opt v.V.pos))
    params;
  doc#add_subsection "_type" (T.doc_of_type ~generalized t);
  List.iter
    (fun (x, v) -> add_builtin ~override:true ~doc x ((generalized, t), v))
    (eval_pat pat v)

let rec eval_toplevel ?(interactive = false) t =
  match t.term with
    | Let { doc = comment; gen = generalized; replace; pat; def; body } ->
        let def_t, def =
          if not replace then (def.t, eval def)
          else (
            match pat with
              | PVar [] -> assert false
              | PVar (x :: l) ->
                  let old_t, old = List.assoc x (default_environment ()) in
                  let old_t = snd old_t in
                  let old_t = snd (T.invokes old_t l) in
                  let old = V.invokes old l in
                  (T.remeth old_t def.t, V.remeth old (eval def))
              | PTuple _ ->
                  failwith "TODO: cannot replace toplevel tuples for now" )
        in
        toplevel_add comment pat ~t:(generalized, def_t) def;
        if Lazy.force debug then
          Printf.eprintf "Added toplevel %s : %s\n%!" (string_of_pat pat)
            (T.print ~generalized def_t);
        if interactive then
          Format.printf "@[<2>%s :@ %a =@ %s@]@." (string_of_pat pat)
            (T.pp_type_generalized generalized)
            def_t (V.print_value def);
        eval_toplevel ~interactive body
    | Seq (a, b) ->
        ignore
          (let v = eval_toplevel a in
           if v.V.pos = None then { v with V.pos = a.t.T.pos } else v);
        eval_toplevel ~interactive b
    | _ ->
        let v = eval t in
        if interactive && t.term <> unit then
          Format.printf "- : %a = %s@." T.pp_type t.t (V.print_value v);
        v<|MERGE_RESOLUTION|>--- conflicted
+++ resolved
@@ -1000,22 +1000,13 @@
             fun p pe -> mk ~pos:pos_f (V.FFI (p, pe, f)) )
       | _ -> assert false
   in
-<<<<<<< HEAD
   (* Record error positions. *)
   let f pe =
-    try f pe
-    with Runtime_error (poss, e) -> (
-      let bt = Printexc.get_raw_backtrace () in
-      match pos with
-        | Some pos ->
-            Printexc.raise_with_backtrace (Runtime_error (pos :: poss, e)) bt
-        | None -> Printexc.raise_with_backtrace (Runtime_error (poss, e)) bt )
-=======
-  let f pe =
-    try f pe
-    with Internal_error (poss, e) ->
-      raise (Internal_error (Option.to_list pos @ poss, e))
->>>>>>> 7caae797
+    try f pe with
+      | Runtime_error (poss, e) ->
+          raise (Runtime_error (Option.to_list pos @ poss, e))
+      | Internal_error (poss, e) ->
+          raise (Internal_error (Option.to_list pos @ poss, e))
   in
   let pe, p =
     List.fold_left
