(*****************************************************************************

  Liquidsoap, a programmable audio stream generator.
  Copyright 2003-2019 Savonet team

  This program is free software; you can redistribute it and/or modify
  it under the terms of the GNU General Public License as published by
  the Free Software Foundation; either version 2 of the License, or
  (at your option) any later version.

  This program is distributed in the hope that it will be useful,
  but WITHOUT ANY WARRANTY; without even the implied warranty of
  MERCHANTABILITY or FITNESS FOR A PARTICULAR PURPOSE.  See the
  GNU General Public License for more details, fully stated in the COPYING
  file at the root of the liquidsoap distribution.

  You should have received a copy of the GNU General Public License
  along with this program; if not, write to the Free Software
  Foundation, Inc., 51 Franklin Street, Fifth Floor, Boston, MA 02110-1301  USA

 *****************************************************************************)

(** Values in the Liquidsoap language. *)

(** A parsing error. *)
exception Parse_error of ((Lexing.position * Lexing.position) * string)

(** Unsupported format *)
exception
  Unsupported_format of ((Lexing.position * Lexing.position) * Encoder.format)

let conf =
  Dtools.Conf.void ~p:(Configure.conf#plug "lang") "Language configuration."

let conf_debug =
  Dtools.Conf.bool ~p:(conf#plug "debug") ~d:false
    "Debug language features such as type inference and reduction."

let conf_debug_errors =
  Dtools.Conf.bool ~p:(conf#plug "debug_errors") ~d:false
    "Debug errors by showing stacktraces instead of printing messages."

(** Are we in debugging mode? *)
let debug =
  Lazy.from_fun (fun () ->
      try
        ignore (Sys.getenv "LIQUIDSOAP_DEBUG_LANG");
        true
      with Not_found -> conf_debug#get)

(* We want to keep this a reference and not a dtools and not something more
   complicated (e.g. dtools) in order not to impact performances. *)
let profile = ref false

(** {2 Kinds} *)

(* In a sense this could move to Lang_types, but I like to keep that
    part free of some specificities of liquidsoap, as much as possible. *)

module T = Lang_types

let ref_t ?pos ?level t =
  T.make ?pos ?level
    (T.Constr { T.name = "ref"; T.params = [(T.Invariant, t)] })

let zero_t = T.make T.Zero
let succ_t t = T.make (T.Succ t)
let rec add_t n m = if n = 0 then m else succ_t (add_t (n - 1) m)
let type_of_int n = add_t n zero_t

(** A frame kind type is a purely abstract type representing a frame kind.
  * The parameters [audio,video,midi] are intended to be multiplicity types,
  * i.e. types of the form Succ*(Zero|Any). *)
let frame_kind_t ?pos ?level audio video midi =
  T.make ?pos ?level
    (T.Constr
       {
         T.name = "stream_kind";
         T.params =
           [(T.Covariant, audio); (T.Covariant, video); (T.Covariant, midi)];
       })

let of_frame_kind_t t =
  match (T.deref t).T.descr with
    | T.Constr
        {
          T.name = "stream_kind";
          T.params = [(_, audio); (_, video); (_, midi)];
        } ->
        { Frame.audio; video; midi }
    | T.EVar (_, _) ->
        let audio = type_of_int (Lazy.force Frame.audio_channels) in
        let video = type_of_int (Lazy.force Frame.video_channels) in
        let midi = type_of_int (Lazy.force Frame.midi_channels) in
        T.bind t (frame_kind_t audio video midi);
        { Frame.audio; video; midi }
    | _ -> assert false

(** Type of audio formats that can encode frame of a given kind. *)
let format_t ?pos ?level k =
  T.make ?pos ?level
    (T.Constr { T.name = "format"; T.params = [(T.Covariant, k)] })

(** Type of sources carrying frames of a given kind. *)
let source_t ?(active = false) ?pos ?level k =
  let name = if active then "active_source" else "source" in
  T.make ?pos ?level (T.Constr { T.name; T.params = [(T.Invariant, k)] })

let of_source_t t =
  match (T.deref t).T.descr with
    | T.Constr { T.name = "source"; T.params = [(_, t)] } -> t
    | T.Constr { T.name = "active_source"; T.params = [(_, t)] } -> t
    | _ -> assert false

let request_t ?pos ?level () = T.make ?pos ?level (T.Ground T.Request)

let rec type_of_mul ~pos ~level m =
  T.make ~pos ~level
    ( match m with
      | Frame.Fixed 0 -> T.Zero
      | Frame.Fixed n -> T.Succ (type_of_mul ~pos ~level (Frame.Fixed (n - 1)))
      | Frame.At_least 0 -> (T.fresh_evar ~pos ~level).T.descr
      | Frame.At_least n ->
          T.Succ (type_of_mul ~pos ~level (Frame.At_least (n - 1))) )

let rec mul_of_type t =
  match (T.deref t).T.descr with
    | T.Zero -> Frame.Fixed 0
    | T.Succ t -> (
        match mul_of_type t with
          | Frame.Fixed n -> Frame.Fixed (n + 1)
          | Frame.At_least n -> Frame.At_least (n + 1) )
    | T.EVar _ -> Frame.At_least 0
    | _ -> assert false

let type_of_format ~pos ~level f =
  let kind = Encoder.kind_of_format f in
  let audio = type_of_mul ~pos ~level kind.Frame.audio in
  let video = type_of_mul ~pos ~level kind.Frame.video in
  let midi = type_of_mul ~pos ~level kind.Frame.midi in
  format_t ~pos ~level (frame_kind_t ~pos ~level audio video midi)

(** {2 Terms} *)

(** The way we implement this mini-language is not very efficient. It should not
    matter, since very little computation is done here. It is mostly used for a
    single run on startup to build the sources, and then sometimes for building
    transitions. Terms are small, no recursion is possible. In order to report
    informative errors, including runtime errors (invalid values of a valid type
    given to a FF) we need to keep a complete AST all the way long.  We actually
    don't need the types anymore after the static checking, but I don't want to
    bother with stripping down to another datatype. *)

(** Sets of variables. *)
module Vars = Set.Make (String)

module Ground = struct
  type t = ..
  type content = { descr : string; typ : T.ground }

  let handlers = Queue.create ()
  let register fn = Queue.add fn handlers

  exception Found of content

  let find v =
    try
      Queue.iter
        (fun h -> match h v with Some c -> raise (Found c) | None -> ())
        handlers;
      assert false
    with Found c -> c

  let to_string (v : t) = (find v).descr
  let to_type (v : t) = (find v).typ

  type t +=
    | Bool of bool
    | Int of int
    | String of string
    | Float of float
    | Request of Request.t

  let () =
    register (function
      | Bool b -> Some { descr = string_of_bool b; typ = T.Bool }
      | Int i -> Some { descr = string_of_int i; typ = T.Int }
      | String s -> Some { descr = Printf.sprintf "%S" s; typ = T.String }
      | Float f -> Some { descr = string_of_float f; typ = T.Float }
      | Request _ -> Some { descr = "<request>"; typ = T.Request }
      | _ -> None)
end

type term = { mutable t : T.t; term : in_term }

and let_t = {
  doc : Doc.item * (string * string) list;
  replace : bool;
  (* whether the definition replaces a previously existing one (keeping methods) *)
  pat : pattern;
  mutable gen : (int * T.constraints) list;
  def : term;
  body : term;
}

and in_term =
  | Ground of Ground.t
  | Encoder of Encoder.format
  | List of term list
  | Tuple of term list
  | Meth of string * term * term
  | Invoke of term * string
  | Let of let_t
  | Var of string
  | Seq of term * term
  | App of term * (string * term) list
  | Fun of Vars.t * (string * string * T.t * term option) list * term
  (* [fun ~l1:x1 .. ?li:(xi=defi) .. -> body] =
   * [Fun (V, [(l1,x1,None)..(li,xi,Some defi)..], body)]
   * The first component [V] is the list containing all
   * variables occurring in the function. It is used to
   * restrict the environment captured when a closure is
   * formed. *)
  | RFun of string * Vars.t * (string * string * T.t * term option) list * term

(* A recursive function, the first string is the name of the recursive
   variable. *)
and pattern =
  | PVar of string list  (** a field *)
  | PTuple of pattern list  (** a tuple *)

let unit = Tuple []

(* Only used for printing very simple functions. *)
let is_ground x =
  match x.term with
    | Ground _ | Encoder _ -> true
    (* | Ref x -> is_ground x *)
    | _ -> false

(** Print terms, (almost) assuming they are in normal form. *)
let rec print_term v =
  match v.term with
    | Ground g -> Ground.to_string g
    | Encoder e -> Encoder.string_of_format e
    | List l -> "[" ^ String.concat ", " (List.map print_term l) ^ "]"
    | Tuple l -> "(" ^ String.concat ", " (List.map print_term l) ^ ")"
    | Meth (l, v, e) -> print_term e ^ ".{" ^ l ^ " = " ^ print_term v ^ "}"
    | Invoke (e, l) -> print_term e ^ "." ^ l
    | Fun (_, [], v) when is_ground v -> "{" ^ print_term v ^ "}"
    | Fun _ | RFun _ -> "<fun>"
    | Var s -> s
    | App (hd, tl) ->
        let tl =
          List.map
            (fun (lbl, v) ->
              (if lbl = "" then "" else lbl ^ " = ") ^ print_term v)
            tl
        in
        print_term hd ^ "(" ^ String.concat "," tl ^ ")"
    | Let _ | Seq _ -> assert false

let rec string_of_pat = function
  | PVar l -> String.concat "." l
  | PTuple l -> "(" ^ String.concat ", " (List.map string_of_pat l) ^ ")"

let rec free_vars_pat = function
  | PVar [] -> assert false
  | PVar [_] -> Vars.empty
  | PVar (x :: _) -> Vars.singleton x
  | PTuple l -> List.fold_left Vars.union Vars.empty (List.map free_vars_pat l)

let rec bound_vars_pat = function
  | PVar [] -> assert false
  | PVar [x] -> Vars.singleton x
  | PVar _ -> Vars.empty
  | PTuple l -> List.fold_left Vars.union Vars.empty (List.map bound_vars_pat l)

let rec free_vars tm =
  match tm.term with
    | Ground _ | Encoder _ -> Vars.empty
    | Var x -> Vars.singleton x
    | Tuple l ->
        List.fold_left (fun v a -> Vars.union v (free_vars a)) Vars.empty l
    | Seq (a, b) -> Vars.union (free_vars a) (free_vars b)
    | Meth (_, v, e) -> Vars.union (free_vars v) (free_vars e)
    | Invoke (e, _) -> free_vars e
    | List l ->
        List.fold_left (fun v t -> Vars.union v (free_vars t)) Vars.empty l
    | App (hd, l) ->
        List.fold_left
          (fun v (_, t) -> Vars.union v (free_vars t))
          (free_vars hd) l
    | RFun (_, fv, _, _) | Fun (fv, _, _) -> fv
    | Let l ->
        Vars.union (free_vars l.def)
          (Vars.diff (free_vars l.body) (bound_vars_pat l.pat))

let free_vars ?bound body =
  match bound with
    | None -> free_vars body
    | Some s -> List.fold_left (fun v x -> Vars.remove x v) (free_vars body) s

(** Values which can be ignored (and will thus not raise a warning if
   ignored). *)
let can_ignore t =
  match (T.deref t).T.descr with
    | T.Tuple [] | T.Constr { T.name = "active_source"; _ } -> true
    | T.EVar _ -> true
    | _ -> false

let is_fun t = match (T.deref t).T.descr with T.Arrow _ -> true | _ -> false

let is_source t =
  match (T.deref t).T.descr with
    | T.Constr { T.name = "source"; _ } -> true
    | _ -> false

(** Check that all let-bound variables are used.
  * No check is performed for variable arguments.
  * This cannot be done at parse-time (as for the computatin of the
  * free variables of functions) because we need types, as well as
  * the ability to distinguish toplevel and inner let-in terms. *)

exception Unused_variable of (string * Lexing.position)

let check_unused ~lib tm =
  let rec check ?(toplevel = false) v tm =
    match tm.term with
      | Var s -> Vars.remove s v
      | Ground _ | Encoder _ -> v
      | Tuple l -> List.fold_left (fun a -> check a) v l
      | Meth (_, f, e) -> check (check v e) f
      | Invoke (e, _) -> check v e
      | Seq (a, b) -> check ~toplevel (check v a) b
      | List l -> List.fold_left (fun x y -> check x y) v l
      | App (hd, l) ->
          let v = check v hd in
          List.fold_left (fun v (_, t) -> check v t) v l
      | RFun (_, arg, p, body) -> check v { tm with term = Fun (arg, p, body) }
      | Fun (_, p, body) ->
          let v =
            List.fold_left
              (fun v -> function _, _, _, Some default -> check v default
                | _ -> v)
              v p
          in
          let masked, v =
            let v0 = v in
            List.fold_left
              (fun (masked, v) (_, var, _, _) ->
                if Vars.mem var v0 then (Vars.add var masked, v)
                else (masked, Vars.add var v))
              (Vars.empty, v) p
          in
          let v = check v body in
          (* Restore masked variables. The masking variables have been used but it
             does not count for the ones they masked. *)
          Vars.union masked v
      | Let { pat; def; body; _ } ->
          let v = check v def in
          let bvpat = bound_vars_pat pat in
          let mask = Vars.inter v bvpat in
          let v = Vars.union v bvpat in
          let v = check ~toplevel v body in
          if
            (* Do not check for anything at toplevel in libraries *)
            not (toplevel && lib)
          then
            Vars.iter
              (fun s ->
                (* Do we have an unused definition? *)
                if Vars.mem s v then
                  (* There are exceptions: unit, active_source and functions when
                     at toplevel (sort of a lib situation...) *)
                  if
                    s <> "_"
                    && not (can_ignore def.t || (toplevel && is_fun def.t))
                  then (
                    let start_pos = fst (Utils.get_some tm.t.T.pos) in
                    raise (Unused_variable (s, start_pos)) ))
              bvpat;
          Vars.union v mask
  in
  (* Unused free variables may remain *)
  ignore (check ~toplevel:true Vars.empty tm)

module SMap = Map.Make (struct
  type t = string

  let compare x y = compare (x : string) (y : string)
end)

(** Values are untyped normal forms of terms. *)
module V = struct
  type value = { pos : T.pos option; value : in_value }

  and env = (string * value) list

  (* Some values have to be lazy in the environment because of recursive functions. *)
  and lazy_env = (string * value Lazy.t) list

  and in_value =
    | Ground of Ground.t
    | Source of Source.source
    | Encoder of Encoder.format
    | List of value list
    | Tuple of value list
    | Meth of value * value SMap.t
    | Ref of value ref
        (** The first environment contains the parameters already passed to the
        function. Next parameters will be inserted between that and the second
        env which is part of the closure. *)
    | Fun of (string * string * value option) list * env * lazy_env * term
        (** For a foreign function only the arguments are visible, the closure
       doesn't capture anything in the environment. *)
    | FFI of (string * string * value option) list * env * (env -> value)

  let unit : in_value = Tuple []

  let string_of_float f =
    let s = string_of_float f in
    if s.[String.length s - 1] = '.' then s ^ "0" else s

  let rec print_value v =
    match v.value with
      | Ground g -> Ground.to_string g
      | Source _ -> "<source>"
      | Encoder e -> Encoder.string_of_format e
      | List l -> "[" ^ String.concat ", " (List.map print_value l) ^ "]"
      | Ref a -> Printf.sprintf "ref(%s)" (print_value !a)
      | Tuple l -> "(" ^ String.concat ", " (List.map print_value l) ^ ")"
      | Meth (e, m) ->
          let m =
            SMap.fold
              (fun l v s ->
                (if s = "" then "" else ", ") ^ l ^ "=" ^ print_value v)
              m ""
          in
          print_value e ^ ".{" ^ m ^ "}"
      | Fun ([], _, _, x) when is_ground x -> "{" ^ print_term x ^ "}"
      | Fun (l, _, _, x) when is_ground x ->
          let f (label, _, value) =
            match (label, value) with
              | "", None -> "_"
              | "", Some v -> Printf.sprintf "_=%s" (print_value v)
              | label, Some v -> Printf.sprintf "~%s=%s" label (print_value v)
              | label, None -> Printf.sprintf "~%s=_" label
          in
          let args = List.map f l in
          Printf.sprintf "fun (%s) -> %s" (String.concat "," args)
            (print_term x)
      | Fun _ | FFI _ -> "<fun>"

  (** Find a method in a value. *)
  let rec invoke x l =
    match x.value with
      | Meth (x, m) -> ( try SMap.find l m with Not_found -> invoke x l )
      | _ -> failwith ("Could not find method " ^ l ^ " of " ^ print_value x)

  (** Perform a sequence of invokes: invokes x [l1;l2;l3;...] is x.l1.l2.l3... *)
  let rec invokes x = function l :: ll -> invokes (invoke x l) ll | [] -> x

<<<<<<< HEAD
  let meth x l v : in_value =
    match x.value with
      | Meth (x, m) -> Meth (x, SMap.add l v m)
      | _ -> Meth (x, SMap.singleton l v)

  let rec demeth v = match v.value with Meth (v, _) -> demeth v | _ -> v
=======
  let rec demeth v = match v.value with Meth (_, _, v) -> demeth v | _ -> v

  let rec remeth t u =
    match t.value with
      | Meth (l, v, t) -> { t with value = Meth (l, v, remeth t u) }
      | _ -> u
>>>>>>> 034449a5
end

(** {2 Built-in values and toplevel definitions} *)

let builtins : (((int * T.constraints) list * T.t) * V.value) Plug.plug =
  Plug.create ~duplicates:false ~doc:"scripting values" "scripting values"

(* Environment for builtins. *)
let builtins_env : (string * (T.scheme * V.value)) list ref = ref []
let default_environment () = !builtins_env

let default_typing_environment () =
  List.map (fun (x, (t, _)) -> (x, t)) !builtins_env

let add_builtin ?(override = false) ?(register = true) ?doc name ((g, t), v) =
  if register then builtins#register ?doc (String.concat "." name) ((g, t), v);
  match name with
    | [name] ->
        (* Don't allow overriding builtins. *)
        if (not override) && List.mem_assoc name !builtins_env then
          failwith ("Trying to override builtin " ^ name);
        builtins_env := (name, ((g, t), v)) :: !builtins_env
    | x :: ll ->
        let (g0, t0), xv =
          try List.assoc x !builtins_env
          with Not_found -> failwith ("Could not find builtin variable " ^ x)
        in
        (* x.l1.l2.l3 = v means
           x = (x where l1 = (x.l1 where l2 = (x.l1.l2 where l3 = v)))
        *)
        let rec aux prefix = function
          | l :: ll ->
              let v = V.invokes xv (List.rev prefix) in
              let vg, vt = T.invokes t0 (List.rev prefix) in
              let lvt, lv = aux (l :: prefix) ll in
              let t =
                T.make ~pos:t.T.pos
                  (T.Meth (l, ((if ll = [] then g else vg), lvt), vt))
              in
              (t, { V.pos = v.V.pos; value = V.meth v l lv })
          | [] -> (t, v)
        in
        let t, v = aux [] ll in
        builtins_env := (x, ((g0, t), v)) :: !builtins_env
    | [] -> assert false

let has_builtin name = builtins#is_registered name

(** Declare a module. *)
let add_module name =
  (* Ensure that it does not already exist. *)
  ( match name with
    | [] -> assert false
    | [x] ->
        if List.mem_assoc x !builtins_env then
          failwith ("Module " ^ String.concat "." name ^ " already declared")
    | x :: mm -> (
        let mm = List.rev mm in
        let l = List.hd mm in
        let mm = List.rev (List.tl mm) in
        let e =
          try V.invokes (snd (List.assoc x !builtins_env)) mm
          with _ ->
            failwith
              ("Could not find the parent module of " ^ String.concat "." name)
        in
        try
          ignore (V.invoke e l);
          failwith ("Module " ^ String.concat "." name ^ " already exists")
        with _ -> () ) );
  add_builtin ~register:false name
    (([], T.make T.unit), { V.pos = None; value = V.unit })

(* Builtins are only used for documentation now. *)
let builtins = (builtins :> Doc.item)

(** {2 Type checking/inference} *)

let ( <: ) = T.( <: )
let ( >: ) = T.( >: )

let rec value_restriction t =
  match t.term with
    | Var _ -> true
    | Fun _ -> true
    | RFun _ -> true
    | List l | Tuple l -> List.for_all value_restriction l
    | Meth (_, t, u) -> value_restriction t && value_restriction u
    (* | Invoke (t, _) -> value_restriction t *)
    | Ground _ -> true
    | _ -> false

exception Unbound of T.pos option * string
exception Ignored of term

(** [No_label (f,lbl,first,x)] indicates that the parameter [x] could not be
  * passed to the function [f] because the latter has no label [lbl].
  * The [first] information tells whether [lbl=x] is the first parameter with
  * label [lbl] in the considered application, which makes the message a bit
  * more helpful. *)
exception No_label of term * string * bool * term

(** A simple mechanism for delaying printing toplevel tasks
  * as late as possible, to avoid seeing too many unknown variables. *)
let add_task, pop_tasks =
  let q = Queue.create () in
  ( (fun f -> Queue.add f q),
    fun () ->
      try
        while true do
          (Queue.take q) ()
        done
      with Queue.Empty -> () )

(** Generate a type with fresh variables for a patten. *)
let rec type_of_pat ~level ~pos = function
  | PVar x ->
      let a = T.fresh_evar ~level ~pos in
      ([(x, a)], a)
  | PTuple l ->
      let env, l =
        List.fold_left
          (fun (env, l) p ->
            let env', a = type_of_pat ~level ~pos p in
            (env' @ env, a :: l))
          ([], []) l
      in
      let l = List.rev l in
      (env, T.make ~level ~pos (T.Tuple l))

(* Type-check an expression.
 * [level] should be the sum of the lengths of [env] and [builtins],
 * that is the size of the typing context, that is the number of surrounding
 * abstractions. *)
let rec check ?(print_toplevel = false) ~level ~(env : T.env) e =
  (* The role of this function is not only to type-check but also to assign
   * meaningful levels to type variables, and unify the types of
   * all occurrences of the same variable, since the parser does not do it. *)
  assert (e.t.T.level = -1);
  e.t.T.level <- level;

  (* The toplevel position of the (un-dereferenced) type
   * is the actual parsing position of the value.
   * When we synthesize a type against which the type of the term is unified,
   * we have to set the position information in order not to loose it. *)
  let pos = e.t.T.pos in
  let mk t = T.make ~level ~pos t in
  let mkg t = mk (T.Ground t) in
  let check_fun ~proto ~env e body =
    let base_check = check ~level ~env in
    let proto_t, env, level =
      List.fold_left
        (fun (p, env, level) -> function
          | lbl, var, kind, None ->
              if Lazy.force debug then
                Printf.eprintf "Assigning level %d to %s (%s).\n" level var
                  (T.print kind);
              kind.T.level <- level;
              ((false, lbl, kind) :: p, (var, ([], kind)) :: env, level + 1)
          | lbl, var, kind, Some v ->
              if Lazy.force debug then
                Printf.eprintf "Assigning level %d to %s (%s).\n" level var
                  (T.print kind);
              kind.T.level <- level;
              base_check v;
              v.t <: kind;
              ((true, lbl, kind) :: p, (var, ([], kind)) :: env, level + 1))
        ([], env, level) proto
    in
    let proto_t = List.rev proto_t in
    check ~level ~env body;
    e.t >: mk (T.Arrow (proto_t, body.t))
  in
  match e.term with
    | Ground g -> e.t >: mkg (Ground.to_type g)
    | Encoder f -> e.t >: type_of_format ~pos:e.t.T.pos ~level f
    | List l ->
        List.iter (fun x -> check ~level ~env x) l;

        (* We first try to compute the sup of types of elements in the list,
           which will give us the type of the list. *)
        let tsup =
          List.fold_left
            (fun sup e ->
              try
                e.t >: sup;
                e.t
              with T.Type_Error _ ->
                if Lazy.force debug then
                  Printf.eprintf
                    "Ignoring type error to compute a sup of list element types.\n";
                e.t <: sup;
                sup)
            (T.fresh_evar ~level ~pos) l
        in
        e.t >: mk (T.List tsup);
        List.iter (fun item -> item.t <: tsup) l
    | Tuple l ->
        List.iter (fun a -> check ~level ~env a) l;
        e.t >: mk (T.Tuple (List.map (fun a -> a.t) l))
    | Meth (l, a, b) ->
        check ~level ~env a;
        check ~level ~env b;
        e.t >: mk (T.Meth (l, (T.generalizable ~level a.t, a.t), b.t))
    | Invoke (a, l) ->
        check ~level ~env a;
        let rec aux t =
          match (T.deref t).T.descr with
            | T.Meth (l', (generalized, b), c) ->
                if l = l' then T.instantiate ~level ~generalized b else aux c
            | _ ->
                (* We did not find the method, the type we will infer is not the
                   most general one (no generalization), but this is safe and
                   enough for records. *)
                let x = T.fresh_evar ~level ~pos in
                let y = T.fresh_evar ~level ~pos in
                { t with T.pos } <: mk (T.Meth (l, ([], x), y));
                x
        in
        e.t >: aux a.t
    | Seq (a, b) ->
        check ~env ~level a;
        if not (can_ignore a.t) then raise (Ignored a);
        check ~print_toplevel ~level ~env b;
        e.t >: b.t
    | App (a, l) -> (
        check ~level ~env a;
        List.iter (fun (_, b) -> check ~env ~level b) l;

        (* If [a] is known to have a function type, manually dig through
         * it for better error messages. Otherwise generate its type
         * and unify -- in that case the optionality can't be guessed
         * and mandatory is the default. *)
        match (T.demeth a.t).T.descr with
          | T.Arrow (ap, t) ->
              (* Find in l the first arg labeled lbl,
               * return it together with the remaining of the list. *)
              let get_arg lbl l =
                let rec aux acc = function
                  | [] -> None
                  | (o, lbl', t) :: l ->
                      if lbl = lbl' then Some (o, t, List.rev_append acc l)
                      else aux ((o, lbl', t) :: acc) l
                in
                aux [] l
              in
              let _, ap =
                (* Remove the applied parameters,
                 * check their types on the fly. *)
                List.fold_left
                  (fun (already, ap) (lbl, v) ->
                    match get_arg lbl ap with
                      | None ->
                          let first = not (List.mem lbl already) in
                          raise (No_label (a, lbl, first, v))
                      | Some (_, t, ap') ->
                          v.t <: t;
                          (lbl :: already, ap'))
                  ([], ap) l
              in
              (* See if any mandatory argument remains, check the return type. *)
              if List.for_all (fun (o, _, _) -> o) ap then e.t >: t
              else e.t >: T.make ~level ~pos:None (T.Arrow (ap, t))
          | _ ->
              let p = List.map (fun (lbl, b) -> (false, lbl, b.t)) l in
              a.t <: T.make ~level ~pos:None (T.Arrow (p, e.t)) )
    | Fun (_, proto, body) -> check_fun ~proto ~env e body
    | RFun (x, _, proto, body) ->
        let env = (x, ([], e.t)) :: env in
        check_fun ~proto ~env e body
    | Var var ->
        let generalized, orig =
          try List.assoc var env
          with Not_found -> raise (Unbound (e.t.T.pos, var))
        in
        e.t >: T.instantiate ~level ~generalized orig;
        if Lazy.force debug then
          Printf.eprintf "Instantiate %s[%d] : %s becomes %s\n" var
            (T.deref e.t).T.level (T.print orig) (T.print e.t)
    | Let ({ pat; replace; def; body; _ } as l) ->
        check ~level ~env def;
        let generalized =
          if value_restriction def then (
            let f x t =
              let x' =
                T.filter_vars
                  (function
                    | { T.descr = T.EVar (i, _); level = l; _ } ->
                        (not (List.mem_assoc i x)) && l >= level
                    | _ -> assert false)
                  t
              in
              x' @ x
            in
            f [] def.t )
          else []
        in
        let penv, pa = type_of_pat ~level ~pos pat in
        def.t <: pa;
        let penv =
          List.map
            (fun (ll, a) ->
              match ll with
                | [] -> assert false
                | [x] ->
                    let a =
                      if replace then T.remeth (snd (List.assoc x env)) a else a
                    in
                    (x, (generalized, a))
                | l :: ll -> (
                    try
                      let g, t = List.assoc l env in
                      let a =
                        (* If we are replacing the value, we keep the previous methods. *)
                        if replace then T.remeth (snd (T.invokes t ll)) a else a
                      in
                      (l, (g, T.meths ~pos ~level ll (generalized, a) t))
                    with Not_found ->
                      raise (Unbound (pos, String.concat "." (l :: ll))) ))
            penv
        in
        let env = penv @ env in
        l.gen <- generalized;
        if print_toplevel then
          add_task (fun () ->
              Format.printf "@[<2>%s :@ %a@]@."
                (let name = string_of_pat pat in
                 let l = String.length name and max = 5 in
                 if l >= max then name else name ^ String.make (max - l) ' ')
                (T.pp_type_generalized generalized)
                def.t);
        check ~print_toplevel ~level:(level + 1) ~env body;
        e.t >: body.t

(* The simple definition for external use. *)
let check ?(ignored = false) e =
  let print_toplevel = !Configure.display_types in
  try
    let env = default_typing_environment () in
    check ~print_toplevel ~level:(List.length env) ~env e;
    if print_toplevel && (T.deref e.t).T.descr <> T.unit then
      add_task (fun () -> Format.printf "@[<2>-     :@ %a@]@." T.pp_type e.t);
    if ignored && not (can_ignore e.t) then raise (Ignored e);
    pop_tasks ()
  with e ->
    let bt = Printexc.get_raw_backtrace () in
    pop_tasks ();
    Printexc.raise_with_backtrace e bt

(** {2 Computations} *)

(** [remove_first f l] removes the first element [e] of [l] such that [f e],
  * and returns [e,l'] where [l'] is the list without [e].
  * Asserts that there is such an element. *)
let remove_first filter =
  let rec aux acc = function
    | [] -> assert false
    | hd :: tl ->
        if filter hd then (hd, List.rev_append acc tl) else aux (hd :: acc) tl
  in
  aux []

let lookup (env : V.lazy_env) var = Lazy.force (List.assoc var env)

let eval_pat pat v =
  let rec aux env pat v =
    match (pat, v) with
      | PVar x, v -> (x, v) :: env
      | PTuple pl, { V.value = V.Tuple l } -> List.fold_left2 aux env pl l
      | _ -> assert false
  in
  aux [] pat v

let rec eval ~env tm =
  let env = (env : V.lazy_env) in
  let prepare_fun fv p env =
    (* Unlike OCaml we always evaluate default values, and we do that early. I
       think the only reason is homogeneity with FFI, which are declared with
       values as defaults. *)
    let p =
      List.map
        (function
          | lbl, var, _, Some v -> (lbl, var, Some (eval ~env v))
          | lbl, var, _, None -> (lbl, var, None))
        p
    in
    let env = List.filter (fun (x, _) -> Vars.mem x fv) env in
    (p, env)
  in
  let mk v =
    ( (* Ensure that the kind computed at runtime for sources will agree with
         the typing. *)
      match (T.deref tm.t).T.descr with
      | T.Constr { T.name = "source"; params = [(T.Invariant, k)] } -> (
          let k = of_frame_kind_t k in
          let k =
            {
              Frame.audio = mul_of_type k.Frame.audio;
              video = mul_of_type k.Frame.video;
              midi = mul_of_type k.Frame.midi;
            }
          in
          let k = Source.Kind.of_formats k in
          match v with
            | V.Source s -> Source.Kind.unify s#kind_var k
            | _ -> assert false )
      | _ -> () );
    { V.pos = tm.t.T.pos; V.value = v }
  in
  match tm.term with
    | Ground g -> mk (V.Ground g)
    | Encoder x -> mk (V.Encoder x)
    | List l -> mk (V.List (List.map (eval ~env) l))
    | Tuple l -> mk (V.Tuple (List.map (fun a -> eval ~env a) l))
    | Meth (l, u, v) -> mk (V.meth (eval ~env v) l (eval ~env u))
    | Invoke (t, l) ->
        let rec aux t =
          match t.V.value with
            | V.Meth (t, m) -> ( try SMap.find l m with Not_found -> aux t )
            | _ -> failwith ("Fatal error: invoked method " ^ l ^ " not found")
        in
        aux (eval ~env t)
    | Let { pat; replace; def = v; body = b; _ } ->
        let v = eval ~env v in
        let penv =
          List.map
            (fun (ll, v) ->
              match ll with
                | [] -> assert false
                | [x] ->
                    let v () =
                      if replace then V.remeth (Lazy.force (List.assoc x env)) v
                      else v
                    in
                    (x, Lazy.from_fun v)
                | l :: ll ->
                    (* Add method ll with value v to t *)
                    let rec meths ll v t =
                      match ll with
                        | [] -> assert false
                        | [l] -> mk (V.meth t l v)
                        | l :: ll -> mk (V.meth t l (meths ll v (V.invoke t l)))
                    in
                    let v () =
                      let t = Lazy.force (List.assoc l env) in
                      let v =
                        (* When replacing, keep previous methods. *)
                        if replace then V.remeth (V.invokes t ll) v else v
                      in
                      meths ll v t
                    in
                    (l, Lazy.from_fun v))
            (eval_pat pat v)
        in
        let env = penv @ env in
        eval ~env b
    | Fun (fv, p, body) ->
        let p, env = prepare_fun fv p env in
        mk (V.Fun (p, [], env, body))
    | RFun (x, fv, p, body) ->
        let p, env = prepare_fun fv p env in
        let rec v () =
          let env = (x, Lazy.from_fun v) :: env in
          { V.pos = tm.t.T.pos; value = V.Fun (p, [], env, body) }
        in
        v ()
    | Var var -> lookup env var
    | Seq (a, b) ->
        ignore (eval ~env a);
        eval ~env b
    | App (f, l) ->
        let ans () =
          apply (eval ~env f) (List.map (fun (l, t) -> (l, eval ~env t)) l)
        in
        if !profile then (
          match f.term with
            | Var fname -> Profiler.time fname ans ()
            | _ -> ans () )
        else ans ()

and apply f l =
  let rec pos = function
    | [(_, v)] -> (
        match (f.V.pos, v.V.pos) with
          | Some (p, _), Some (_, q) -> Some (p, q)
          | Some pos, None -> Some pos
          | None, Some pos -> Some pos
          | None, None -> None )
    | _ :: l -> pos l
    | [] -> f.V.pos
  in
  (* Position of the whole application. *)
  let pos = pos l in
  let pos_f = f.V.pos in
  let mk ~pos v = { pos; V.value = v } in
  (* Extract the components of the function, whether it's explicit or foreign,
     together with a rewrapping function for creating a closure in case of
     partial application. *)
  let p, pe, f, rewrap =
    match (V.demeth f).V.value with
      | V.Fun (p, pe, e, body) ->
          ( p,
            pe,
            (fun pe ->
              let pe = List.map (fun (x, gv) -> (x, Lazy.from_val gv)) pe in
              eval ~env:(List.rev_append pe e) body),
            fun p pe -> mk ~pos:pos_f (V.Fun (p, pe, e, body)) )
      | V.FFI (p, pe, f) ->
          ( p,
            pe,
            (fun pe -> f (List.rev pe)),
            fun p pe -> mk ~pos:pos_f (V.FFI (p, pe, f)) )
      | _ -> assert false
  in
  let pe, p =
    List.fold_left
      (fun (pe, p) (lbl, v) ->
        let (_, var, _), p = remove_first (fun (l, _, _) -> l = lbl) p in
        ((var, v) :: pe, p))
      (pe, p) l
  in
  if List.exists (fun (_, _, x) -> x = None) p then
    (* Partial application. *)
    rewrap p pe
  else (
    let pe =
      List.fold_left
        (fun pe (_, var, v) ->
          ( var,
            (* Set the position information on FFI's default values. Cf. r5008:
               if an Invalid_value is raised on a default value, which happens
               with the mount/name params of output.icecast.*, the printing of
               the error should succeed at getting a position information. *)
            let v = Utils.get_some v in
            { v with V.pos } )
          :: pe)
        pe p
    in
    let v = f pe in
    (* Similarly here, the result of an FFI call should have some position
       information. For example, if we build a fallible source and pass it to an
       operator that expects an infallible one, an error is issued about that
       FFI-made value and a position is needed. *)
    { v with V.pos } )

let eval ?env tm =
  let env = match env with Some env -> env | None -> default_environment () in
  let env = List.map (fun (x, (_, v)) -> (x, Lazy.from_val v)) env in
  eval ~env tm

(** Add toplevel definitions to [builtins] so they can be looked during the
    evaluation of the next scripts. Also try to generate a structured
    documentation from the source code. *)
let toplevel_add (doc, params) pat ~t v =
  let generalized, t = t in
  let rec ptypes t =
    match (T.deref t).T.descr with
      | T.Arrow (p, _) -> p
      | T.Meth (_, _, t) -> ptypes t
      | _ -> []
  in
  let ptypes = ptypes t in
  let rec pvalues v =
    match v.V.value with
      | V.Fun (p, _, _, _) -> List.map (fun (l, _, o) -> (l, o)) p
      | V.Meth (_, _, v) -> pvalues v
      | _ -> []
  in
  let pvalues = pvalues v in
  let params, _ =
    List.fold_left
      (fun (params, pvalues) (_, label, t) ->
        let descr, params =
          try (List.assoc label params, List.remove_assoc label params)
          with Not_found -> ("", params)
        in
        let default, pvalues =
          try
            (`Known (List.assoc label pvalues), List.remove_assoc label pvalues)
          with Not_found -> (`Unknown, pvalues)
        in
        let item = Doc.trivial (if descr = "" then "(no doc)" else descr) in
        item#add_subsection "type" (T.doc_of_type ~generalized t);
        item#add_subsection "default"
          (Doc.trivial
             ( match default with
               | `Unknown -> "???"
               | `Known (Some v) -> V.print_value v
               | `Known None -> "None" ));
        doc#add_subsection (if label = "" then "(unlabeled)" else label) item;
        (params, pvalues))
      (params, pvalues) ptypes
  in
  List.iter
    (fun (s, _) ->
      Printf.eprintf "WARNING: Unused @param %S for %s %s\n" s
        (string_of_pat pat) (T.print_pos_opt v.V.pos))
    params;
  doc#add_subsection "_type" (T.doc_of_type ~generalized t);
  List.iter
    (fun (x, v) -> add_builtin ~override:true ~doc x ((generalized, t), v))
    (eval_pat pat v)

let rec eval_toplevel ?(interactive = false) t =
  match t.term with
    | Let { doc = comment; gen = generalized; replace; pat; def; body } ->
        let def_t, def =
          if not replace then (def.t, eval def)
          else (
            match pat with
              | PVar [] -> assert false
              | PVar (x :: l) ->
                  let old_t, old = List.assoc x (default_environment ()) in
                  let old_t = snd old_t in
                  let old_t = snd (T.invokes old_t l) in
                  let old = V.invokes old l in
                  (T.remeth old_t def.t, V.remeth old (eval def))
              | PTuple _ ->
                  failwith "TODO: cannot replace toplevel tuples for now" )
        in
        toplevel_add comment pat ~t:(generalized, def_t) def;
        if Lazy.force debug then
          Printf.eprintf "Added toplevel %s : %s\n%!" (string_of_pat pat)
            (T.print ~generalized def_t);
        if interactive then
          Format.printf "@[<2>%s :@ %a =@ %s@]@." (string_of_pat pat)
            (T.pp_type_generalized generalized)
            def_t (V.print_value def);
        eval_toplevel ~interactive body
    | Seq (a, b) ->
        ignore
          (let v = eval_toplevel a in
           if v.V.pos = None then { v with V.pos = a.t.T.pos } else v);
        eval_toplevel ~interactive b
    | _ ->
        let v = eval t in
        if interactive && t.term <> unit then
          Format.printf "- : %a = %s@." T.pp_type t.t (V.print_value v);
        v<|MERGE_RESOLUTION|>--- conflicted
+++ resolved
@@ -461,21 +461,17 @@
   (** Perform a sequence of invokes: invokes x [l1;l2;l3;...] is x.l1.l2.l3... *)
   let rec invokes x = function l :: ll -> invokes (invoke x l) ll | [] -> x
 
-<<<<<<< HEAD
   let meth x l v : in_value =
     match x.value with
       | Meth (x, m) -> Meth (x, SMap.add l v m)
       | _ -> Meth (x, SMap.singleton l v)
 
   let rec demeth v = match v.value with Meth (v, _) -> demeth v | _ -> v
-=======
-  let rec demeth v = match v.value with Meth (_, _, v) -> demeth v | _ -> v
 
   let rec remeth t u =
     match t.value with
-      | Meth (l, v, t) -> { t with value = Meth (l, v, remeth t u) }
+      | Meth (t, m) -> { t with value = Meth (remeth t u, m) }
       | _ -> u
->>>>>>> 034449a5
 end
 
 (** {2 Built-in values and toplevel definitions} *)
@@ -1041,7 +1037,7 @@
   let rec pvalues v =
     match v.V.value with
       | V.Fun (p, _, _, _) -> List.map (fun (l, _, o) -> (l, o)) p
-      | V.Meth (_, _, v) -> pvalues v
+      | V.Meth (v, _) -> pvalues v
       | _ -> []
   in
   let pvalues = pvalues v in
