(*****************************************************************************

  Liquidsoap, a programmable audio stream generator.
  Copyright 2003-2021 Savonet team

  This program is free software; you can redistribute it and/or modify
  it under the terms of the GNU General Public License as published by
  the Free Software Foundation; either version 2 of the License, or
  (at your option) any later version.

  This program is distributed in the hope that it will be useful,
  but WITHOUT ANY WARRANTY; without even the implied warranty of
  MERCHANTABILITY or FITNESS FOR A PARTICULAR PURPOSE.  See the
  GNU General Public License for more details, fully stated in the COPYING
  file at the root of the liquidsoap distribution.

  You should have received a copy of the GNU General Public License
  along with this program; if not, write to the Free Software
  Foundation, Inc., 51 Franklin Street, Fifth Floor, Boston, MA 02110-1301  USA

 *****************************************************************************)

let () =
  Lang.add_builtin "string" ~category:`String
    ~descr:
      "Ensure that we have a string (useful for removing fields from strings)."
    [("", Lang.string_t, None, None)] Lang.string_t (fun p ->
      let s = Lang.to_string (List.assoc "" p) in
      Lang.string s)

let () =
  Lang.add_module "string.base64";
  Lang.add_module "url"

let () =
  Lang.add_builtin "^" ~category:`String ~descr:"Concatenate strings."
    [("", Lang.string_t, None, None); ("", Lang.string_t, None, None)]
    Lang.string_t (fun p ->
      let s1 = Lang.to_string (Lang.assoc "" 1 p) in
      let s2 = Lang.to_string (Lang.assoc "" 2 p) in
      Lang.string (s1 ^ s2))

let () =
  Lang.add_builtin "string.concat" ~category:`String
    ~descr:"Concatenate strings."
    [
      ("separator", Lang.string_t, Some (Lang.string ""), None);
      ("", Lang.list_t Lang.string_t, None, None);
    ]
    Lang.string_t
    (fun p ->
      let sep = Lang.to_string (List.assoc "separator" p) in
      let l = Lang.to_list (List.assoc "" p) in
      let l = List.map Lang.to_string l in
      Lang.string (String.concat sep l))

let () =
  Lang.add_builtin "string.nth" ~category:`String
    ~descr:"Retrieve a character in a string."
    [
      ("", Lang.string_t, None, Some "String to look into.");
      ("", Lang.int_t, None, Some "Index of the character.");
    ] Lang.int_t (fun p ->
      let s = Lang.to_string (Lang.assoc "" 1 p) in
      let n = Lang.to_int (Lang.assoc "" 2 p) in
      Lang.int (int_of_char s.[n]))

<<<<<<< HEAD
(* Special characters that must be escaped *)
let special_chars =
  (* Control chars between 0x00 and 0x1f *)
  let rec escaped p l =
    if p <= 0x1f then escaped (p + 1) (Char.chr p :: l) else List.rev l
  in
  (* We also add 0x7F (DEL) and the
   * usual '"' and '\' *)
  escaped 0 ['"'; '\\'; '\x7F']

let register_escape_fun ~name ~descr ~escape ~escape_char =
  let escape ~special_char ~escape_char s =
    let b = Buffer.create (String.length s) in
    let f = Format.formatter_of_buffer b in
    escape ~special_char ~escape_char f s;
    Format.pp_print_flush f ();
    Buffer.contents b
  in
  let special_chars =
    Lang.list (List.map Lang.string (List.map (String.make 1) special_chars))
  in
  let escape_char p =
    let v = List.assoc "" p in
    Lang.string (escape_char (Lang.to_string v).[0])
  in
  let escape_char = Lang.val_fun [("", "", None)] escape_char in
  Lang.add_builtin name ~category:`String ~descr
=======
let () =
  add_builtin "string.escape" ~cat:String
    ~descr:
      "Escape special characters in an string. By default, the string is \
       assumed to be `\"utf8\"` encoded and is escaped following JSON and \
       javascript specification."
>>>>>>> ab7820ef
    [
      ( "special_char",
        Lang.nullable_t (Lang.fun_t [(false, "", Lang.string_t)] Lang.bool_t),
        Some Lang.null,
        Some
          "Return `true` if the given character (passed as a string) should be \
           escaped. Defaults to control charaters for `\"utf8\"` and control \
           characters and any character above `\\x7E` (non-printable \
           characters) for `\"ascii\"`." );
      ( "escape_char",
        Lang.nullable_t (Lang.fun_t [(false, "", Lang.string_t)] Lang.string_t),
        Some Lang.null,
        Some
          "Function used to escape a character. Defaults to `\\xxx` octal \
           notation for `\"ascii\"` and `\\uxxxx` hexadecimal notation for \
           `\"utf8\"`." );
      ( "encoding",
        Lang.string_t,
        Some (Lang.string "utf8"),
        Some "One of: `\"ascii\"` or `\"utf8\"`." );
      ("", Lang.string_t, None, None);
    ]
    Lang.string_t
    (fun p ->
      let s = Lang.to_string (List.assoc "" p) in
      let encoding = List.assoc "encoding" p in
      let encoding : [ `Ascii | `Utf8 ] =
        match Lang.to_string encoding with
          | "ascii" -> `Ascii
          | "utf8" -> `Utf8
          | _ ->
              raise
                (Lang_errors.Invalid_value
                   ( encoding,
                     "Encoding should be one of: \"ascii\" or \"utf8\"." ))
      in
      let special_char =
        match (Lang.to_option (List.assoc "special_char" p), encoding) with
          | Some f, _ ->
              fun s -> Lang.to_bool (Lang.apply f [("", Lang.string s)])
          | None, `Ascii -> Utils.ascii_special_char
          | None, `Utf8 -> Utils.utf8_special_char
      in
      let escape_char =
        match (Lang.to_option (List.assoc "escape_char" p), encoding) with
          | Some f, _ ->
              fun s -> Lang.to_string (Lang.apply f [("", Lang.string s)])
          | None, `Ascii -> Utils.escape_hex_char
          | None, `Utf8 -> Utils.escape_utf8_char
      in
      let next =
        match encoding with
          | `Ascii -> Utils.ascii_next
          | `Utf8 -> Utils.utf8_next
      in
      Lang.string
        (Utils.escape_string (Utils.escape ~special_char ~escape_char ~next) s))

let () =
  add_builtin "string.escape.all"
    ~descr:
      "Escape each character in the given string using a specific escape \
       sequence"
    ~cat:String
    [
      ( "format",
        Lang.string_t,
        Some (Lang.string "utf8"),
        Some "Escape format. One of: `\"octal\"`, `\"hex\"` or `\"utf8\"`." );
      ("", Lang.string_t, None, None);
    ]
    Lang.string_t
    (fun p ->
      let format = List.assoc "format" p in
      let escape_char, next =
        match Lang.to_string format with
          | "octal" -> (Utils.escape_octal_char, Utils.ascii_next)
          | "hex" -> (Utils.escape_hex_char, Utils.ascii_next)
          | "utf8" -> (Utils.escape_utf8_char, Utils.utf8_next)
          | _ ->
              raise
                (Lang_errors.Invalid_value
                   ( format,
                     "Format should be one of: `\"octal\"`, `\"hex\"` or \
                      `\"utf8\"`." ))
      in
      let s = Lang.to_string (List.assoc "" p) in
      Lang.string
        (Utils.escape_string
           (Utils.escape ~special_char:(fun _ -> true) ~escape_char ~next)
           s))

let () =
<<<<<<< HEAD
  Lang.add_builtin "string.unescape"
    ~descr:"Unescape strings. This function is the inverse of `string.escape`."
    ~category:`String [("", Lang.string_t, None, None)] Lang.string_t (fun p ->
=======
  add_builtin "string.escape.special_char"
    ~descr:
      "Default function to detect characters to escape. See `string.escape` \
       for more details."
    ~cat:String
    [
      ( "encoding",
        Lang.string_t,
        Some (Lang.string "utf8"),
        Some "One of: `\"ascii\"` or `\"utf8\"`." );
      ("", Lang.string_t, None, None);
    ]
    Lang.bool_t
    (fun p ->
>>>>>>> ab7820ef
      let s = Lang.to_string (List.assoc "" p) in
      let encoding = List.assoc "encoding" p in
      match Lang.to_string encoding with
        | "ascii" -> Lang.bool (Utils.ascii_special_char s)
        | "utf8" -> Lang.bool (Utils.utf8_special_char s)
        | _ ->
            raise
              (Lang_errors.Invalid_value
                 (encoding, "Encoding should be one of: \"ascii\" or \"utf8\".")))

let () =
<<<<<<< HEAD
  Lang.add_builtin "string.utf8.unescape"
    ~descr:
      "Unescape UTF8 strings. This function is the inverse of \
       `string.utf8.escape`." ~category:`String
=======
  add_builtin "string.unescape"
    ~descr:"This function is the inverse of `string.escape`." ~cat:String
>>>>>>> ab7820ef
    [("", Lang.string_t, None, None)] Lang.string_t (fun p ->
      let s = Lang.to_string (List.assoc "" p) in
      Lang.string (Utils.unescape_string s))

let () =
<<<<<<< HEAD
  Lang.add_builtin "string.escape_annotation" ~category:`String
=======
  Lang.add_module "string.annotate";
  add_builtin "string.annotate.parse" ~cat:String
>>>>>>> ab7820ef
    ~descr:
      "Parse a string of the form `<key>=<value>,...:<uri>` as given by the \
       `annotate:` protocol" [("", Lang.string_t, None, None)]
    (Lang.product_t Lang.metadata_t Lang.string_t) (fun p ->
      let v = List.assoc "" p in
      try
        let metadata, uri = Annotate.parse (Lang.to_string v) in
        Lang.product
          (Lang.metadata (Utils.hashtbl_of_list metadata))
          (Lang.string uri)
      with Annotate.Error err ->
        raise
          (Runtime_error.Runtime_error
             {
               Runtime_error.kind = "string";
               msg = Some err;
               pos =
                 (match v.Lang_values.V.pos with None -> [] | Some p -> [p]);
             }))

let () =
  Lang.add_builtin "string.split" ~category:`String
    ~descr:
      "Split a string at 'separator'. Perl compatible regular expressions are \
       recognized. Hence, special characters should be escaped."
    [("separator", Lang.string_t, None, None); ("", Lang.string_t, None, None)]
    (Lang.list_t Lang.string_t) (fun p ->
      let sep = Lang.to_string (List.assoc "separator" p) in
      let string = Lang.to_string (List.assoc "" p) in
      let rex = Pcre.regexp sep in
      Lang.list (List.map Lang.string (Pcre.split ~rex string)))

let () =
  Lang.add_builtin "string.extract" ~category:`String
    ~descr:
      "Extract substrings from a string. Perl compatible regular expressions \
       are recognized. Hence, special characters should be escaped. Returns a \
       list of (index,value). If the list does not have a pair associated to \
       some index, it means that the corresponding pattern was not found."
    [("pattern", Lang.string_t, None, None); ("", Lang.string_t, None, None)]
    (Lang.list_t (Lang.product_t Lang.int_t Lang.string_t))
    (fun p ->
      let pattern = Lang.to_string (List.assoc "pattern" p) in
      let string = Lang.to_string (List.assoc "" p) in
      let rex = Pcre.regexp pattern in
      try
        let sub = Pcre.exec ~rex string in
        let n = Pcre.num_of_subs sub in
        let rec extract acc i =
          if i < n then (
            try extract ((i, Pcre.get_substring sub i) :: acc) (i + 1)
            with Not_found -> extract acc (i + 1))
          else List.rev acc
        in
        let l = extract [] 1 in
        Lang.list
          (List.map (fun (x, y) -> Lang.product (Lang.int x) (Lang.string y)) l)
      with Not_found -> Lang.list [])

let () =
  Lang.add_builtin "string.match" ~category:`String
    ~descr:
      "Match a string with an expression. Perl compatible regular expressions \
       are recognized. Hence, special characters should be escaped."
    [("pattern", Lang.string_t, None, None); ("", Lang.string_t, None, None)]
    Lang.bool_t (fun p ->
      let pattern = Lang.to_string (List.assoc "pattern" p) in
      let string = Lang.to_string (List.assoc "" p) in
      let rex = Pcre.regexp pattern in
      Lang.bool (Pcre.pmatch ~rex string))

let () =
  Lang.add_builtin "string.recode" ~category:`String
    ~descr:"Convert a string. Effective only if Camomile is enabled."
    [
      ( "in_enc",
        Lang.nullable_t Lang.string_t,
        Some Lang.null,
        Some "Input encoding. Autodetected if null." );
      ( "out_enc",
        Lang.string_t,
        Some (Lang.string "UTF-8"),
        Some "Output encoding." );
      ("", Lang.string_t, None, None);
    ]
    Lang.string_t
    (fun p ->
      let in_enc =
        Lang.to_valued_option Lang.to_string (List.assoc "in_enc" p)
      in
      let out_enc = Lang.to_string (List.assoc "out_enc" p) in
      let string = Lang.to_string (List.assoc "" p) in
      Lang.string (Configure.recode_tag ?in_enc ~out_enc string))

let () =
  Lang.add_builtin "string.length" ~category:`String
    ~descr:"Get the length of a string." [("", Lang.string_t, None, None)]
    Lang.int_t (fun p ->
      let string = Lang.to_string (List.assoc "" p) in
      Lang.int (String.length string))

let () =
  Lang.add_builtin "string.sub" ~category:`String
    ~descr:
      "Get a substring of a string. Returns \"\" if no such substring exists."
    [
      ("", Lang.string_t, None, None);
      ( "start",
        Lang.int_t,
        None,
        Some
          "Return a sub string starting at this position. First position is 0."
      );
      ( "length",
        Lang.int_t,
        None,
        Some "Return a sub string of `length` characters." );
    ] Lang.string_t (fun p ->
      let start = Lang.to_int (List.assoc "start" p) in
      let len = Lang.to_int (List.assoc "length" p) in
      let string = Lang.to_string (List.assoc "" p) in
      Lang.string
        (try String.sub string start len with Invalid_argument _ -> ""))

let () =
  Lang.add_builtin "string.case" ~category:`String
    ~descr:"Convert a string to lower or upper case."
    [
      ( "lower",
        Lang.bool_t,
        Some (Lang.bool true),
        Some "Convert to lower case if true and uppercase otherwise." );
      ("", Lang.string_t, None, None);
    ]
    Lang.string_t
    (fun p ->
      let lower = Lang.to_bool (List.assoc "lower" p) in
      let string = Lang.to_string (List.assoc "" p) in
      Lang.string
        (if lower then String.lowercase_ascii string
        else String.uppercase_ascii string))

let () =
  Lang.add_builtin "string.trim" ~category:`String
    ~descr:"Return a string without leading and trailing whitespace."
    [("", Lang.string_t, None, None)] Lang.string_t (fun p ->
      Lang.string (String.trim (Lang.to_string (List.assoc "" p))))

let () =
  Lang.add_builtin "string.capitalize" ~category:`String
    ~descr:
      "Return a string with the first character set to upper case \
       (capitalize), or to lower case (uncapitalize)."
    [
      ( "capitalize",
        Lang.bool_t,
        Some (Lang.bool true),
        Some "Capitalize if true, uncapitalize otherwise" );
      ( "space_sensitive",
        Lang.bool_t,
        Some (Lang.bool true),
        Some "Capitalize each space separated sub-string." );
      ("", Lang.string_t, None, None);
    ]
    Lang.string_t
    (fun p ->
      let cap = Lang.to_bool (List.assoc "capitalize" p) in
      let space_sensitive = Lang.to_bool (List.assoc "space_sensitive" p) in
      let string = Lang.to_string (List.assoc "" p) in
      let f s =
        if cap then String.capitalize_ascii s else String.uncapitalize_ascii s
      in
      Lang.string
        (if space_sensitive then (
         let l = Pcre.split ~pat:" " string in
         let l = List.map f l in
         String.concat " " l)
        else f string))

let () =
  Lang.add_builtin "string.replace" ~category:`String
    ~descr:
      "Replace all substrings matched by a pattern by another string returned \
       by a function."
    [
      ( "pattern",
        Lang.string_t,
        None,
        Some
          "Pattern (regular expression) of substrings which should be replaced."
      );
      ( "",
        Lang.fun_t [(false, "", Lang.string_t)] Lang.string_t,
        None,
        Some
          "Function getting a matched substring an returning the string to \
           replace it with." );
      ( "",
        Lang.string_t,
        None,
        Some "String whose substrings should be replaced." );
    ]
    Lang.string_t
    (fun p ->
      let pattern = Lang.to_string (List.assoc "pattern" p) in
      let string = Lang.to_string (Lang.assoc "" 2 p) in
      let subst = Lang.assoc "" 1 p in
      let subst s =
        let ret = Lang.apply subst [("", Lang.string s)] in
        Lang.to_string ret
      in
      let rex = Pcre.regexp pattern in
      Lang.string (Pcre.substitute ~rex ~subst string))

let () =
  Lang.add_builtin "string.base64.decode" ~category:`String
    ~descr:"Decode a Base64 encoded string." [("", Lang.string_t, None, None)]
    Lang.string_t (fun p ->
      let string = Lang.to_string (List.assoc "" p) in
      Lang.string (Utils.decode64 string))

let () =
  Lang.add_builtin "string.base64.encode" ~category:`String
    ~descr:"Encode a string in Base64." [("", Lang.string_t, None, None)]
    Lang.string_t (fun p ->
      let string = Lang.to_string (List.assoc "" p) in
      Lang.string (Utils.encode64 string))

let () =
  Lang.add_builtin "url.decode" ~category:`String
    ~descr:"Decode an encoded url (e.g. \"%20\" becomes \" \")."
    [
      ("plus", Lang.bool_t, Some (Lang.bool true), None);
      ("", Lang.string_t, None, None);
    ]
    Lang.string_t
    (fun p ->
      let plus = Lang.to_bool (List.assoc "plus" p) in
      let string = Lang.to_string (List.assoc "" p) in
      Lang.string (Http.url_decode ~plus string))

let () =
  Lang.add_builtin "url.encode" ~category:`String
    ~descr:"Encode an url (e.g. \" \" becomes \"%20\")."
    [
      ("plus", Lang.bool_t, Some (Lang.bool true), None);
      ("", Lang.string_t, None, None);
    ]
    Lang.string_t
    (fun p ->
      let plus = Lang.to_bool (List.assoc "plus" p) in
      let string = Lang.to_string (List.assoc "" p) in
      Lang.string (Http.url_encode ~plus string))

let () =
  Lang.add_builtin "%" ~category:`String
    ~descr:
      "`pattern % [...,(k,v),...]` changes in the pattern occurrences of:\n\n\
       - `$(k)` into `v`\n\
       - `$(if $(k2),\"a\",\"b\") into \"a\" if k2 is found in the list, \"b\" \
       otherwise."
    [("", Lang.string_t, None, None); ("", Lang.metadata_t, None, None)]
    Lang.string_t (fun p ->
      let s = Lang.to_string (Lang.assoc "" 1 p) in
      let l =
        List.map
          (fun p ->
            let a, b = Lang.to_product p in
            (Lang.to_string a, Lang.to_string b))
          (Lang.to_list (Lang.assoc "" 2 p))
      in
      Lang.string (Utils.interpolate (fun k -> List.assoc k l) s))

let () =
<<<<<<< HEAD
  Lang.add_builtin "string.quote" ~category:`String
    ~descr:
      "Return a quoted copy of the given string, suitable for use as one \
       argument in a command line, escaping all meta-characters. Warning: \
       under Windows, the output is only suitable for use with programs that \
       follow the standard Windows quoting conventions."
    [("", Lang.string_t, None, None)] Lang.string_t (fun p ->
      Lang.string (Filename.quote (Lang.to_string (List.assoc "" p))))

let () =
  Lang.add_builtin "string.hex_of_int" ~category:`String
=======
  add_builtin "string.hex_of_int" ~cat:String
>>>>>>> ab7820ef
    ~descr:"Hexadecimal representation of an integer."
    [
      ( "pad",
        Lang.int_t,
        Some (Lang.int 0),
        Some
          "Minimum length in digits (pad on the left with zeros in order to \
           reach it)." );
      ("", Lang.int_t, None, None);
    ]
    Lang.string_t
    (fun p ->
      let pad = Lang.to_int (List.assoc "pad" p) in
      let n = Lang.to_int (List.assoc "" p) in
      let s = Printf.sprintf "%x" n in
      let s =
        let len = String.length s in
        if len < pad then String.make (pad - len) '0' ^ s else s
      in
      Lang.string s)

(** Data conversions. *)

let () =
  (* Register as [name] the function which composes [in_value],[func] and
   * [out_value], and returns [default] in exceptional cases -- which MUST not
   * occur when default is not supplied. *)
  let register_tt doc name category func ?default in_type in_value out_value
      out_type =
    Lang.add_builtin name ~category
      ~descr:("Convert " ^ doc ^ ".")
      (let p = [("", in_type, None, None)] in
       match default with
         | None -> p
         | Some d -> ("default", out_type, Some d, None) :: p)
      out_type
      (fun p ->
        try out_value (func (in_value (List.assoc "" p)))
        with _ -> List.assoc "default" p)
  in
  let register_tts name func ~default out_value out_type =
    register_tt ("a string to a " ^ name) (name ^ "_of_string") `String func
      ~default Lang.string_t Lang.to_string out_value out_type
  in
  let register_tti name func out_value out_type =
    register_tt ("an int to a " ^ name) (name ^ "_of_int") `Math func Lang.int_t
      Lang.to_int out_value out_type
  in
  let register_ttf name func out_value out_type =
    register_tt ("a float to a " ^ name) (name ^ "_of_float") `Math func
      Lang.float_t Lang.to_float out_value out_type
  in
  register_tts "int" int_of_string ~default:(Lang.int 0)
    (fun v -> Lang.int v)
    Lang.int_t;
  register_tts "float" float_of_string ~default:(Lang.float 0.)
    (fun v -> Lang.float v)
    Lang.float_t;
  register_tts "bool" bool_of_string ~default:(Lang.bool false)
    (fun v -> Lang.bool v)
    Lang.bool_t;
  register_tti "float" float_of_int (fun v -> Lang.float v) Lang.float_t;
  register_tti "bool" (fun v -> v = 1) (fun v -> Lang.bool v) Lang.bool_t;
  register_ttf "int" int_of_float (fun v -> Lang.int v) Lang.int_t;
  register_ttf "bool" (fun v -> v = 1.) (fun v -> Lang.bool v) Lang.bool_t

let () =
  Lang.add_builtin "string_of" ~category:`String
    ~descr:"Return the representation of a value."
    [
      ( "fields",
        Lang.bool_t,
        Some (Lang.bool false),
        Some "Show toplevel fields around the value." );
      ("", Lang.univ_t (), None, None);
    ]
    Lang.string_t
    (fun p ->
      let show_fields = Lang.to_bool (List.assoc "fields" p) in
      let v = List.assoc "" p in
      let dv = Lang.demeth v in
      (* Always show records. *)
      let show_fields =
        if dv.Lang.value = Term.Value.unit then true else show_fields
      in
      let v = if show_fields then v else dv in
      match v with
        | { Lang.value = Lang.(Ground (Ground.String s)); _ } -> Lang.string s
        | v -> Lang.string (Lang.print_value v))

let () =
  Lang.add_builtin "string_of_float" ~category:`String
    ~descr:"String representation of a float"
    [
      ( "decimal_places",
        Lang.nullable_t Lang.int_t,
        Some Lang.null,
        Some "Number of decimal places." );
      ("", Lang.float_t, None, None);
    ]
    Lang.string_t
    (fun p ->
      let dp =
        List.assoc "decimal_places" p
        |> Lang.to_option |> Option.map Lang.to_int
      in
      let x = List.assoc "" p |> Lang.to_float in
      let s =
        match dp with
          | Some 0 -> Printf.sprintf "%.00f" x
          | Some 1 -> Printf.sprintf "%.01f" x
          | Some 2 -> Printf.sprintf "%.02f" x
          | Some 3 -> Printf.sprintf "%.03f" x
          | Some 4 -> Printf.sprintf "%.04f" x
          | _ -> string_of_float x
      in
      Lang.string s)

let () =
  Lang.add_builtin "string.id" ~category:`String
    ~descr:"Generate an identifier with given operator name."
    [("", Lang.string_t, None, Some "Operator name.")] Lang.string_t (fun p ->
      let name = List.assoc "" p |> Lang.to_string in
      Lang.string (Source.generate_id name))<|MERGE_RESOLUTION|>--- conflicted
+++ resolved
@@ -65,42 +65,12 @@
       let n = Lang.to_int (Lang.assoc "" 2 p) in
       Lang.int (int_of_char s.[n]))
 
-<<<<<<< HEAD
-(* Special characters that must be escaped *)
-let special_chars =
-  (* Control chars between 0x00 and 0x1f *)
-  let rec escaped p l =
-    if p <= 0x1f then escaped (p + 1) (Char.chr p :: l) else List.rev l
-  in
-  (* We also add 0x7F (DEL) and the
-   * usual '"' and '\' *)
-  escaped 0 ['"'; '\\'; '\x7F']
-
-let register_escape_fun ~name ~descr ~escape ~escape_char =
-  let escape ~special_char ~escape_char s =
-    let b = Buffer.create (String.length s) in
-    let f = Format.formatter_of_buffer b in
-    escape ~special_char ~escape_char f s;
-    Format.pp_print_flush f ();
-    Buffer.contents b
-  in
-  let special_chars =
-    Lang.list (List.map Lang.string (List.map (String.make 1) special_chars))
-  in
-  let escape_char p =
-    let v = List.assoc "" p in
-    Lang.string (escape_char (Lang.to_string v).[0])
-  in
-  let escape_char = Lang.val_fun [("", "", None)] escape_char in
-  Lang.add_builtin name ~category:`String ~descr
-=======
-let () =
-  add_builtin "string.escape" ~cat:String
+let () =
+  Lang.add_builtin "string.escape" ~category:`String
     ~descr:
       "Escape special characters in an string. By default, the string is \
        assumed to be `\"utf8\"` encoded and is escaped following JSON and \
        javascript specification."
->>>>>>> ab7820ef
     [
       ( "special_char",
         Lang.nullable_t (Lang.fun_t [(false, "", Lang.string_t)] Lang.bool_t),
@@ -194,16 +164,11 @@
            s))
 
 let () =
-<<<<<<< HEAD
-  Lang.add_builtin "string.unescape"
-    ~descr:"Unescape strings. This function is the inverse of `string.escape`."
-    ~category:`String [("", Lang.string_t, None, None)] Lang.string_t (fun p ->
-=======
-  add_builtin "string.escape.special_char"
+  Lang.add_builtin "string.escape.special_char"
     ~descr:
       "Default function to detect characters to escape. See `string.escape` \
        for more details."
-    ~cat:String
+    ~category:`String
     [
       ( "encoding",
         Lang.string_t,
@@ -213,7 +178,6 @@
     ]
     Lang.bool_t
     (fun p ->
->>>>>>> ab7820ef
       let s = Lang.to_string (List.assoc "" p) in
       let encoding = List.assoc "encoding" p in
       match Lang.to_string encoding with
@@ -225,26 +189,15 @@
                  (encoding, "Encoding should be one of: \"ascii\" or \"utf8\".")))
 
 let () =
-<<<<<<< HEAD
-  Lang.add_builtin "string.utf8.unescape"
-    ~descr:
-      "Unescape UTF8 strings. This function is the inverse of \
-       `string.utf8.escape`." ~category:`String
-=======
-  add_builtin "string.unescape"
-    ~descr:"This function is the inverse of `string.escape`." ~cat:String
->>>>>>> ab7820ef
+  Lang.add_builtin "string.unescape"
+    ~descr:"This function is the inverse of `string.escape`." ~category:`String
     [("", Lang.string_t, None, None)] Lang.string_t (fun p ->
       let s = Lang.to_string (List.assoc "" p) in
       Lang.string (Utils.unescape_string s))
 
 let () =
-<<<<<<< HEAD
-  Lang.add_builtin "string.escape_annotation" ~category:`String
-=======
   Lang.add_module "string.annotate";
-  add_builtin "string.annotate.parse" ~cat:String
->>>>>>> ab7820ef
+  Lang.add_builtin "string.annotate.parse" ~category:`String
     ~descr:
       "Parse a string of the form `<key>=<value>,...:<uri>` as given by the \
        `annotate:` protocol" [("", Lang.string_t, None, None)]
@@ -519,21 +472,7 @@
       Lang.string (Utils.interpolate (fun k -> List.assoc k l) s))
 
 let () =
-<<<<<<< HEAD
-  Lang.add_builtin "string.quote" ~category:`String
-    ~descr:
-      "Return a quoted copy of the given string, suitable for use as one \
-       argument in a command line, escaping all meta-characters. Warning: \
-       under Windows, the output is only suitable for use with programs that \
-       follow the standard Windows quoting conventions."
-    [("", Lang.string_t, None, None)] Lang.string_t (fun p ->
-      Lang.string (Filename.quote (Lang.to_string (List.assoc "" p))))
-
-let () =
-  Lang.add_builtin "string.hex_of_int" ~category:`String
-=======
-  add_builtin "string.hex_of_int" ~cat:String
->>>>>>> ab7820ef
+  Lang.add_builtin "string.hex_of_int" ~category: `String
     ~descr:"Hexadecimal representation of an integer."
     [
       ( "pad",
