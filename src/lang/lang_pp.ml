(*****************************************************************************

  Liquidsoap, a programmable audio stream generator.
  Copyright 2003-2019 Savonet team

  This program is free software; you can redistribute it and/or modify
  it under the terms of the GNU General Public License as published by
  the Free Software Foundation; either version 2 of the License, or
  (at your option) any later version.

  This program is distributed in the hope that it will be useful,
  but WITHOUT ANY WARRANTY; without even the implied warranty of
  MERCHANTABILITY or FITNESS FOR A PARTICULAR PURPOSE.  See the
  GNU General Public License for more details, fully stated in the COPYING
  file at the root of the liquidsoap distribution.

  You should have received a copy of the GNU General Public License
  along with this program; if not, write to the Free Software
  Foundation, Inc., 51 Franklin Street, Fifth Floor, Boston, MA 02110-1301  USA

 *****************************************************************************)

type tokenizer = unit -> Lang_parser.token*Lexing.position*Lexing.position

let fst (x,_,_) = x
let snd (_,y,_) = y
let trd (_,_,z) = z

let mk_tokenizer ?(fname="") lexbuf () =
  lexbuf.Sedlexing_compat.lex_start_p <-
    { lexbuf.Sedlexing_compat.lex_start_p with
        Lexing.pos_fname = fname } ;
  lexbuf.Sedlexing_compat.lex_curr_p <-
    { lexbuf.Sedlexing_compat.lex_curr_p with
        Lexing.pos_fname = fname } ;
  (Lang_lexer.token lexbuf,
   lexbuf.Sedlexing_compat.lex_start_p,
   lexbuf.Sedlexing_compat.lex_curr_p)

(* TODO: also parse optional arguments? *)
let get_encoder_format tokenizer =
  let ogg_item = function
    | Lang_parser.VORBIS -> Lang_vorbis.make []
    | Lang_parser.VORBIS_CBR -> Lang_vorbis.make_cbr []
    | Lang_parser.VORBIS_ABR -> Lang_vorbis.make_abr []
    | Lang_parser.THEORA -> Lang_theora.make []
    | Lang_parser.SPEEX -> Lang_speex.make []
    | Lang_parser.OPUS -> Lang_opus.make []
    | Lang_parser.FLAC -> Lang_flac.make_ogg []
    | _ -> failwith "ogg format expected"
  in
  let is_ogg_item token =
    try let _ = ogg_item token in true with _ -> false
  in
<<<<<<< HEAD
    match tokenizer() with
    | Lang_parser.MP3,_,_ -> Lang_encoders.mp3_cbr []
    | Lang_parser.MP3_VBR,_,_ -> Lang_encoders.mp3_vbr []
    | Lang_parser.MP3_ABR,_,_ -> Lang_encoders.mp3_vbr []
    | Lang_parser.SHINE,_,_   -> Lang_encoders.shine []
    | Lang_parser.FDKAAC,_,_ -> Lang_encoders.fdkaac []
    | Lang_parser.FLAC,_,_ -> Lang_encoders.flac []
    | Lang_parser.EXTERNAL,_,_ -> Lang_encoders.external_encoder []
    | Lang_parser.GSTREAMER,_,_ -> Lang_encoders.gstreamer []
    | Lang_parser.WAV,_,_ -> Lang_encoders.wav []
    | ogg,_,_ when is_ogg_item ogg ->
=======
    match tokenizer lexbuf with
    | Lang_parser.MP3 -> Lang_mp3.make_cbr []
    | Lang_parser.MP3_VBR -> Lang_mp3.make_vbr []
    | Lang_parser.MP3_ABR -> Lang_mp3.make_vbr []
    | Lang_parser.SHINE   -> Lang_shine.make []
    | Lang_parser.FDKAAC -> Lang_fdkaac.make []
    | Lang_parser.FLAC -> Lang_flac.make []
    | Lang_parser.EXTERNAL -> Lang_external_encoder.make []
    | Lang_parser.GSTREAMER -> Lang_gstreamer.make []
    | Lang_parser.WAV -> Lang_wav.make []
    | ogg when is_ogg_item ogg ->
>>>>>>> 086a1d81
      let ogg = ogg_item ogg in
        Encoder.Ogg [ogg]
    (* TODO *)
    (* | Lang_parser.OGG -> Lang_encoders.mk ... [] *)
    | _ -> failwith "expected an encoding format after %ifencoder"

(* The Lang_lexer is not quite enough for our needs,
 * so we first define convenient layers between it and the parser.
 * First a pre-processor which evaluates %ifdefs. *)
let eval_ifdefs tokenizer =
  let state = ref 0 in
  let rec token() =
    let go_on () =
      incr state ;
      token()
    in
    let rec skip () =
      match tokenizer() with
      | Lang_parser.PP_ENDIF,_,_ -> token()
      | _ -> skip ()
    in
    match tokenizer() with
      | Lang_parser.PP_IFDEF,_,_ | Lang_parser.PP_IFNDEF,_,_ as tok ->
          begin match tokenizer() with
            | Lang_parser.VAR v,_,_ ->
                let test =
                  if fst(tok) = Lang_parser.PP_IFDEF then fun x -> x else not
                in
                (** XXX Less natural meaning than the original one. *)
                if test (Lang_values.builtins#is_registered v) then
                  go_on ()
                else
                  skip ()
            | _ -> failwith "expected a variable after %ifdef"
          end
      | Lang_parser.PP_IFENCODER,_,_ | Lang_parser.PP_IFNENCODER,_,_ as tok ->
          let fmt = get_encoder_format tokenizer in
          let has_enc =
            try let (_:Encoder.factory) = Encoder.get_factory fmt in true with Not_found -> false
          in
          let test =
            if fst(tok) = Lang_parser.PP_IFENCODER then fun x -> x else not
          in
            if test has_enc then go_on () else skip ()
      | Lang_parser.PP_ENDIF,_,_ ->
          if !state=0 then failwith "no %ifdef to end here" ;
          decr state ;
          token()
      | x -> x
  in
    token

(** Expand %include statements by inserting the content of files.
  * Filenames are understood relatively to the current directory,
  * which can be a relative path such as "." or "..". *)
let includer dir tokenizer =
  let stack = Stack.create () in
  let peek () =
    try
      fst(Stack.top stack)
    with Stack.Empty -> tokenizer
  in
  let current_dir () =
    try
      snd(Stack.top stack)
    with Stack.Empty -> dir
  in
  let rec token () =
    match peek () () with
      | Lang_parser.PP_INCLUDE fname,startp,_ ->
          let fname = Utils.home_unrelate fname in
          let fname =
            if Filename.is_relative fname then
              Filename.concat (current_dir ()) fname
            else
              fname
          in
          let channel =
            try open_in fname with
              | Sys_error _ ->
                  flush_all () ;
                    Printf.printf "%sine %d, char %d: cannot %%include, "
                      (if startp.Lexing.pos_fname="" then "L" else
                         Printf.sprintf "File %S, l" startp.Lexing.pos_fname)
                      startp.Lexing.pos_lnum
                      (1+startp.Lexing.pos_cnum-startp.Lexing.pos_bol) ;
                    Printf.printf "file %S doesn't exist.\n" fname ;
                    exit 1
          in
          let lexbuf = Sedlexing_compat.Utf8.from_channel channel in
          let tokenizer = mk_tokenizer ~fname lexbuf in
          Stack.push (tokenizer,Filename.dirname fname,channel) stack; 
          token()
      | Lang_parser.EOF,_,_ as tok ->
          if Stack.is_empty stack then
            tok
          else
            begin
              close_in (trd (Stack.pop stack));
              token()
            end
      | x -> x
  in
    token

(* The expander turns "bla #{e} bli" into ("bla "^string_of(e)^" bli") *)
type exp_item =
  | String of string | Expr of tokenizer | Concat | RPar | LPar | String_of
let expand_string tokenizer =
  let state = Queue.create () in
  let add startp endp x =
    Queue.add (x,startp,endp) state
  in
  let pop () = ignore (Queue.take state) in
  let parse s startp endp =
    let l = Pcre.split ~pat:"#{(.*?)}" s in
    let l = if l = [] then [""] else l in
    let add = add startp endp in
    let rec parse = function
      | s::x::l ->
          let lexbuf =
            Sedlexing_compat.Utf8.from_string x
          in
          let tokenizer =
            mk_tokenizer lexbuf
          in
          let tokenizer () =
            (fst (tokenizer()),startp,endp)
          in
          List.iter add
            [ String s ; Concat; LPar ;
              String_of ; Expr tokenizer ; RPar ;
              RPar ] ;
          if l<>[] then begin
            add Concat ;
            parse l
          end
      | [x] -> add (String x);
      | [] -> assert false
    in
      parse l
  in
  let rec token () =
    if Queue.is_empty state then begin
      match tokenizer() with
        | Lang_parser.STRING s,startp,endp ->
            parse s startp endp ;
            if Queue.length state > 1 then begin
              add startp endp RPar ;
              Lang_parser.LPAR,startp,endp
            end else
              token()
        | x -> x
    end else
      let (el,startp,endp) = Queue.peek state in
      match el with
        | String s  -> pop () ; Lang_parser.STRING s, startp, endp
        | Concat    -> pop () ; Lang_parser.BIN2 "^", startp, endp
        | RPar      -> pop () ; Lang_parser.RPAR, startp, endp
        | LPar      -> pop () ; Lang_parser.LPAR, startp, endp
        | String_of -> pop () ; Lang_parser.VARLPAR "string_of", startp, endp
        | Expr tokenizer ->
            begin match tokenizer() with
              | Lang_parser.EOF,_,_ -> pop () ; token()
              | x,_,_ -> x,startp,endp
            end
  in
    token

(* Glue the documenting comments to the corresponding PP_DEF (read pre-DEF)
 * and strip out other comments. *)

let parse_comments tokenizer =
  let documented_def (doc,doc_startp) startp endp =
    let startp =
      match doc_startp with
        | Some startp -> startp
        | None -> startp
    in
    let doc =
      List.map
        (fun x -> Pcre.substitute ~pat:"^\\s*#\\s?" ~subst:(fun _ -> "") x)
        doc
    in
    let rec parse_doc (main,special,params) = function
      | [] -> (main,special,params)
      | line::lines ->
          begin try
            let sub =
              Pcre.exec ~pat:"^\\s*@(category|flag|param)\\s*(.*)$" line
            in
            let s = Pcre.get_substring sub 2 in
              match Pcre.get_substring sub 1 with
                | "category" ->
                    parse_doc (main, `Category s :: special, params) lines
                | "flag" ->
                    parse_doc (main, `Flag s :: special, params) lines
                | "param" ->
                    let sub =
                      Pcre.exec ~pat:"^(~?[a-zA-Z0-9_.]+)\\s*(.*)$" s
                    in
                    let label = Pcre.get_substring sub 1 in
                    let descr = Pcre.get_substring sub 2 in
                    let label =
                      if label.[0] = '~' then
                        String.sub label 1 (String.length label - 1)
                      else
                        ""
                    in
                    let rec parse_descr descr lines =
                      match lines with
                        | [] -> raise Not_found
                        | line::lines ->
                            let line =
                              Pcre.substitute
                                ~pat:"^ *" ~subst:(fun _ -> "") line
                            in
                            let n = String.length line - 1 in
                              if line.[n] = '\\' then
                                let descr = String.sub line 0 n :: descr in
                                  parse_descr descr lines
                              else
                                let descr = List.rev (line::descr) in
                                  String.concat "" descr, lines
                    in
                    let descr,lines = parse_descr [] (descr::lines) in
                      parse_doc (main, special, (label,descr) :: params) lines
                | _ -> assert false
          with
            | Not_found ->
                parse_doc (line::main,special,params) lines
          end
    in
    let main,special,params = parse_doc ([],[],[]) doc in
    let main = List.rev main and params = List.rev params in
    let rec smart_concat = function
      | [] -> ""
      | [line] -> line
      | line::lines ->
          if line = "" || line.[String.length line - 1] = '.' then
            line ^ "\n" ^ smart_concat lines
          else if line.[String.length line - 1] = ' ' then
            line ^ smart_concat lines
          else
            line ^ " " ^ smart_concat lines
    in
    let main = smart_concat main in
    let doc =
      let sort = false in
        if main = "" then Doc.none ~sort () else Doc.trivial ~sort main
    in
      List.iter
        (function
           | `Category c -> doc#add_subsection "_category" (Doc.trivial c)
           | `Flag c -> doc#add_subsection "_flag" (Doc.trivial c))
        special ;
      Lang_parser.DEF (doc,params),startp,endp
  in
  let comment = ref ([],None) in
  let rec token () =
    match tokenizer () with
      | Lang_parser.PP_COMMENT c,startp,_ -> comment := (c,Some startp) ; token()
      | Lang_parser.PP_DEF,startp,endp ->
          let c = !comment in
            comment := ([],None) ;
            documented_def c startp endp
      | x -> comment := ([],None) ; x
  in
    token

(* Last but not least: remove new lines and merge some tokens around them
 * in order to remove some ambiguities, typically between:
 *   def foo \n (x,y) ... << Normal definition, starting with a couple
 *   def foo(x,y) ...     << Definition of the function foo *)
let strip_newlines tokenizer =
  let state = ref None in
  let rec token () =
    match !state with
      | None ->
          begin match tokenizer () with
            | Lang_parser.PP_ENDL,_,_ -> token()
            | (Lang_parser.VAR _,_,_) as v ->
                state := Some v ;
                token()
            | x -> x
          end
      | Some ((Lang_parser.VAR var,startp,_) as v) ->
          begin match tokenizer() with
            | Lang_parser.LPAR,_,endp ->
                state := None ;
                Lang_parser.VARLPAR var,startp,endp
            | Lang_parser.LBRA,_,endp ->
                state := None ;
                Lang_parser.VARLBRA var,startp,endp
            | Lang_parser.PP_ENDL,_,_ ->
                state := None ; v
            | x -> state := Some x ; v
          end
      | Some x -> state := None ; x
  in
    token

(* Inline %define x value. *)
let expand_define tokenizer =
  let defs = ref [] in
  let rec token () =
    match tokenizer () with
    | Lang_parser.PP_DEFINE,startp,endp ->
      (
<<<<<<< HEAD
        match tokenizer() with
        | Lang_parser.VAR def_name,_,_ ->
          if def_name <> Utils.StringCompat.uppercase_ascii def_name then raise Parsing.Parse_error;
=======
        match tokenizer lexbuf with
        | Lang_parser.VAR x ->
          if x <> String.uppercase_ascii x then raise Parsing.Parse_error;
>>>>>>> 086a1d81
          (
            match tokenizer () with
            | Lang_parser.INT _,_,_
            | Lang_parser.FLOAT _,_,_
            | Lang_parser.STRING _,_,_
            | Lang_parser.BOOL _,_,_ as def_val ->
              defs := (def_name,(fst(def_val),startp,endp)) :: !defs;
              token()
            | _ -> raise Parsing.Parse_error
          )
        | _ -> raise Parsing.Parse_error
      )
    | Lang_parser.VAR def_name,_,_ as v ->
      (try List.assoc def_name !defs with Not_found -> v)
    | x -> x
  in
  token

(* Wrap the lexer with its extensions *)
let mk_tokenizer ~pwd lexbuf =
  let (=>) a b = b a in
    mk_tokenizer lexbuf
    => includer pwd
    => eval_ifdefs
    => parse_comments
    => expand_string
    => strip_newlines
    => expand_define<|MERGE_RESOLUTION|>--- conflicted
+++ resolved
@@ -52,20 +52,7 @@
   let is_ogg_item token =
     try let _ = ogg_item token in true with _ -> false
   in
-<<<<<<< HEAD
     match tokenizer() with
-    | Lang_parser.MP3,_,_ -> Lang_encoders.mp3_cbr []
-    | Lang_parser.MP3_VBR,_,_ -> Lang_encoders.mp3_vbr []
-    | Lang_parser.MP3_ABR,_,_ -> Lang_encoders.mp3_vbr []
-    | Lang_parser.SHINE,_,_   -> Lang_encoders.shine []
-    | Lang_parser.FDKAAC,_,_ -> Lang_encoders.fdkaac []
-    | Lang_parser.FLAC,_,_ -> Lang_encoders.flac []
-    | Lang_parser.EXTERNAL,_,_ -> Lang_encoders.external_encoder []
-    | Lang_parser.GSTREAMER,_,_ -> Lang_encoders.gstreamer []
-    | Lang_parser.WAV,_,_ -> Lang_encoders.wav []
-    | ogg,_,_ when is_ogg_item ogg ->
-=======
-    match tokenizer lexbuf with
     | Lang_parser.MP3 -> Lang_mp3.make_cbr []
     | Lang_parser.MP3_VBR -> Lang_mp3.make_vbr []
     | Lang_parser.MP3_ABR -> Lang_mp3.make_vbr []
@@ -76,7 +63,6 @@
     | Lang_parser.GSTREAMER -> Lang_gstreamer.make []
     | Lang_parser.WAV -> Lang_wav.make []
     | ogg when is_ogg_item ogg ->
->>>>>>> 086a1d81
       let ogg = ogg_item ogg in
         Encoder.Ogg [ogg]
     (* TODO *)
@@ -386,15 +372,9 @@
     match tokenizer () with
     | Lang_parser.PP_DEFINE,startp,endp ->
       (
-<<<<<<< HEAD
         match tokenizer() with
-        | Lang_parser.VAR def_name,_,_ ->
-          if def_name <> Utils.StringCompat.uppercase_ascii def_name then raise Parsing.Parse_error;
-=======
-        match tokenizer lexbuf with
         | Lang_parser.VAR x ->
           if x <> String.uppercase_ascii x then raise Parsing.Parse_error;
->>>>>>> 086a1d81
           (
             match tokenizer () with
             | Lang_parser.INT _,_,_
