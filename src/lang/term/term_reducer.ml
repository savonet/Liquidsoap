--- conflicted
+++ resolved
@@ -931,11 +931,7 @@
     mk ~pos (`App (parser, [("json5", json5); ("type", tty); ("", def)]))
   in
   let def = mk ~pos (`Cast { cast = def; typ = ty }) in
-<<<<<<< HEAD
   pattern_reducer ~body ~pat def
-=======
-  `Let { Term_base.doc = None; replace = false; pat; gen = []; def; body }
->>>>>>> e718aa80
 
 let mk_let_yaml_parse ~pos (pat, def, cast) body =
   let ty = match cast with Some ty -> ty | None -> Type.var ~pos () in
@@ -943,11 +939,7 @@
   let parser = mk ~pos (`Var "_internal_yaml_parser_") in
   let def = mk ~pos (`App (parser, [("type", tty); ("", def)])) in
   let def = mk ~pos (`Cast { cast = def; typ = ty }) in
-<<<<<<< HEAD
   pattern_reducer ~body ~pat def
-=======
-  `Let { Term_base.doc = None; replace = false; pat; gen = []; def; body }
->>>>>>> e718aa80
 
 let mk_let_sqlite_row ~pos (pat, def, cast) body =
   let ty = match cast with Some ty -> ty | None -> Type.var ~pos () in
@@ -955,11 +947,7 @@
   let parser = mk ~pos (`Var "_sqlite_row_parser_") in
   let def = mk ~pos (`App (parser, [("type", tty); ("", def)])) in
   let def = mk ~pos (`Cast { cast = def; typ = ty }) in
-<<<<<<< HEAD
   pattern_reducer ~body ~pat def
-=======
-  `Let { Term_base.doc = None; replace = false; pat; gen = []; def; body }
->>>>>>> e718aa80
 
 let mk_let_sqlite_query ~pos (pat, def, cast) body =
   let ty = match cast with Some ty -> ty | None -> Type.var ~pos () in
@@ -997,11 +985,7 @@
   in
   let def = mk ~pos (`App (map, [("", mapper); ("", def)])) in
   let def = mk ~pos (`Cast { cast = def; typ = ty }) in
-<<<<<<< HEAD
   pattern_reducer ~body ~pat def
-=======
-  `Let { Term_base.doc = None; replace = false; pat; gen = []; def; body }
->>>>>>> e718aa80
 
 let mk_rec_fun ~pos pat arguments body =
   let name =
@@ -1017,11 +1001,7 @@
   let eval = mk ~pos (`Var "_eval_") in
   let def = mk ~pos (`App (eval, [("type", tty); ("", def)])) in
   let def = mk ~pos (`Cast { cast = def; typ = ty }) in
-<<<<<<< HEAD
   pattern_reducer ~body ~pat def
-=======
-  `Let { Term_base.doc = None; replace = false; pat; gen = []; def; body }
->>>>>>> e718aa80
 
 let string_of_let_decoration = function
   | `None -> ""
@@ -1186,11 +1166,7 @@
         with _ ->
           parse_error ~pos (Printf.sprintf "Invalid float value: %s" f))
     | `Null -> `Null
-<<<<<<< HEAD
-    | `Cast (t, typ) ->
-=======
     | `Cast { cast = t; typ } ->
->>>>>>> e718aa80
         `Cast { cast = to_term t; typ = Parser_helper.mk_ty ~pos typ }
     | `Invoke { invoked; optional; meth } ->
         let default = if optional then Some (mk_parsed ~pos `Null) else None in
