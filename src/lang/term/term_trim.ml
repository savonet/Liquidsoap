--- conflicted
+++ resolved
@@ -41,37 +41,6 @@
 
 and trim_encoder (name, params) = (name, trim_encoder_params params)
 
-<<<<<<< HEAD
-and trim_ast = function
-  | `Custom _ -> ()
-  | `Tuple l -> List.iter trim_term l
-  | `Null | `Int _ | `Float _ | `Bool _ | `String _ -> ()
-  | `Open (t, t') ->
-      trim_term t;
-      trim_term t'
-  | `Var _ -> ()
-  | `Seq (t, t') ->
-      trim_term t;
-      trim_term t'
-  | `Let { def; body } ->
-      trim_term def;
-      trim_term body
-  | `List l -> List.iter trim_term l
-  | `Cast { cast = t } -> trim_term t
-  | `App (t, l) ->
-      trim_term t;
-      List.iter (fun (_, t) -> trim_term t) l
-  | `Hide (tm, _) -> trim_term tm
-  | `Invoke { invoked; invoke_default } -> (
-      trim_term invoked;
-      match invoke_default with None -> () | Some t -> trim_term t)
-  | `Encoder enc -> trim_encoder enc
-  | `Fun { body; arguments } ->
-      trim_term body;
-      List.iter
-        (function { default = Some t } -> trim_term t | _ -> ())
-        arguments
-=======
 and trim_ast tm =
   match tm with
     | `Custom _ | `Var _ | `Null | `Int _ | `Float _ | `Bool _ | `String _
@@ -101,6 +70,15 @@
             invoke_default = Option.map trim_term invoke_default;
             meth;
           }
+    | `Hide (tm, l) ->
+        let tm = trim_term tm in
+        `Hide
+          ( {
+              tm with
+              methods =
+                Methods.filter (fun lbl _ -> not (List.mem lbl l)) tm.methods;
+            },
+            l )
     | `Encoder enc -> `Encoder (trim_encoder enc)
     | `Fun ({ body; arguments } as _fun) ->
         `Fun
@@ -113,7 +91,6 @@
                   { arg with default = Option.map trim_term arg.default })
                 arguments;
           }
->>>>>>> e99f26ce
 
 and trim_term ({ t; term; methods } as tm) =
   {
