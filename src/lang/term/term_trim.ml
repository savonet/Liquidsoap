open Runtime_term

<<<<<<< HEAD
let unit_t = Type.make Type.unit
=======
let rec trim_type t =
  let open Type in
  match t with
    | { descr = Arrow (args, ret_t) } as t ->
        {
          t with
          descr =
            Arrow
              ( List.map (fun (b, s, p) -> (b, s, trim_type p)) args,
                trim_type ret_t );
        }
    | { descr = Getter g } as t -> { t with descr = Getter (trim_type g) }
    | { descr = Nullable n } as t -> { t with descr = Nullable (trim_type n) }
    | { descr = Meth (_, t) } -> trim_type t
    | { descr = List repr } as t ->
        { t with descr = List { repr with t = trim_type repr.t } }
    | { descr = Tuple l } as t ->
        { t with descr = Tuple (List.map trim_type l) }
    | { descr = Var { contents = Link (_, t) } } -> trim_type t
    | { descr = Var { contents = Free _ } } as t -> t
    | ( { descr = Constr _ }
      | { descr = Custom _ }
      | { descr = String }
      | { descr = Int }
      | { descr = Float }
      | { descr = Bool }
      | { descr = Never } ) as t ->
        t

let trim_type t = { (trim_type t) with pos = t.pos }
>>>>>>> e99f26ce

let rec trim_encoder_params params =
  List.map
    (function
      | `Anonymous _ as v -> v
      | `Encoder enc -> `Encoder (trim_encoder enc)
      | `Labelled (lbl, t) -> `Labelled (lbl, trim_term t))
    params

and trim_encoder (name, params) = (name, trim_encoder_params params)

<<<<<<< HEAD
and trim_ast = function
  | `Custom _ -> ()
  | `Tuple l -> List.iter trim_term l
  | `Null | `Int _ | `Float _ | `Bool _ | `String _ -> ()
  | `Open (t, t') ->
      trim_term t;
      trim_term t'
  | `Var _ -> ()
  | `Value _ -> ()
  | `Seq (t, t') ->
      t.methods <- Methods.empty;
      trim_term t;
      trim_term t'
  | `Let { def; body } ->
      trim_term def;
      trim_term body
  | `List l -> List.iter trim_term l
  | `Cast c ->
      trim_term c.cast;
      c.typ <- unit_t
  | `App (t, l) ->
      t.methods <- Methods.empty;
      trim_term t;
      List.iter (fun (_, t) -> trim_term t) l
  | `Hide (tm, l) ->
      tm.methods <- Methods.filter (fun m _ -> not (List.mem m l)) tm.methods;
      trim_term tm
  | `Invoke { invoked; invoke_default } -> (
      trim_term invoked;
      Methods.iter (fun _ tm -> trim_term tm) invoked.methods;
      match invoke_default with None -> () | Some t -> trim_term t)
  | `Encoder enc -> trim_encoder enc
  | `Fun { body; arguments } ->
      trim_term body;
      List.iter
        (function { default = Some t } -> trim_term t | _ -> ())
        arguments

and trim_term ({ term; methods } as tm) =
  let fn = !Hooks.trim_type in
  tm.t <- fn tm.t;
  trim_ast term;
  Term.Methods.iter (fun _ t -> trim_term t) methods
=======
and trim_ast tm =
  match tm with
    | `Custom _ | `Var _ | `Null | `Int _ | `Float _ | `Bool _ | `String _
    | `Cache_env _ ->
        tm
    | `Tuple l -> `Tuple (List.map trim_term l)
    | `Open (t, t') -> `Open (trim_term t, trim_term t')
    | `Seq (t, t') -> `Seq (trim_term t, trim_term t')
    | `Let ({ def; body } as _let) ->
        `Let { _let with def = trim_term def; body = trim_term body }
    | `List l -> `List (List.map trim_term l)
    | `Cast c -> `Cast { c with cast = trim_term c.cast }
    | `App (t, l) ->
        `App
          ( { (trim_term t) with methods = Methods.empty },
            List.map (fun (lbl, t) -> (lbl, trim_term t)) l )
    | `Invoke { invoked; invoke_default; meth } ->
        let invoked = trim_term invoked in
        `Invoke
          {
            invoked =
              {
                invoked with
                methods =
                  Methods.filter (fun lbl _ -> lbl = meth) invoked.methods;
              };
            invoke_default = Option.map trim_term invoke_default;
            meth;
          }
    | `Encoder enc -> `Encoder (trim_encoder enc)
    | `Fun ({ body; arguments } as _fun) ->
        `Fun
          {
            _fun with
            body = trim_term body;
            arguments =
              List.map
                (fun arg ->
                  { arg with default = Option.map trim_term arg.default })
                arguments;
          }

and trim_term ({ t; term; methods } as tm) =
  {
    tm with
    t = trim_type t;
    term = trim_ast term;
    methods = Term.Methods.map trim_term methods;
  }
>>>>>>> e99f26ce
<|MERGE_RESOLUTION|>--- conflicted
+++ resolved
@@ -1,8 +1,5 @@
 open Runtime_term
 
-<<<<<<< HEAD
-let unit_t = Type.make Type.unit
-=======
 let rec trim_type t =
   let open Type in
   match t with
@@ -33,7 +30,6 @@
         t
 
 let trim_type t = { (trim_type t) with pos = t.pos }
->>>>>>> e99f26ce
 
 let rec trim_encoder_params params =
   List.map
@@ -45,55 +41,10 @@
 
 and trim_encoder (name, params) = (name, trim_encoder_params params)
 
-<<<<<<< HEAD
-and trim_ast = function
-  | `Custom _ -> ()
-  | `Tuple l -> List.iter trim_term l
-  | `Null | `Int _ | `Float _ | `Bool _ | `String _ -> ()
-  | `Open (t, t') ->
-      trim_term t;
-      trim_term t'
-  | `Var _ -> ()
-  | `Value _ -> ()
-  | `Seq (t, t') ->
-      t.methods <- Methods.empty;
-      trim_term t;
-      trim_term t'
-  | `Let { def; body } ->
-      trim_term def;
-      trim_term body
-  | `List l -> List.iter trim_term l
-  | `Cast c ->
-      trim_term c.cast;
-      c.typ <- unit_t
-  | `App (t, l) ->
-      t.methods <- Methods.empty;
-      trim_term t;
-      List.iter (fun (_, t) -> trim_term t) l
-  | `Hide (tm, l) ->
-      tm.methods <- Methods.filter (fun m _ -> not (List.mem m l)) tm.methods;
-      trim_term tm
-  | `Invoke { invoked; invoke_default } -> (
-      trim_term invoked;
-      Methods.iter (fun _ tm -> trim_term tm) invoked.methods;
-      match invoke_default with None -> () | Some t -> trim_term t)
-  | `Encoder enc -> trim_encoder enc
-  | `Fun { body; arguments } ->
-      trim_term body;
-      List.iter
-        (function { default = Some t } -> trim_term t | _ -> ())
-        arguments
-
-and trim_term ({ term; methods } as tm) =
-  let fn = !Hooks.trim_type in
-  tm.t <- fn tm.t;
-  trim_ast term;
-  Term.Methods.iter (fun _ t -> trim_term t) methods
-=======
 and trim_ast tm =
   match tm with
     | `Custom _ | `Var _ | `Null | `Int _ | `Float _ | `Bool _ | `String _
-    | `Cache_env _ ->
+    | `Value _ | `Cache_env _ ->
         tm
     | `Tuple l -> `Tuple (List.map trim_term l)
     | `Open (t, t') -> `Open (trim_term t, trim_term t')
@@ -119,6 +70,15 @@
             invoke_default = Option.map trim_term invoke_default;
             meth;
           }
+    | `Hide (tm, l) ->
+        let tm = trim_term tm in
+        `Hide
+          ( {
+              tm with
+              methods =
+                Methods.filter (fun lbl _ -> not (List.mem lbl l)) tm.methods;
+            },
+            l )
     | `Encoder enc -> `Encoder (trim_encoder enc)
     | `Fun ({ body; arguments } as _fun) ->
         `Fun
@@ -138,5 +98,4 @@
     t = trim_type t;
     term = trim_ast term;
     methods = Term.Methods.map trim_term methods;
-  }
->>>>>>> e99f26ce
+  }