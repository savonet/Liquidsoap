(*****************************************************************************

  Liquidsoap, a programmable stream generator.
  Copyright 2003-2024 Savonet team

  This program is free software; you can redistribute it and/or modify
  it under the terms of the GNU General Public License as published by
  the Free Software Foundation; either version 2 of the License, or
  (at your option) any later version.

  This program is distributed in the hope that it will be useful,
  but WITHOUT ANY WARRANTY; without even the implied warranty of
  MERCHANTABILITY or FITNESS FOR A PARTICULAR PURPOSE.  See the
  GNU General Public License for more details, fully stated in the COPYING
  file at the root of the liquidsoap distribution.

  You should have received a copy of the GNU General Public License
  along with this program; if not, write to the Free Software
  Foundation, Inc., 51 Franklin Street, Fifth Floor, Boston, MA 02110-1301  USA

 *****************************************************************************)

(** Terms and values in the Liquidsoap language. *)

include Runtime_term

type encoder = t Runtime_term.encoder
type encoder_params = t Runtime_term.encoder_params

(** An internal error. Those should not happen in theory... *)
exception Internal_error of (Pos.t list * string)

(** A parsing error. *)
exception Parse_error of (Pos.t * string)

(** Unsupported encoder *)
exception Unsupported_encoder of (Pos.t option * string)

let () =
  Printexc.register_printer (function
    | Internal_error (pos, e) ->
        Some
          (Printf.sprintf "Lang_values.Internal_error %s: %s"
             (Pos.List.to_string pos) e)
    | Parse_error (pos, e) ->
        Some
          (Printf.sprintf "Term_base.Parse_error %s: %s" (Pos.to_string pos) e)
    | Unsupported_encoder (pos, e) ->
        Some
          (Printf.sprintf "Lang_values.Unsupported_encoder at %s: %s"
             (Pos.Option.to_string pos) e)
    | _ -> None)

let conf_debug = ref false
let conf_debug_errors = ref false

(** Are we in debugging mode? *)
let debug =
  Lazy.from_fun (fun () ->
      try
        ignore (Sys.getenv "LIQUIDSOAP_DEBUG_LANG");
        true
      with Not_found -> !conf_debug)

(* We want to keep this a reference and not a dtools and not something more
   complicated (e.g. dtools) in order not to impact performances. *)
let profile = ref false

let ref_t ?pos t =
  Type.make ?pos
    (* The type has to be invariant because we don't want the sup mechanism to be used here, see #2806. *)
    (Type.Constr { Type.constructor = "ref"; params = [(`Invariant, t)] })

(** {2 Terms} *)

module Custom = Term_custom

let unit = `Tuple []
let is_ground_value = ref (fun _ -> false)

(* Only used for printing very simple functions. *)
<<<<<<< HEAD
let rec is_ground tm =
  is_ground_ast tm.term && Methods.for_all (fun _ tm -> is_ground tm) tm.methods

and is_ground_ast = function
  | `List l | `Tuple l -> List.for_all is_ground l
  | `Value v ->
      let fn = !is_ground_value in
      fn v
  | `Null | `Int _ | `Float _ | `String _ | `Bool _ -> true
  | _ -> false
=======
let rec is_ground x =
  match x.term with
    | `List l | `Tuple l -> List.for_all is_ground l
    | `Null | `Int _ | `Float _ | `String _ | `Bool _ -> true
    | _ -> false
>>>>>>> dda200d9

let string_of_pat = function
  | `PVar l -> String.concat "." l
  | `PTuple l -> "(" ^ String.concat ", " l ^ ")"

(** String representation of terms, (almost) assuming they are in normal
    form. *)

let string_of_value = ref (fun _ -> "_")

let rec to_string (v : t) =
  let to_base_string (v : t) =
    match v.term with
      | `Cache_env _ -> "<cache_env>"
      | `Custom c -> Custom.to_string c
      | `Int i ->
          if has_flag v octal_int then Printf.sprintf "0o%o" i
          else if has_flag v hex_int then Printf.sprintf "0x%x" i
          else string_of_int i
      | `Float f -> Utils.string_of_float f
      | `Bool b -> string_of_bool b
      | `String s -> Lang_string.quote_string s
      | `Value v ->
          let fn = !string_of_value in
          Printf.sprintf "$%s$" (fn v)
      | `Encoder e ->
          let rec aux (e, p) =
            let p =
              p
              |> List.map (function
                   | `Anonymous s -> s
                   | `Encoder e -> aux e
                   | `Labelled (l, v) -> l ^ "=" ^ to_string v)
              |> String.concat ", "
            in
            "%" ^ e ^ "(" ^ p ^ ")"
          in
          aux e
      | `List l -> "[" ^ String.concat ", " (List.map to_string l) ^ "]"
      | `Tuple l -> "(" ^ String.concat ", " (List.map to_string l) ^ ")"
      | `Null -> "null"
<<<<<<< HEAD
      | `Cast { cast = e; typ = t } ->
          "(" ^ to_string e ^ " : " ^ Type.to_string t ^ ")"
=======
>>>>>>> dda200d9
      | `Hide (tm, l) ->
          "{"
          ^ String.concat ", " (List.map (Printf.sprintf "%s = _") l)
          ^ ", ..." ^ to_string tm ^ "}"
<<<<<<< HEAD
=======
      | `Cast { cast; typ } ->
          "(" ^ to_string cast ^ " : " ^ Type.to_string typ ^ ")"
>>>>>>> dda200d9
      | `Invoke { invoked = e; meth = l; invoke_default } -> (
          match invoke_default with
            | None -> to_string e ^ "." ^ l
            | Some v -> "(" ^ to_string e ^ "." ^ l ^ " ?? " ^ to_string v ^ ")"
          )
      | `Open (m, e) -> "open " ^ to_string m ^ " " ^ to_string e
      | `Fun { name = None; arguments = []; body = v } when is_ground v ->
          "{" ^ to_string v ^ "}"
      | `Fun _ -> "<fun>"
      | `Var s -> s
      | `App (hd, tl) ->
          let tl =
            List.map
              (fun (lbl, v) ->
                (if lbl = "" then "" else lbl ^ " = ") ^ to_string v)
              tl
          in
          to_string hd ^ "(" ^ String.concat "," tl ^ ")"
      (* | Let _ | Seq _ -> assert false *)
      | `Let { pat; def; body } ->
          Printf.sprintf "let %s = %s in %s" (string_of_pat pat) (to_string def)
            (to_string body)
      | `Seq (e, e') -> to_string e ^ "; " ^ to_string e'
  in
  let term = to_base_string v in
  if Methods.is_empty v.methods then term
  else (
    let methods = Methods.bindings v.methods in
    (if v.term = `Tuple [] then "" else term ^ ".")
    ^ "{"
    ^ String.concat ", "
        (List.map (fun (l, meth_term) -> l ^ "=" ^ to_string meth_term) methods)
    ^ "}")

(** Create a new value. *)
let id =
  let counter = Atomic.make 0 in
  fun () -> Atomic.fetch_and_add counter 1

let make ?pos ?t ?(flags = 0) ?(methods = Methods.empty) e =
  let t = match t with Some t -> t | None -> Type.var ?pos () in
  { t; term = e; methods; flags }

let rec free_vars_pat = function
  | `PVar [] -> assert false
  | `PVar [_] -> Vars.empty
  | `PVar (x :: _) -> Vars.singleton x
  | `PTuple l -> List.fold_left Vars.union Vars.empty (List.map free_vars_pat l)
  | `PList (l, spread, l') ->
      List.fold_left Vars.union Vars.empty
        (List.map free_vars_pat
           (l @ (match spread with None -> [] | Some v -> [`PVar [v]]) @ l'))
  | `PMeth (pat, l) ->
      List.fold_left Vars.union
        (match pat with None -> Vars.empty | Some pat -> free_vars_pat pat)
        (List.map free_vars_pat
           (List.fold_left
              (fun cur (lbl, pat) ->
                [`PVar [lbl]]
                @ (match pat with
                    | `None | `Nullable -> []
                    | `Pattern pat -> [pat])
                @ cur)
              [] l))

let bound_vars_pat = function
  | `PVar [] -> assert false
  | `PVar [x] -> Vars.singleton x
  | `PVar _ -> Vars.empty
  | `PTuple l -> Vars.of_list l

let rec free_term_vars tm =
  let root_free_vars = function
    | `Cache_env _ | `Int _ | `Float _ | `String _ | `Bool _ | `Custom _
    | `Value _ ->
        Vars.empty
    | `Var x -> Vars.singleton x
    | `Tuple l ->
        List.fold_left (fun v a -> Vars.union v (free_vars a)) Vars.empty l
    | `Null -> Vars.empty
    | `Encoder e ->
        let rec enc (_, p) =
          List.fold_left
            (fun v t ->
              match t with
                | `Anonymous _ -> v
                | `Labelled (_, t) -> Vars.union v (free_vars t)
                | `Encoder e -> Vars.union v (enc e))
            Vars.empty p
        in
        enc e
    | `Cast { cast = e } -> free_vars e
    | `Seq (a, b) -> Vars.union (free_vars a) (free_vars b)
    | `Hide (tm, l) ->
        free_vars
          {
            tm with
            methods = Methods.filter (fun n _ -> not (List.mem n l)) tm.methods;
          }
    | `Invoke { invoked = e; invoke_default } ->
        Vars.union (free_vars e)
          (match invoke_default with
            | None -> Vars.empty
            | Some d -> free_vars d)
    | `Open (a, b) -> Vars.union (free_vars a) (free_vars b)
    | `List l ->
        List.fold_left (fun v t -> Vars.union v (free_vars t)) Vars.empty l
    | `App (hd, l) ->
        List.fold_left
          (fun v (_, t) -> Vars.union v (free_vars t))
          (free_vars hd) l
    | `Fun p -> free_fun_vars p
    | `Let l ->
        Vars.union (free_vars l.def)
          (Vars.diff (free_vars l.body) (bound_vars_pat l.pat))
  in
  Methods.fold
    (fun _ meth_term fv -> Vars.union fv (free_vars meth_term))
    tm.methods (root_free_vars tm.term)

and free_fun_vars = function
  | { free_vars = Some fv } -> fv
  | { arguments; body } as p ->
      let bound =
        List.map
          (fun { label; as_variable } ->
            Option.value ~default:label as_variable)
          arguments
      in
      let fv =
        List.fold_left
          (fun fv -> function
            | { default = Some d } -> Vars.union fv (free_vars d)
            | _ -> fv)
          Vars.empty arguments
      in
      let fv = Vars.union fv (free_vars ~bound body) in
      p.free_vars <- Some fv;
      fv

and free_vars ?(bound = []) body : Vars.t =
  Vars.diff (free_term_vars body) (Vars.of_list bound)

(** Values which can be ignored (and will thus not raise a warning if
   ignored). *)
let can_ignore t =
  match (Type.demeth t).Type.descr with
    | Type.Tuple [] | Type.Var _ -> true
    | _ -> false

(** {1 Basic checks and errors} *)

(** Trying to use an unbound variable. *)
exception Unbound of Pos.Option.t * string

(** Silently discarding a meaningful value. *)
exception Ignored of t

(** [No_label (f,lbl,first,x)] indicates that the parameter [x] could not be
    passed to the function [f] because the latter has no label [lbl].  The
    [first] information tells whether [lbl=x] is the first parameter with label
    [lbl] in the considered application, which makes the message a bit more
    helpful. *)
exception No_label of t * string * bool * t

(** A function defines multiple arguments with the same label. *)
exception Duplicate_label of Pos.Option.t * string

(** Some mandatory arguments with given label and typed were not passed to the
    function during an application. *)
exception Missing_arguments of Pos.Option.t * (string * Type.t) list

(** Check that all let-bound variables are used. No check is performed for
    variable arguments. This cannot be done at parse-time (as for the
    computation of the free variables of functions) because we need types, as
    well as the ability to distinguish toplevel and inner let-in terms. *)
exception Unused_variable of (string * Pos.t)

let check_unused ~throw ~lib tm =
  let rec check ?(toplevel = false) v tm =
    let v =
      Methods.fold (fun _ meth_term e -> check e meth_term) tm.methods v
    in
    match tm.term with
      | `Value _ -> v
      | `Var s -> Vars.remove s v
      | `Cache_env _ | `Int _ | `Float _ | `String _ | `Bool _ -> v
      | `Custom _ -> v
      | `Tuple l -> List.fold_left (fun a -> check a) v l
      | `Null -> v
      | `Hide (tm, l) ->
          check v
            {
              tm with
              methods =
                Methods.filter (fun n _ -> not (List.mem n l)) tm.methods;
            }
      | `Cast { cast = e } -> check v e
      | `Hide (tm, l) ->
          check v
            {
              tm with
              methods =
                Methods.filter (fun n _ -> not (List.mem n l)) tm.methods;
            }
      | `Invoke { invoked = e } -> check v e
      | `Open (a, b) -> check (check v a) b
      | `Seq (a, b) -> check ~toplevel (check v a) b
      | `List l -> List.fold_left (fun x y -> check x y) v l
      | `Encoder e ->
          let rec enc v (_, p) =
            List.fold_left
              (fun v t ->
                match t with
                  | `Anonymous _ -> v
                  | `Labelled (_, t) -> check v t
                  | `Encoder e -> enc v e)
              v p
          in
          enc v e
      | `App (hd, l) ->
          let v = check v hd in
          List.fold_left (fun v (_, t) -> check v t) v l
      | `Fun { arguments; body } ->
          let v =
            List.fold_left
              (fun v -> function { default = Some d } -> check v d | _ -> v)
              v arguments
          in
          let bound =
            List.fold_left
              (fun v { label; as_variable } ->
                Vars.add (Option.value ~default:label as_variable) v)
              Vars.empty arguments
          in
          let masked = Vars.inter v bound in
          let v = Vars.union v bound in
          let v = check v body in
          Vars.iter
            (fun x ->
              if Vars.mem x v && x <> "_" then
                throw (Unused_variable (x, Option.get tm.t.Type.pos)))
            bound;
          (* Restore masked variables. The masking variables have been used but
             it does not count for the ones they masked. Bound variables have
             been handled above. *)
          Vars.union masked (Vars.diff v bound)
      | `Let { pat; def; body; _ } ->
          let v = check v def in
          let bvpat = bound_vars_pat pat in
          let mask = Vars.inter v bvpat in
          let v = Vars.union v bvpat in
          let v = check ~toplevel v body in
          if
            (* Do not check for anything at toplevel in libraries *)
            not (toplevel && lib)
          then
            Vars.iter
              (fun s ->
                (* Do we have an unused definition? *)
                if Vars.mem s v then
                  (* There are exceptions: unit and functions when
                     at toplevel (sort of a lib situation...) *)
                  if
                    s <> "_"
                    && not (can_ignore def.t || (toplevel && Type.is_fun def.t))
                  then throw (Unused_variable (s, Option.get tm.t.Type.pos)))
              bvpat;
          Vars.union v mask
  in
  (* Unused free variables may remain *)
  ignore (check ~toplevel:true Vars.empty tm)

(* Custom types. *)

module type Custom = sig
  type content

  val t : Type.t
  val to_custom : content -> Custom.t
  val of_custom : Custom.t -> content
  val is_custom : Custom.t -> bool
  val to_term : content -> t
  val of_term : t -> content
end

module type CustomDef = sig
  type content

  val name : string
  val to_string : content -> string
  val to_json : pos:Pos.t list -> content -> Json.t
  val compare : content -> content -> int
end

module MkCustom (Def : CustomDef) = struct
  module T = Type.Custom.Make (struct
    type content = unit

    let name = Def.name
    let copy_with _ _ = ()
    let occur_check _ _ = ()
    let filter_vars _ l _ = l
    let subtype _ c c' = assert (c = c')

    let sup _ c c' =
      assert (c = c');
      c

    let repr _ _ _ = `Constr (name, [])
    let to_string _ = name
  end)

  let descr = Type.Custom (T.handler ())
  let t = Type.make descr
  let () = Type.register_type Def.name (fun () -> Type.make descr)

  include Custom.Make (struct
    include Def

    let t = t
  end)

  let of_term t =
    match t.term with `Custom c -> of_custom c | _ -> assert false

  let to_term c =
    {
      t = Type.make descr;
      term = `Custom (to_custom c);
      methods = Methods.empty;
      flags = 0;
    }
end

(** Create a new value. *)
let make ?pos ?t ?flags ?methods e =
  let term = make ?pos ?t ?flags ?methods e in
  let t = match t with Some t -> t | None -> Type.var ?pos () in
  if Lazy.force debug then
    Printf.eprintf "%s (%s): assigned type var %s\n"
      (Pos.Option.to_string t.Type.pos)
      (try to_string term with _ -> "<?>")
      (Repr.string_of_type t);
  term

let rec fresh ~handler { t; term; methods; flags } =
  let term =
    match term with
      | `Cache_env _ | `Int _ | `String _ | `Float _ | `Bool _ | `Custom _ ->
          term
      | `Tuple l -> `Tuple (List.map (fresh ~handler) l)
      | `Null -> `Null
      | `Open (t, t') -> `Open (fresh ~handler t, fresh ~handler t')
      | `Var s -> `Var s
      | `Seq (t, t') -> `Seq (fresh ~handler t, fresh ~handler t')
      | `Let { doc; replace; pat; gen; def; body } ->
          `Let
            {
              doc;
              replace;
              pat;
              gen = List.map (Type.Fresh.make_var handler) gen;
              def = fresh ~handler def;
              body = fresh ~handler body;
            }
      | `List l -> `List (List.map (fresh ~handler) l)
      | `Value _ as ast -> ast
      | `Cast { cast = t; typ } ->
          `Cast { cast = fresh ~handler t; typ = Type.Fresh.make handler typ }
      | `App (t, l) ->
          `App
            ( fresh ~handler t,
              List.map (fun (lbl, t) -> (lbl, fresh ~handler t)) l )
      | `Hide (tm, l) -> `Hide (fresh ~handler tm, l)
      | `Invoke { invoked; invoke_default; meth } ->
          `Invoke
            {
              invoked = fresh ~handler invoked;
              invoke_default = Option.map (fresh ~handler) invoke_default;
              meth;
            }
      | `Encoder encoder ->
          let rec map_encoder (lbl, params) =
            ( lbl,
              List.map
                (function
                  | `Anonymous s -> `Anonymous s
                  | `Encoder enc -> `Encoder (map_encoder enc)
                  | `Labelled (lbl, t) -> `Labelled (lbl, fresh ~handler t))
                params )
          in
          `Encoder (map_encoder encoder)
      | `Fun { free_vars; name; arguments; body } ->
          `Fun
            {
              free_vars;
              name;
              arguments =
                List.map
                  (fun { label; as_variable; default; typ } ->
                    {
                      label;
                      as_variable;
                      default = Option.map (fresh ~handler) default;
                      typ = Type.Fresh.make handler typ;
                    })
                  arguments;
              body = fresh ~handler body;
            }
  in
  {
    t = Type.Fresh.make handler t;
    term;
    methods = Methods.map (fresh ~handler) methods;
    flags;
  }<|MERGE_RESOLUTION|>--- conflicted
+++ resolved
@@ -79,7 +79,6 @@
 let is_ground_value = ref (fun _ -> false)
 
 (* Only used for printing very simple functions. *)
-<<<<<<< HEAD
 let rec is_ground tm =
   is_ground_ast tm.term && Methods.for_all (fun _ tm -> is_ground tm) tm.methods
 
@@ -90,13 +89,6 @@
       fn v
   | `Null | `Int _ | `Float _ | `String _ | `Bool _ -> true
   | _ -> false
-=======
-let rec is_ground x =
-  match x.term with
-    | `List l | `Tuple l -> List.for_all is_ground l
-    | `Null | `Int _ | `Float _ | `String _ | `Bool _ -> true
-    | _ -> false
->>>>>>> dda200d9
 
 let string_of_pat = function
   | `PVar l -> String.concat "." l
@@ -138,20 +130,12 @@
       | `List l -> "[" ^ String.concat ", " (List.map to_string l) ^ "]"
       | `Tuple l -> "(" ^ String.concat ", " (List.map to_string l) ^ ")"
       | `Null -> "null"
-<<<<<<< HEAD
-      | `Cast { cast = e; typ = t } ->
-          "(" ^ to_string e ^ " : " ^ Type.to_string t ^ ")"
-=======
->>>>>>> dda200d9
       | `Hide (tm, l) ->
           "{"
           ^ String.concat ", " (List.map (Printf.sprintf "%s = _") l)
           ^ ", ..." ^ to_string tm ^ "}"
-<<<<<<< HEAD
-=======
       | `Cast { cast; typ } ->
           "(" ^ to_string cast ^ " : " ^ Type.to_string typ ^ ")"
->>>>>>> dda200d9
       | `Invoke { invoked = e; meth = l; invoke_default } -> (
           match invoke_default with
             | None -> to_string e ^ "." ^ l
@@ -350,13 +334,6 @@
                 Methods.filter (fun n _ -> not (List.mem n l)) tm.methods;
             }
       | `Cast { cast = e } -> check v e
-      | `Hide (tm, l) ->
-          check v
-            {
-              tm with
-              methods =
-                Methods.filter (fun n _ -> not (List.mem n l)) tm.methods;
-            }
       | `Invoke { invoked = e } -> check v e
       | `Open (a, b) -> check (check v a) b
       | `Seq (a, b) -> check ~toplevel (check v a) b
