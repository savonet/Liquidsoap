(*****************************************************************************

  Liquidsoap, a programmable stream generator.
  Copyright 2003-2024 Savonet team

  This program is free software; you can redistribute it and/or modify
  it under the terms of the GNU General Public License as published by
  the Free Software Foundation; either version 2 of the License, or
  (at your option) any later version.

  This program is distributed in the hope that it will be useful,
  but WITHOUT ANY WARRANTY; without even the implied warranty of
  MERCHANTABILITY or FITNESS FOR A PARTICULAR PURPOSE.  See the
  GNU General Public License for more details, fully stated in the COPYING
  file at the root of the liquidsoap distribution.

  You should have received a copy of the GNU General Public License
  along with this program; if not, write to the Free Software
  Foundation, Inc., 51 Franklin Street, Fifth Floor, Boston, MA 02110-1301  USA

 *****************************************************************************)

(** Terms and values in the Liquidsoap language. *)

include Runtime_term

type encoder = t Runtime_term.encoder
type encoder_params = t Runtime_term.encoder_params

(** An internal error. Those should not happen in theory... *)
exception Internal_error of (Pos.t list * string)

(** A parsing error. *)
exception Parse_error of (Pos.t * string)

(** Unsupported encoder *)
exception Unsupported_encoder of (Pos.t option * string)

let () =
  Printexc.register_printer (function
    | Internal_error (pos, e) ->
        Some
          (Printf.sprintf "Lang_values.Internal_error %s: %s"
             (Pos.List.to_string pos) e)
    | Parse_error (pos, e) ->
        Some
          (Printf.sprintf "Term_base.Parse_error %s: %s" (Pos.to_string pos) e)
    | Unsupported_encoder (pos, e) ->
        Some
          (Printf.sprintf "Lang_values.Unsupported_encoder at %s: %s"
             (Pos.Option.to_string pos) e)
    | _ -> None)

let conf_debug = ref false
let conf_debug_errors = ref false

(** Are we in debugging mode? *)
let debug =
  Lazy.from_fun (fun () ->
      try
        ignore (Sys.getenv "LIQUIDSOAP_DEBUG_LANG");
        true
      with Not_found -> !conf_debug)

(* We want to keep this a reference and not a dtools and not something more
   complicated (e.g. dtools) in order not to impact performances. *)
let profile = ref false

let ref_t ?pos t =
  Type.make ?pos
    (* The type has to be invariant because we don't want the sup mechanism to be used here, see #2806. *)
    (Type.Constr { Type.constructor = "ref"; params = [(`Invariant, t)] })

(** {2 Terms} *)

module Custom = Term_custom

let unit = `Tuple []
let is_ground_value = ref (fun _ -> false)

(* Only used for printing very simple functions. *)
let rec is_ground tm =
  is_ground_ast tm.term && Methods.for_all (fun _ tm -> is_ground tm) tm.methods

and is_ground_ast = function
  | `List l | `Tuple l -> List.for_all is_ground l
  | `Value v ->
      let fn = !is_ground_value in
      fn v
  | `Null | `Int _ | `Float _ | `String _ | `Bool _ -> true
  | _ -> false

let string_of_pat = function
  | `PVar l -> String.concat "." l
  | `PTuple l -> "(" ^ String.concat ", " l ^ ")"

(** String representation of terms, (almost) assuming they are in normal
    form. *)

let string_of_value = ref (fun _ -> "_")

let rec to_string (v : t) =
  let to_base_string (v : t) =
    match v.term with
      | `Custom c -> Custom.to_string c
      | `Int i ->
          if has_flag v octal_int then Printf.sprintf "0o%o" i
          else if has_flag v hex_int then Printf.sprintf "0x%x" i
          else string_of_int i
      | `Float f -> Utils.string_of_float f
      | `Bool b -> string_of_bool b
      | `String s -> Lang_string.quote_string s
      | `Value v ->
          let fn = !string_of_value in
          Printf.sprintf "$%s$" (fn v)
      | `Encoder e ->
          let rec aux (e, p) =
            let p =
              p
              |> List.map (function
                   | `Anonymous s -> s
                   | `Encoder e -> aux e
                   | `Labelled (l, v) -> l ^ "=" ^ to_string v)
              |> String.concat ", "
            in
            "%" ^ e ^ "(" ^ p ^ ")"
          in
          aux e
      | `List l -> "[" ^ String.concat ", " (List.map to_string l) ^ "]"
      | `Tuple l -> "(" ^ String.concat ", " (List.map to_string l) ^ ")"
      | `Null -> "null"
<<<<<<< HEAD
      | `Cast { cast = e; typ = t } ->
          "(" ^ to_string e ^ " : " ^ Type.to_string t ^ ")"
      | `Hide (tm, l) ->
          "{"
          ^ String.concat ", " (List.map (Printf.sprintf "%s = _") l)
          ^ ", ..." ^ to_string tm ^ "}"
=======
      | `Cast { cast; typ } ->
          "(" ^ to_string cast ^ " : " ^ Type.to_string typ ^ ")"
>>>>>>> e718aa80
      | `Invoke { invoked = e; meth = l; invoke_default } -> (
          match invoke_default with
            | None -> to_string e ^ "." ^ l
            | Some v -> "(" ^ to_string e ^ "." ^ l ^ " ?? " ^ to_string v ^ ")"
          )
      | `Open (m, e) -> "open " ^ to_string m ^ " " ^ to_string e
      | `Fun { name = None; arguments = []; body = v } when is_ground v ->
          "{" ^ to_string v ^ "}"
      | `Fun _ -> "<fun>"
      | `Var s -> s
      | `App (hd, tl) ->
          let tl =
            List.map
              (fun (lbl, v) ->
                (if lbl = "" then "" else lbl ^ " = ") ^ to_string v)
              tl
          in
          to_string hd ^ "(" ^ String.concat "," tl ^ ")"
      (* | Let _ | Seq _ -> assert false *)
      | `Let { pat; def; body } ->
          Printf.sprintf "let %s = %s in %s" (string_of_pat pat) (to_string def)
            (to_string body)
      | `Seq (e, e') -> to_string e ^ "; " ^ to_string e'
  in
  let term = to_base_string v in
  if Methods.is_empty v.methods then term
  else (
    let methods = Methods.bindings v.methods in
    (if v.term = `Tuple [] then "" else term ^ ".")
    ^ "{"
    ^ String.concat ", "
        (List.map (fun (l, meth_term) -> l ^ "=" ^ to_string meth_term) methods)
    ^ "}")

(** Create a new value. *)
let id =
  let counter = Atomic.make 0 in
  fun () -> Atomic.fetch_and_add counter 1

let make ?pos ?t ?(flags = 0) ?(methods = Methods.empty) e =
  let t = match t with Some t -> t | None -> Type.var ?pos () in
  { t; term = e; methods; flags }

let rec free_vars_pat = function
  | `PVar [] -> assert false
  | `PVar [_] -> Vars.empty
  | `PVar (x :: _) -> Vars.singleton x
  | `PTuple l -> List.fold_left Vars.union Vars.empty (List.map free_vars_pat l)
  | `PList (l, spread, l') ->
      List.fold_left Vars.union Vars.empty
        (List.map free_vars_pat
           (l @ (match spread with None -> [] | Some v -> [`PVar [v]]) @ l'))
  | `PMeth (pat, l) ->
      List.fold_left Vars.union
        (match pat with None -> Vars.empty | Some pat -> free_vars_pat pat)
        (List.map free_vars_pat
           (List.fold_left
              (fun cur (lbl, pat) ->
                [`PVar [lbl]]
                @ (match pat with
                    | `None | `Nullable -> []
                    | `Pattern pat -> [pat])
                @ cur)
              [] l))

let bound_vars_pat = function
  | `PVar [] -> assert false
  | `PVar [x] -> Vars.singleton x
  | `PVar _ -> Vars.empty
  | `PTuple l -> Vars.of_list l

let rec free_term_vars tm =
  let root_free_vars = function
    | `Int _ | `Float _ | `String _ | `Bool _ | `Custom _ -> Vars.empty
    | `Value _ -> Vars.empty
    | `Var x -> Vars.singleton x
    | `Tuple l ->
        List.fold_left (fun v a -> Vars.union v (free_vars a)) Vars.empty l
    | `Null -> Vars.empty
    | `Encoder e ->
        let rec enc (_, p) =
          List.fold_left
            (fun v t ->
              match t with
                | `Anonymous _ -> v
                | `Labelled (_, t) -> Vars.union v (free_vars t)
                | `Encoder e -> Vars.union v (enc e))
            Vars.empty p
        in
        enc e
    | `Cast { cast = e } -> free_vars e
    | `Seq (a, b) -> Vars.union (free_vars a) (free_vars b)
    | `Hide (tm, l) ->
        free_vars
          {
            tm with
            methods = Methods.filter (fun n _ -> not (List.mem n l)) tm.methods;
          }
    | `Invoke { invoked = e; invoke_default } ->
        Vars.union (free_vars e)
          (match invoke_default with
            | None -> Vars.empty
            | Some d -> free_vars d)
    | `Open (a, b) -> Vars.union (free_vars a) (free_vars b)
    | `List l ->
        List.fold_left (fun v t -> Vars.union v (free_vars t)) Vars.empty l
    | `App (hd, l) ->
        List.fold_left
          (fun v (_, t) -> Vars.union v (free_vars t))
          (free_vars hd) l
    | `Fun p -> free_fun_vars p
    | `Let l ->
        Vars.union (free_vars l.def)
          (Vars.diff (free_vars l.body) (bound_vars_pat l.pat))
  in
  Methods.fold
    (fun _ meth_term fv -> Vars.union fv (free_vars meth_term))
    tm.methods (root_free_vars tm.term)

and free_fun_vars = function
  | { free_vars = Some fv } -> fv
  | { arguments; body } as p ->
      let bound =
        List.map
          (fun { label; as_variable } ->
            Option.value ~default:label as_variable)
          arguments
      in
      let fv =
        List.fold_left
          (fun fv -> function
            | { default = Some d } -> Vars.union fv (free_vars d)
            | _ -> fv)
          Vars.empty arguments
      in
      let fv = Vars.union fv (free_vars ~bound body) in
      p.free_vars <- Some fv;
      fv

and free_vars ?(bound = []) body : Vars.t =
  Vars.diff (free_term_vars body) (Vars.of_list bound)

(** Values which can be ignored (and will thus not raise a warning if
   ignored). *)
let can_ignore t =
  match (Type.demeth t).Type.descr with
    | Type.Tuple [] | Type.Var _ -> true
    | _ -> false

(** {1 Basic checks and errors} *)

(** Trying to use an unbound variable. *)
exception Unbound of Pos.Option.t * string

(** Silently discarding a meaningful value. *)
exception Ignored of t

(** [No_label (f,lbl,first,x)] indicates that the parameter [x] could not be
    passed to the function [f] because the latter has no label [lbl].  The
    [first] information tells whether [lbl=x] is the first parameter with label
    [lbl] in the considered application, which makes the message a bit more
    helpful. *)
exception No_label of t * string * bool * t

(** A function defines multiple arguments with the same label. *)
exception Duplicate_label of Pos.Option.t * string

(** Some mandatory arguments with given label and typed were not passed to the
    function during an application. *)
exception Missing_arguments of Pos.Option.t * (string * Type.t) list

(** Check that all let-bound variables are used. No check is performed for
    variable arguments. This cannot be done at parse-time (as for the
    computation of the free variables of functions) because we need types, as
    well as the ability to distinguish toplevel and inner let-in terms. *)
exception Unused_variable of (string * Pos.t)

let check_unused ~throw ~lib tm =
  let rec check ?(toplevel = false) v tm =
    let v =
      Methods.fold (fun _ meth_term e -> check e meth_term) tm.methods v
    in
    match tm.term with
      | `Value _ -> v
      | `Var s -> Vars.remove s v
      | `Int _ | `Float _ | `String _ | `Bool _ -> v
      | `Custom _ -> v
      | `Tuple l -> List.fold_left (fun a -> check a) v l
      | `Null -> v
      | `Cast { cast = e } -> check v e
<<<<<<< HEAD
      | `Hide (tm, l) ->
          check v
            {
              tm with
              methods =
                Methods.filter (fun n _ -> not (List.mem n l)) tm.methods;
            }
=======
>>>>>>> e718aa80
      | `Invoke { invoked = e } -> check v e
      | `Open (a, b) -> check (check v a) b
      | `Seq (a, b) -> check ~toplevel (check v a) b
      | `List l -> List.fold_left (fun x y -> check x y) v l
      | `Encoder e ->
          let rec enc v (_, p) =
            List.fold_left
              (fun v t ->
                match t with
                  | `Anonymous _ -> v
                  | `Labelled (_, t) -> check v t
                  | `Encoder e -> enc v e)
              v p
          in
          enc v e
      | `App (hd, l) ->
          let v = check v hd in
          List.fold_left (fun v (_, t) -> check v t) v l
      | `Fun { arguments; body } ->
          let v =
            List.fold_left
              (fun v -> function { default = Some d } -> check v d | _ -> v)
              v arguments
          in
          let bound =
            List.fold_left
              (fun v { label; as_variable } ->
                Vars.add (Option.value ~default:label as_variable) v)
              Vars.empty arguments
          in
          let masked = Vars.inter v bound in
          let v = Vars.union v bound in
          let v = check v body in
          Vars.iter
            (fun x ->
              if Vars.mem x v && x <> "_" then
                throw (Unused_variable (x, Option.get tm.t.Type.pos)))
            bound;
          (* Restore masked variables. The masking variables have been used but
             it does not count for the ones they masked. Bound variables have
             been handled above. *)
          Vars.union masked (Vars.diff v bound)
      | `Let { pat; def; body; _ } ->
          let v = check v def in
          let bvpat = bound_vars_pat pat in
          let mask = Vars.inter v bvpat in
          let v = Vars.union v bvpat in
          let v = check ~toplevel v body in
          if
            (* Do not check for anything at toplevel in libraries *)
            not (toplevel && lib)
          then
            Vars.iter
              (fun s ->
                (* Do we have an unused definition? *)
                if Vars.mem s v then
                  (* There are exceptions: unit and functions when
                     at toplevel (sort of a lib situation...) *)
                  if
                    s <> "_"
                    && not (can_ignore def.t || (toplevel && Type.is_fun def.t))
                  then throw (Unused_variable (s, Option.get tm.t.Type.pos)))
              bvpat;
          Vars.union v mask
  in
  (* Unused free variables may remain *)
  ignore (check ~toplevel:true Vars.empty tm)

(* Custom types. *)

module type Custom = sig
  type content

  val t : Type.t
  val to_custom : content -> Custom.t
  val of_custom : Custom.t -> content
  val is_custom : Custom.t -> bool
  val to_term : content -> t
  val of_term : t -> content
end

module type CustomDef = sig
  type content

  val name : string
  val to_string : content -> string
  val to_json : pos:Pos.t list -> content -> Json.t
  val compare : content -> content -> int
end

module MkCustom (Def : CustomDef) = struct
  module T = Type.Custom.Make (struct
    type content = unit

    let name = Def.name
    let copy_with _ _ = ()
    let occur_check _ _ = ()
    let filter_vars _ l _ = l
    let subtype _ c c' = assert (c = c')

    let sup _ c c' =
      assert (c = c');
      c

    let repr _ _ _ = `Constr (name, [])
    let to_string _ = name
  end)

  let descr = Type.Custom (T.handler ())
  let t = Type.make descr
  let () = Type.register_type Def.name (fun () -> Type.make descr)

  include Custom.Make (struct
    include Def

    let t = t
  end)

  let of_term t =
    match t.term with `Custom c -> of_custom c | _ -> assert false

  let to_term c =
    {
      t = Type.make descr;
      term = `Custom (to_custom c);
      methods = Methods.empty;
      flags = 0;
    }
end

(** Create a new value. *)
let make ?pos ?t ?flags ?methods e =
  let term = make ?pos ?t ?flags ?methods e in
  let t = match t with Some t -> t | None -> Type.var ?pos () in
  if Lazy.force debug then
    Printf.eprintf "%s (%s): assigned type var %s\n"
      (Pos.Option.to_string t.Type.pos)
      (try to_string term with _ -> "<?>")
      (Repr.string_of_type t);
  term

let rec fresh ~handler { t; term; methods; flags } =
  let term =
    match term with
      | `Int _ | `String _ | `Float _ | `Bool _ | `Custom _ -> term
      | `Tuple l -> `Tuple (List.map (fresh ~handler) l)
      | `Null -> `Null
      | `Open (t, t') -> `Open (fresh ~handler t, fresh ~handler t')
      | `Var s -> `Var s
      | `Seq (t, t') -> `Seq (fresh ~handler t, fresh ~handler t')
      | `Let { doc; replace; pat; gen; def; body } ->
          `Let
            {
              doc;
              replace;
              pat;
              gen = List.map (Type.Fresh.make_var handler) gen;
              def = fresh ~handler def;
              body = fresh ~handler body;
            }
      | `List l -> `List (List.map (fresh ~handler) l)
<<<<<<< HEAD
      | `Value _ as ast -> ast
      | `Cast { cast; typ } ->
          `Cast
            { cast = fresh ~handler cast; typ = Type.Fresh.make handler typ }
=======
      | `Cast { cast = t; typ } ->
          `Cast { cast = fresh ~handler t; typ = Type.Fresh.make handler typ }
>>>>>>> e718aa80
      | `App (t, l) ->
          `App
            ( fresh ~handler t,
              List.map (fun (lbl, t) -> (lbl, fresh ~handler t)) l )
      | `Hide (tm, l) -> `Hide (fresh ~handler tm, l)
      | `Invoke { invoked; invoke_default; meth } ->
          `Invoke
            {
              invoked = fresh ~handler invoked;
              invoke_default = Option.map (fresh ~handler) invoke_default;
              meth;
            }
      | `Encoder encoder ->
          let rec map_encoder (lbl, params) =
            ( lbl,
              List.map
                (function
                  | `Anonymous s -> `Anonymous s
                  | `Encoder enc -> `Encoder (map_encoder enc)
                  | `Labelled (lbl, t) -> `Labelled (lbl, fresh ~handler t))
                params )
          in
          `Encoder (map_encoder encoder)
      | `Fun { free_vars; name; arguments; body } ->
          `Fun
            {
              free_vars;
              name;
              arguments =
                List.map
                  (fun { label; as_variable; default; typ } ->
                    {
                      label;
                      as_variable;
                      default = Option.map (fresh ~handler) default;
                      typ = Type.Fresh.make handler typ;
                    })
                  arguments;
              body = fresh ~handler body;
            }
  in
  {
    t = Type.Fresh.make handler t;
    term;
    methods = Methods.map (fresh ~handler) methods;
    flags;
  }<|MERGE_RESOLUTION|>--- conflicted
+++ resolved
@@ -129,17 +129,12 @@
       | `List l -> "[" ^ String.concat ", " (List.map to_string l) ^ "]"
       | `Tuple l -> "(" ^ String.concat ", " (List.map to_string l) ^ ")"
       | `Null -> "null"
-<<<<<<< HEAD
       | `Cast { cast = e; typ = t } ->
           "(" ^ to_string e ^ " : " ^ Type.to_string t ^ ")"
       | `Hide (tm, l) ->
           "{"
           ^ String.concat ", " (List.map (Printf.sprintf "%s = _") l)
           ^ ", ..." ^ to_string tm ^ "}"
-=======
-      | `Cast { cast; typ } ->
-          "(" ^ to_string cast ^ " : " ^ Type.to_string typ ^ ")"
->>>>>>> e718aa80
       | `Invoke { invoked = e; meth = l; invoke_default } -> (
           match invoke_default with
             | None -> to_string e ^ "." ^ l
@@ -330,7 +325,6 @@
       | `Tuple l -> List.fold_left (fun a -> check a) v l
       | `Null -> v
       | `Cast { cast = e } -> check v e
-<<<<<<< HEAD
       | `Hide (tm, l) ->
           check v
             {
@@ -338,8 +332,6 @@
               methods =
                 Methods.filter (fun n _ -> not (List.mem n l)) tm.methods;
             }
-=======
->>>>>>> e718aa80
       | `Invoke { invoked = e } -> check v e
       | `Open (a, b) -> check (check v a) b
       | `Seq (a, b) -> check ~toplevel (check v a) b
@@ -501,15 +493,9 @@
               body = fresh ~handler body;
             }
       | `List l -> `List (List.map (fresh ~handler) l)
-<<<<<<< HEAD
       | `Value _ as ast -> ast
-      | `Cast { cast; typ } ->
-          `Cast
-            { cast = fresh ~handler cast; typ = Type.Fresh.make handler typ }
-=======
       | `Cast { cast = t; typ } ->
           `Cast { cast = fresh ~handler t; typ = Type.Fresh.make handler typ }
->>>>>>> e718aa80
       | `App (t, l) ->
           `App
             ( fresh ~handler t,
