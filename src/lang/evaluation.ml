--- conflicted
+++ resolved
@@ -196,8 +196,6 @@
     | `Tuple l ->
         mk (Value.Tuple (List.map (fun a -> eval ~eval_check env a) l))
     | `Null -> mk Value.Null
-<<<<<<< HEAD
-    | `Cast (e, _) -> { (eval ~eval_check env e) with pos = tm.t.Type.pos }
     | `Hide (tm, methods) ->
         let v = eval ~eval_check env tm in
         {
@@ -205,10 +203,8 @@
           methods =
             Methods.filter (fun n _ -> not (List.mem n methods)) v.methods;
         }
-=======
     | `Cast { cast = e } ->
         { (eval ~eval_check env e) with pos = tm.t.Type.pos }
->>>>>>> d9bcf0fb
     | `Invoke { invoked = t; invoke_default; meth } -> (
         let v = eval ~eval_check env t in
         match (Value.Methods.find_opt meth v.Value.methods, invoke_default) with
