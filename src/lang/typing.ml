--- conflicted
+++ resolved
@@ -109,13 +109,9 @@
           cp (Meth (l, (g, aux t), d, aux u))
       | Arrow (p, t) ->
           cp (Arrow (List.map (fun (o, l, t) -> (o, l, aux t)) p, aux t))
-<<<<<<< HEAD
       | Cons (c : string) -> cp (Cons c)
       | Union (t, u) -> cp (Union (aux t, aux u))
-      | Link t ->
-=======
       | Link (v, t) ->
->>>>>>> 783e6d35
           (* Keep links to preserve rich position information,
            * and to make it possible to check if the application left
            * the type unchanged. *)
@@ -599,82 +595,4 @@
   try a <: b
   with Error (x, y) ->
     let bt = Printexc.get_raw_backtrace () in
-<<<<<<< HEAD
-    Printexc.raise_with_backtrace (Type_error (false, a, b, x, y)) bt
-
-(** Approximation of type duplication. Sharing of variables is not guaranteed to
-    be preserved. *)
-let rec duplicate ?pos ?level t =
-  make ?pos ?level
-    (match (deref t).descr with
-      | Constr c ->
-          Constr
-            {
-              c with
-              params =
-                List.map
-                  (fun (vars, t) -> (vars, duplicate ?pos ?level t))
-                  c.params;
-            }
-      | Ground (Format k) -> Ground (Format (Frame_content.duplicate k))
-      | Ground g -> Ground g
-      | Getter t -> Getter (duplicate ?pos ?level t)
-      | List t -> List (duplicate ?pos ?level t)
-      | Tuple l -> Tuple (List.map (duplicate ?pos ?level) l)
-      | Nullable t -> Nullable (duplicate ?pos ?level t)
-      | Meth (name, (v, g), d, t) ->
-          Meth (name, (v, duplicate ?pos ?level g), d, duplicate ?pos ?level t)
-      | Arrow (args, t) ->
-          Arrow
-            ( List.map (fun (b, n, t) -> (b, n, duplicate ?pos ?level t)) args,
-              duplicate ?pos ?level t )
-      | Cons (c : string) -> Cons c
-      | Union (t, u) -> Union (duplicate ?pos ?level t, duplicate ?pos ?level u)
-      | EVar v -> EVar v
-      | Link t -> Link (duplicate ?pos ?level t))
-
-(** Find an approximation of the minimal type that is safe to use instead of
-    both left and right hand types. This function is not exact: we should always
-    try to cast with the result in order to ensure that everything is alright. *)
-let rec sup ?(pos = None) ?(level = -1) a b =
-  try
-    let simple a b =
-      try
-        let t = fresh_evar ~level ~pos in
-        duplicate ~pos ~level a <: t;
-        duplicate ~pos ~level b <: t;
-        deref t
-      with _ ->
-        let t = fresh_evar ~level ~pos in
-        duplicate ~pos ~level b <: t;
-        duplicate ~pos ~level a <: t;
-        deref t
-    in
-    if not (has_meth a && has_meth b) then simple a b
-    else (
-      let meths_a, a' = split_meths a in
-      let meths_b, b' = split_meths b in
-      let meths =
-        List.fold_left
-          (fun cur (name, ((g, t), doc)) ->
-            match List.assoc_opt name meths_b with
-              | None -> cur
-              | Some ((g', t'), _) -> (
-                  try (name, ((g @ g', sup t t'), doc)) :: cur with _ -> cur))
-          [] meths_a
-      in
-      let t = min a' b' in
-      let t =
-        List.fold_left
-          (fun cur (name, (s, doc)) ->
-            make ~pos ~level (Meth (name, s, doc, cur)))
-          t meths
-      in
-      duplicate ~pos ~level a <: t;
-      duplicate ~pos ~level b <: t;
-      t)
-  with Error (x, y) ->
-    let bt = Printexc.get_raw_backtrace () in
-=======
->>>>>>> 783e6d35
     Printexc.raise_with_backtrace (Type_error (false, a, b, x, y)) bt