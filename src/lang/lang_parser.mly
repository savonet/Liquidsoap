--- conflicted
+++ resolved
@@ -206,12 +206,7 @@
 %nonassoc YIELDS       /* fun x -> (x+x) */
 %nonassoc COALESCE         /* (x | y) == z */
 %right SET             /* expr := (expr + expr), expr := (expr := expr) */
-<<<<<<< HEAD
-%nonassoc REF          /* ref (1+2) */
 %nonassoc TO
-=======
-%right DOTDOT
->>>>>>> d64fcea4
 %left BIN0             /* ((x+(y*z))==3) or ((not a)==b) */
 %left BIN1
 %nonassoc NOT
