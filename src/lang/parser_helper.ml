(*****************************************************************************

  Liquidsoap, a programmable audio stream generator.
  Copyright 2003-2021 Savonet team

  This program is free software; you can redistribute it and/or modify
  it under the terms of the GNU General Public License as published by
  the Free Software Foundation; either version 2 of the License, or
  (at your option) any later version.

  This program is distributed in the hope that it will be useful,
  but WITHOUT ANY WARRANTY; without even the implied warranty of
  MERCHANTABILITY or FITNESS FOR A PARTICULAR PURPOSE.  See the
  GNU General Public License for more details, fully stated in the COPYING
  file at the root of the liquidsoap distribution.

  You should have received a copy of the GNU General Public License
  along with this program; if not, write to the Free Software
  Foundation, Inc., 51 Franklin Street, Fifth Floor, Boston, MA 02110-1301  USA

 *****************************************************************************)

(** Helper functions for the parser. *)

open Term
open Ground

let gen_args_of ~only ~except ~pos get_args name =
  match Environment.get_builtin name with
    | Some ((_, t), Value.{ value = Fun (args, _, _, _) })
    | Some ((_, t), Value.{ value = FFI (args, _, _) }) ->
        let filtered_args = List.filter (fun (n, _, _) -> n <> "") args in
        let filtered_args =
          if only <> [] then
            List.map
              (fun n ->
                try List.find (fun (n', _, _) -> n = n') filtered_args
                with Not_found ->
                  raise
                    (Parse_error
                       ( pos,
                         Printf.sprintf
                           "Builtin %s does not have an argument named %s" name
                           n )))
              only
          else filtered_args
        in
        List.iter
          (fun n ->
            match List.find_opt (fun (n', _, _) -> n = n') args with
              | Some _ -> ()
              | None ->
                  raise
                    (Parse_error
                       ( pos,
                         Printf.sprintf
                           "Builtin %s does not have an argument named %s" name
                           n )))
          except;
        let filtered_args =
          List.filter (fun (n, _, _) -> not (List.mem n except)) filtered_args
        in
        get_args ~pos t filtered_args
    | Some _ ->
        raise
          (Parse_error (pos, Printf.sprintf "Builtin %s is not a function!" name))
    | None ->
        raise
          (Parse_error (pos, Printf.sprintf "Builtin %s is not registered!" name))

let args_of, app_of =
  let rec get_args ~pos t args =
    let get_arg_type t name =
      match (Type.deref t).Type.descr with
        | Type.Arrow (l, _) ->
            let _, _, t = List.find (fun (_, n, _) -> n = name) l in
            t
        | _ ->
            raise
              (Parse_error
                 ( pos,
                   Printf.sprintf
                     "Cannot get argument type of %s, this is not a function, \
                      it has type: %s."
                     name (Type.print t) ))
    in
    List.map
      (fun (n, n', v) ->
        let t = Type.make ~pos:(Some pos) (get_arg_type t n).Type.descr in
        (n, n', t, Option.map (term_of_value ~pos t) v))
      args
  and get_app ~pos _ args =
    List.map
      (fun (n, _, _) ->
        ( n,
          Term.{ t = Type.fresh_evar ~level:(-1) ~pos:(Some pos); term = Var n }
        ))
      args
  and term_of_value ~pos t ({ Value.value } as v) =
    let get_list_type () =
      match (Type.deref t).Type.descr with
        | Type.List t -> t
        | _ -> assert false
    in
    let get_tuple_type pos =
      match (Type.deref t).Type.descr with
        | Type.Tuple t -> List.nth t pos
        | _ -> assert false
    in
    let get_meth_type () =
      match (Type.deref t).Type.descr with
        | Type.Meth (_, _, _, t) -> t
        | _ -> assert false
    in
    let term =
      match value with
        | Value.Ground g -> Term.Ground g
        | Value.List l ->
            Term.List (List.map (term_of_value ~pos (get_list_type ())) l)
        | Value.Tuple l ->
            Term.List
              (List.mapi
                 (fun idx v -> term_of_value ~pos (get_tuple_type idx) v)
                 l)
        | Value.Null -> Term.Null
        | Value.Meth (name, v, v') ->
            let t = get_meth_type () in
            Term.Meth (name, term_of_value ~pos t v, term_of_value ~pos t v')
        | Value.Fun (args, [], [], body) ->
            let body =
              Term.{ body with t = Type.make ~pos:(Some pos) body.t.Type.descr }
            in
            Term.Fun (Term.free_vars body, get_args ~pos t args, body)
        | _ ->
            raise
              (Parse_error
                 ( pos,
                   Printf.sprintf "Term %s cannot be represented as a term"
                     (Value.print_value v) ))
    in
    let t = Type.make ~pos:(Some pos) t.Type.descr in
    Term.{ t; term }
  in
  let args_of = gen_args_of get_args in
  let app_of = gen_args_of get_app in
  (args_of, app_of)

let mk = Term.make

let append_list ~pos x v =
  match (x, v) with
    | `Expr x, `List l -> `List (x :: l)
    | `Expr x, `App v ->
        let list = mk ~pos (Var "list") in
        let op = mk ~pos (Invoke (list, "add")) in
        `App (mk ~pos (App (op, [("", x); ("", v)])))
    | `Ellipsis x, `App v ->
        let list = mk ~pos (Var "list") in
        let op = mk ~pos (Invoke (list, "append")) in
        `App (mk ~pos (App (op, [("", x); ("", v)])))
    | `Ellipsis x, `List l ->
        let list = mk ~pos (Var "list") in
        let op = mk ~pos (Invoke (list, "append")) in
        let l = mk ~pos (List l) in
        `App (mk ~pos (App (op, [("", x); ("", l)])))

let mk_list ~pos = function `List l -> mk ~pos (List l) | `App a -> a

let mk_fun ~pos args body =
  let bound = List.map (fun (_, x, _, _) -> x) args in
  let fv = Term.free_vars ~bound body in
  mk ~pos (Fun (fv, args, body))

let mk_let ~pos (doc, replace, pat, def) body =
  mk ~pos (Let { doc; replace; pat; gen = []; def; body })

let mk_list_let ~pos ((vars, dots), def) body =
  let list_var_name = "_" in
  let list_var () = mk ~pos (Var list_var_name) in
  let mk_let ~pos var def body =
    mk_let ~pos ((Doc.none (), [], []), false, PVar [var], def) body
  in
  let body =
    match dots with
      | None -> body
      | Some var -> mk_let ~pos var (list_var ()) body
  in
  let body =
    List.fold_left
      (fun body var ->
        let list = mk ~pos (Var "list") in
        let tl = mk ~pos (Invoke (list, "tl")) in
        let tl = mk ~pos (App (tl, [("", list_var ())])) in
        let body = mk_let ~pos list_var_name tl body in
        if var = "_" then body
        else (
          let list = mk ~pos (Var "list") in
          let hd = mk ~pos (Invoke (list, "hd")) in
          let hd = mk ~pos (App (hd, [("", list_var ())])) in
          mk_let ~pos var hd body))
      body (List.rev vars)
  in
  mk_let ~pos list_var_name def body

let mk_rec_fun ~pos pat args body =
  let name = match pat with PVar [name] -> name | _ -> assert false in
  let bound = List.map (fun (_, x, _, _) -> x) args in
  let bound = name :: bound in
  let fv = Term.free_vars ~bound body in
  mk ~pos (RFun (name, fv, args, body))

let mk_encoder ~pos e p = mk ~pos (Encoder (e, p))

(** Time intervals *)

let time_units = [| 7 * 24 * 60 * 60; 24 * 60 * 60; 60 * 60; 60; 1 |]

(** Given a date specified as a list of four values (whms), return a date in
    seconds from the beginning of the week. *)
let date ~pos =
  let to_int = function None -> 0 | Some i -> i in
  let rec aux = function
    | None :: tl -> aux tl
    | [] -> raise (Parse_error (pos, "Invalid time."))
    | l ->
        let a = Array.of_list l in
        let n = Array.length a in
        let tu = time_units and tn = Array.length time_units in
        Array.fold_left ( + ) 0
          (Array.mapi
             (fun i s ->
               let s = if n = 4 && i = 0 then to_int s mod 7 else to_int s in
               tu.(tn - 1 + i - n + 1) * s)
             a)
  in
  aux

(** Give the index of the first non-None value in the list. *)
let last_index l =
  let rec last_index n = function
    | x :: tl -> if x = None then last_index (n + 1) tl else n
    | [] -> n
  in
  last_index 0 l

(** Give the precision of a date-as-list.
    For example, the precision of Xs is 1, XmYs is 60, XhYmZs 3600, etc. *)
let precision d = time_units.(last_index d)

(** Give the duration of a data-as-list.
    For example, the duration of Xs is 1, Xm 60, XhYm 60, etc. *)
let duration d =
  time_units.(Array.length time_units - 1 - last_index (List.rev d))

let between ~pos d1 d2 =
  let p1 = precision d1 in
  let p2 = precision d2 in
  let t1 = date ~pos d1 in
  let t2 = date ~pos d2 in
  if p1 <> p2 then
    raise (Parse_error (pos, "Invalid time interval: precisions differ."));
  (t1, t2, p1)

let during ~pos d =
  let t, d, p = (date ~pos d, duration d, precision d) in
  (t, t + d, p)

let mk_time_pred ~pos (a, b, c) =
  let args = List.map (fun x -> ("", mk ~pos (Ground (Int x)))) [a; b; c] in
  mk ~pos (App (mk ~pos (Var "time_in_mod"), args))

let mk_kind ~pos (kind, params) =
  if kind = "any" then Type.fresh_evar ~level:(-1) ~pos:(Some pos)
  else (
    try
      let k = Frame_content.kind_of_string kind in
      match params with
        | [] -> Term.kind_t (`Kind k)
        | [("", "any")] -> Type.fresh_evar ~level:(-1) ~pos:None
        | [("", "internal")] ->
            Type.fresh ~constraints:[Type.InternalMedia] ~level:(-1) ~pos:None
        | param :: params ->
            let mk_format (label, value) =
              Frame_content.parse_param k label value
            in
            let f = mk_format param in
            List.iter
              (fun param -> Frame_content.merge f (mk_format param))
              params;
            assert (k = Frame_content.kind f);
            Term.kind_t (`Format f)
    with _ ->
      let params =
        params |> List.map (fun (l, v) -> l ^ "=" ^ v) |> String.concat ","
      in
      let t = kind ^ "(" ^ params ^ ")" in
      raise (Parse_error (pos, "Unknown type constructor: " ^ t ^ ".")))

let mk_source_ty ~pos name args =
  if name <> "source" then
    raise (Parse_error (pos, "Unknown type constructor: " ^ name ^ "."));

  let audio = ref ("any", []) in
  let video = ref ("any", []) in
  let midi = ref ("any", []) in

  List.iter
    (function
      | "audio", k -> audio := k
      | "video", k -> video := k
      | "midi", k -> midi := k
      | l, _ ->
          raise (Parse_error (pos, "Unknown type constructor: " ^ l ^ ".")))
    args;

  let audio = mk_kind ~pos !audio in
  let video = mk_kind ~pos !video in
  let midi = mk_kind ~pos !midi in

  Term.source_t (Term.frame_kind_t audio video midi)

let ground_type_of_string ~pos = function
  | "bool" -> Type.Bool
  | "int" -> Type.Int
  | "float" -> Type.Float
  | "string" -> Type.String
  | t -> raise (Parse_error (pos, "Ground type expected: " ^ t ^ "."))

let mk_ty ~pos name =
  match name with
    | "_" -> Type.fresh_evar ~level:(-1) ~pos:None
    | "unit" -> Type.make Type.unit
    | "source" -> mk_source_ty ~pos "source" []
    | "source_methods" -> !Term.source_methods_t ()
<<<<<<< HEAD
    | _ -> (
        try Type.make (Type.Ground (ground_type_of_string ~pos name))
        with _ ->
          raise (Parse_error (pos, "Unknown type constructor: " ^ name ^ ".")))
=======
    | name -> (
        match Type.resolve_ground_opt name with
          | Some g -> Type.make (Type.Ground g)
          | None ->
              raise
                (Parse_error (pos, "Unknown type constructor: " ^ name ^ ".")))
>>>>>>> 783e6d35
<|MERGE_RESOLUTION|>--- conflicted
+++ resolved
@@ -332,16 +332,9 @@
     | "unit" -> Type.make Type.unit
     | "source" -> mk_source_ty ~pos "source" []
     | "source_methods" -> !Term.source_methods_t ()
-<<<<<<< HEAD
-    | _ -> (
-        try Type.make (Type.Ground (ground_type_of_string ~pos name))
-        with _ ->
-          raise (Parse_error (pos, "Unknown type constructor: " ^ name ^ ".")))
-=======
     | name -> (
         match Type.resolve_ground_opt name with
           | Some g -> Type.make (Type.Ground g)
           | None ->
               raise
-                (Parse_error (pos, "Unknown type constructor: " ^ name ^ ".")))
->>>>>>> 783e6d35
+                (Parse_error (pos, "Unknown type constructor: " ^ name ^ ".")))