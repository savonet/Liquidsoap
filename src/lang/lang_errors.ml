--- conflicted
+++ resolved
@@ -159,18 +159,15 @@
              dependency.@]@."
             (Encoder.string_of_format fmt);
           raise Error
-<<<<<<< HEAD
-      | Lang_values.Runtime_error (pos, e) ->
-          let pos = T.print_pos_list pos in
-          error_header 13 pos;
-          Format.printf "Uncaught runtime error:@ %s@]@." e;
-=======
       | Lang_values.Internal_error (pos, e) ->
           let pos = T.print_pos_list pos in
           (* Bad luck, error 13 should never have happened. *)
           error_header 13 pos;
-          Format.printf "Internal error: %s@]@." e;
->>>>>>> 7caae797
+          Format.printf "Internal error: %s@]@." e
+      | Lang_values.Runtime_error (pos, e) ->
+          let pos = T.print_pos_list pos in
+          error_header 14 pos;
+          Format.printf "Uncaught runtime error:@ %s@]@." e;
           raise Error
       | Sedlexing.MalFormed -> print_error 13 "Malformed file."
       | End_of_file -> raise End_of_file
