(*****************************************************************************

  Liquidsoap, a programmable audio stream generator.
  Copyright 2003-2021 Savonet team

  This program is free software; you can redistribute it and/or modify
  it under the terms of the GNU General Public License as published by
  the Free Software Foundation; either version 2 of the License, or
  (at your option) any later version.

  This program is distributed in the hope that it will be useful,
  but WITHOUT ANY WARRANTY; without even the implied warranty of
  MERCHANTABILITY or FITNESS FOR A PARTICULAR PURPOSE.  See the
  GNU General Public License for more details, fully stated in the COPYING
  file at the root of the liquidsoap distribution.

  You should have received a copy of the GNU General Public License
  along with this program; if not, write to the Free Software
  Foundation, Inc., 51 Franklin Street, Fifth Floor, Boston, MA 02110-1301  USA

 *****************************************************************************)

%{
open Term
open Term.Ground
(* All auxiliary functions for parser are there *)
open Parser_helper
%}

%token <string> VAR
%token <string> VARLPAR
%token <string> VARLBRA
%token <string> STRING
%token <string * char list> REGEXP
%token <int> INT
%token <float> FLOAT
%token <bool> BOOL
%token <string> CONS
%token <int option list> TIME
%token <int option list * int option list> INTERVAL
%token <string> ENCODER
%token EOF
%token BEGIN END REC GETS TILD QUESTION LET
(* name, arguments, methods *)
%token <Doc.item * (string*string) list * (string*string) list> DEF
%token REPLACES
%token COALESCE
%token TRY CATCH IN DO MATCH CASE
%token IF THEN ELSE ELSIF
%token SLASH
%token OPEN
%token LPAR RPAR COMMA SEQ SEQSEQ COLON DOT
%token LBRA RBRA LCUR RCUR
%token FUN YIELDS
%token DOTDOTDOT
%token <string> BINB
%token <string> BIN1
%token <string> BIN2
%token <string> BIN3
%token TIMES
%token MINUS UMINUS
%token UNDERSCORE
%token NOT
%token GET SET
%token <string> PP_IFDEF PP_IFNDEF
%token <[ `Eq | `Geq | `Leq | `Gt | `Lt] * string> PP_IFVERSION
%token ARGS_OF
%token PP_IFENCODER PP_IFNENCODER PP_ELSE PP_ENDIF
%token PP_ENDL PP_DEF PP_DEFINE
%token <string> PP_INCLUDE
%token <string list> PP_COMMENT
%token WHILE FOR TO

%nonassoc YIELDS       (* fun x -> (x+x) *)
%nonassoc COALESCE     (* (x ?? y) == z *)
%right SET             (* expr := (expr + expr), expr := (expr := expr) *)
%nonassoc TO
%nonassoc QUESTION    (* x ? y : z *)
%left BINB             (* ((x+(y*z))==3) or ((not a)==b) *)
%left BIN1
%nonassoc NOT
%left BIN2 MINUS
%left BIN3 TIMES
%nonassoc GET          (* (!x)+2 *)
%left DOT
%nonassoc COLON


(* Read %ogg(...) as one block, shifting LPAR rather than reducing %ogg *)
%nonassoc no_app
%nonassoc LPAR

%start program
%type <Term.t> program

%start interactive
%type <Term.t> interactive

%start annotate
%type <(string * string) list> annotate

%%

program:
  | error { raise (Parse_error ($loc, "Syntax error!")) } 
  | EOF { mk ~pos:$loc unit }
  | exprs EOF { $1 }
interactive:
  | error { raise (Parse_error ($loc, "Syntax error!")) }
  | exprs SEQSEQ { $1 }
  | EOF { raise End_of_file }

s: | {} | SEQ  {}
g: | {} | GETS {}

exprs:
  | OPEN expr s exprs        { mk ~pos:$loc (Open ($2,$4)) }
  | expr s                   { $1 }
  | expr s exprs             { mk ~pos:$loc (Seq ($1,$3)) }
  | binding s                { mk_let ~pos:$loc($1) $1 (mk ~pos:$loc unit) }
  | binding s exprs          { mk_let ~pos:$loc($1) $1 $3 }
  | list_binding s           { mk_list_let ~pos:$loc $1 (mk ~pos:$loc unit) }
  | list_binding s exprs     { mk_list_let ~pos:$loc $1 $3 }

(* Sequences of expressions without bindings *)
exprss:
  | expr { $1 }
  | expr SEQ exprss { mk ~pos:$loc (Seq ($1,$3)) }

(* General expressions. *)
expr:
  | LPAR expr COLON ty RPAR          { mk ~pos:$loc (Cast ($2, $4)) }
  | UMINUS FLOAT                     { mk ~pos:$loc (Ground (Float (-. $2))) }
  | UMINUS INT                       { mk ~pos:$loc (Ground (Int (- $2))) }
  | UMINUS LPAR expr RPAR            { mk ~pos:$loc (App (mk ~pos:$loc($1) (Var "~-"), ["", $3])) }
  | LPAR expr RPAR                   { $2 }
  | INT                              { mk ~pos:$loc (Ground (Int $1)) }
  | NOT expr                         { mk ~pos:$loc (App (mk ~pos:$loc($1) (Var "not"), ["", $2])) }
  | BOOL                             { mk ~pos:$loc (Ground (Bool $1)) }
  | FLOAT                            { mk ~pos:$loc (Ground (Float  $1)) }
  | STRING                           { mk ~pos:$loc (Ground (String $1)) }
  | CONS                             { mk ~pos:$loc (Cons $1) }
  | VAR                              { mk ~pos:$loc (Var $1) }
  | varlist                          { mk_list ~pos:$loc $1 }
  | GET expr                         { mk ~pos:$loc (App (mk ~pos:$loc($1) (Invoke (mk ~pos:$loc($1) (Var "ref"), "get")), ["", $2])) }
  | expr SET expr                    { mk ~pos:$loc (App (mk ~pos:$loc($2) (Invoke (mk ~pos:$loc($1) (Var "ref"), "set")), ["", $1; "", $3])) }
  | ENCODER encoder_opt              { mk_encoder ~pos:$loc $1 $2 }
  | LPAR RPAR                        { mk ~pos:$loc (Tuple []) }
  | LPAR inner_tuple RPAR            { mk ~pos:$loc (Tuple $2) }
  | expr DOT LCUR record RCUR        { $4 ~pos:$loc $1 }
  | LCUR record RCUR                 { $2 ~pos:$loc (mk ~pos:$loc (Tuple [])) }
  | LCUR RCUR                        { mk ~pos:$loc (Tuple []) }
  | expr DOT VAR                     { mk ~pos:$loc (Invoke ($1, $3)) }
  | expr DOT VARLPAR app_list RPAR   { mk ~pos:$loc (App (mk ~pos:($startpos($1),$endpos($3)) (Invoke ($1, $3)), $4)) }
  | VARLPAR app_list RPAR            { mk ~pos:$loc (App (mk ~pos:$loc($1) (Var $1), $2)) }
  | VARLBRA expr RBRA                { mk ~pos:$loc (App (mk ~pos:$loc (Var "_[_]"), ["", mk ~pos:$loc($1) (Var $1); "", $2])) }
  | expr DOT VARLBRA expr RBRA       { mk ~pos:$loc (App (mk ~pos:$loc (Var "_[_]"), ["", mk ~pos:($startpos($1),$endpos($3)) (Invoke ($1, $3)); "", $4])) }
  | BEGIN exprs END                  { $2 }
  | FUN LPAR arglist RPAR YIELDS expr{ mk_fun ~pos:$loc $3 $6 }
  | LCUR exprss RCUR                 { mk_fun ~pos:$loc [] $2 }
  | WHILE expr DO exprs END          { mk ~pos:$loc (App (mk ~pos:$loc($1) (Var "while"), ["", mk_fun ~pos:$loc($2) [] $2; "", mk_fun ~pos:$loc($4) [] $4])) }
  | FOR bindvar GETS expr DO exprs END
                                     { mk ~pos:$loc (App (mk ~pos:$loc($1) (Var "for"), ["", $4; "", mk_fun ~pos:$loc($6) ["", $2, Type.fresh_evar ~level:(-1) ~pos:(Some $loc($2)), None] $6])) }
  | expr TO expr                     { mk ~pos:$loc (App (mk ~pos:$loc($2) (Invoke (mk ~pos:$loc($2) (Var "iterator"), "int")), ["", $1; "", $3])) }
  | expr COALESCE expr               { let null = mk ~pos:$loc($1) (Var "null") in
                                       let op =  mk ~pos:$loc($1) (Invoke (null, "default")) in
                                       let handler = mk_fun ~pos:$loc($3) [] $3 in
                                       mk ~pos:$loc (App (op, ["",$1;"",handler])) }
  | MATCH expr cases END             { mk ~pos:$loc (App (mk ~pos:$loc (Match ($3)), ["", $2])) }
  | TRY exprs CATCH bindvar IN varlist DO exprs END
                                     { let fn = mk_fun ~pos:$loc($2) [] $2 in
                                       let err_arg = ["", $4, Type.fresh_evar ~level:(-1) ~pos:(Some $loc($4)), None] in
                                       let errors = mk_list ~pos:$loc $6 in
                                       let handler =  mk_fun ~pos:$loc($8) err_arg $8 in
                                       let error_module = mk ~pos:$loc($1) (Var "error") in
                                       let op = mk ~pos:$loc($1) (Invoke (error_module, "catch")) in
                                       mk ~pos:$loc (App (op, ["errors", errors; "", fn; "", handler])) }
  | TRY exprs CATCH bindvar DO exprs END { let fn = mk_fun ~pos:$loc($2) [] $2 in
                                       let err_arg = ["", $4, Type.fresh_evar ~level:(-1) ~pos:(Some $loc($4)), None] in
                                       let handler = mk_fun ~pos:$loc($6) err_arg $6 in
                                       let errors = mk ~pos:$loc Null in
                                       let error_module = mk ~pos:$loc($1) (Var "error") in
                                       let op = mk ~pos:$loc($1) (Invoke (error_module, "catch")) in
                                       mk ~pos:$loc (App (op, ["errors", errors; "", fn; "", handler])) }
  | IF exprs THEN exprs if_elsif END { let cond = $2 in
                                       let then_b = mk_fun ~pos:($startpos($3),$endpos($4)) [] $4 in
                                       let else_b = $5 in
                                       let op = mk ~pos:$loc($1) (Var "if") in
                                       mk ~pos:$loc (App (op, ["", cond; "then", then_b; "else", else_b])) }
  | REGEXP                          {  let regexp, flags = $1 in
                                       let regexp =  mk ~pos:$loc (Ground (String regexp)) in
                                       let flags = List.map Char.escaped flags in
                                       let flags = List.map (fun s -> mk ~pos:$loc (Ground (String s))) flags in
                                       let flags = mk ~pos:$loc (List flags) in
                                       let op = mk ~pos:$loc($1) (Var "regexp") in
                                       mk ~pos:$loc (App (op, ["", regexp; "flags", flags])) }
  | expr QUESTION expr COLON expr    { let cond = $1 in
                                       let then_b = mk_fun ~pos:$loc($3) [] $3 in
                                       let else_b = mk_fun ~pos:$loc($5) [] $5 in
                                       let op = mk ~pos:$loc($1) (Var "if") in
                                       mk ~pos:$loc (App (op, ["", cond; "then", then_b; "else", else_b])) }

  | expr BINB expr                 { let left = mk_fun ~pos:$loc($1) [] $1 in
                                     let right= mk_fun ~pos:$loc($3) [] $3 in
                                     mk ~pos:$loc (App (mk ~pos:$loc($2) (Var $2), ["",left;"",right])) }
  | expr BIN1 expr                 { mk ~pos:$loc (App (mk ~pos:$loc($2) (Var $2), ["",$1;"",$3])) }
  | expr BIN2 expr                 { mk ~pos:$loc (App (mk ~pos:$loc($2) (Var $2), ["",$1;"",$3])) }
  | expr BIN3 expr                 { mk ~pos:$loc (App (mk ~pos:$loc($2) (Var $2), ["",$1;"",$3])) }
  | expr TIMES expr                { mk ~pos:$loc (App (mk ~pos:$loc($2) (Var "*"), ["",$1;"",$3])) }
  | expr MINUS expr                { mk ~pos:$loc (App (mk ~pos:$loc($2) (Var "-"), ["",$1;"",$3])) }
  | INTERVAL                       { mk_time_pred ~pos:$loc (between ~pos:$loc (fst $1) (snd $1)) }
  | TIME                           { mk_time_pred ~pos:$loc (during ~pos:$loc $1) }

ty:
  | VAR                        { mk_ty ~pos:$loc $1 }
  | ty QUESTION                { Type.make (Type.Nullable $1) }
  | LBRA ty RBRA               { Type.make (Type.List $2) }
  | LPAR ty_tuple RPAR         { Type.make (Type.Tuple $2) }
  | LPAR argsty RPAR YIELDS ty { Type.make (Type.Arrow ($2,$5)) }
  | ty_source                  { $1 }

ty_source:
  | VARLPAR RPAR                  { mk_source_ty ~pos:$loc $1 [] }
  | VARLPAR ty_source_params RPAR { mk_source_ty ~pos:$loc $1 $2 }

ty_source_params:
  | VAR GETS ty_content { [$1,$3] }
  | VAR GETS ty_content COMMA ty_source_params { ($1,$3)::$5 }

ty_content:
  | VAR                           { $1, [] }
  | VAR DOT VAR                   { $1 ^ "." ^ $3, [] }
  | VAR DOT VAR DOT VAR           { $1 ^ "." ^ $3 ^ "." ^ $5, [] }
  | VARLPAR ty_content_args RPAR  { $1, $2 }
  | VAR DOT VARLPAR ty_content_args RPAR 
                                  { $1 ^ "." ^ $3, $4 }
  | VAR DOT VAR DOT VARLPAR ty_content_args RPAR
                                  { $1 ^ "." ^ $3 ^ "." ^ $5, $6 }


ty_content_args:
  |                                      { [] }
  | ty_content_arg                       { [$1] }
  | ty_content_arg COMMA ty_content_args { $1::$3 }

ty_content_arg:
  | VAR                  { "",$1 }
  | STRING               { "",$1 }
  | VAR GETS VAR         { $1,$3 }
  | VAR GETS STRING      { $1,$3}
  | VAR GETS INT         { $1,string_of_int $3}

ty_tuple:
  | ty TIMES ty { [$1; $3] }
  | ty TIMES ty_tuple { $1::$3 }

argty:
  | ty                    { false,"",$1 }
  | VAR COLON ty          { false,$1,$3 }
  | QUESTION VAR COLON ty { true,$2,$4 }

argsty:
  |                    { [] }
  | argty              { [$1] }
  | argty COMMA argsty { $1::$3 }

varlist:
  | LBRA inner_list RBRA { $2 }
inner_list:
  | inner_list_item COMMA inner_list
                          { append_list ~pos:$loc $1 $3 }
  | inner_list_item       { append_list ~pos:$loc $1 (`List []) }
  |                       { `List [] }

inner_list_item:
  | DOTDOTDOT expr { `Ellipsis $2 }
  | expr           { `Expr $1 }

inner_tuple:
  | expr COMMA expr { [$1;$3] }
  | expr COMMA inner_tuple { $1::$3 }

app_list_elem:
  | VAR GETS expr { [$1,$3] }
  | expr          { ["",$1] }
  | ARGS_OF LPAR var RPAR        { app_of ~only:[] ~except:[] ~pos:$loc $3 }
  | ARGS_OF LPAR subfield RPAR
                                 { app_of ~only:[] ~except:[] ~pos:$loc (String.concat "." $3) }
  | ARGS_OF LPAR VARLBRA args_of_params RBRA RPAR { app_of ~pos:$loc ~only:(fst $4) ~except:(snd $4) $3 }
  | ARGS_OF LPAR subfield_lbra args_of_params RBRA RPAR
                                 { app_of ~pos:$loc (String.concat "." $3) ~only:(fst $4) ~except:(snd $4) }
app_list:
  |                              { [] }
  | app_list_elem                { $1 }
  | app_list_elem COMMA app_list { $1@$3 }

bindvar:
  | VAR { $1 }
  | UNDERSCORE { "_" }

pattern:
  | bindvar { PVar [$1] }
  | bindvar COLON VAR { PGround ($1, ground_type_of_string ~pos:$loc($3) $3) }
  | CONS    { PCons $1 }
  | LPAR pattern_list RPAR { PTuple $2 }

subfield:
  | VAR DOT in_subfield { $1::$3 }

in_subfield:
  | var { [$1] }
  | VAR DOT in_subfield { $1::$3 }

pattern_list:
  | pattern COMMA pattern { [$1;$3] }
  | pattern COMMA pattern_list { $1::$3 }

binding:
  | bindvar GETS expr { (Doc.none (),[],[]),false,PVar [$1],$3 }
  | LET replaces pattern GETS expr { (Doc.none (),[],[]),$2,$3,$5 }
  | LET replaces subfield GETS expr { (Doc.none (),[],[]),$2,PVar $3,$5 }
  | DEF replaces pattern g exprs END { $1,$2,$3,$5 }
  | DEF replaces subfield g exprs END { $1,$2,PVar $3,$5 }
  | DEF replaces varlpar arglist RPAR g exprs END {
      let arglist = $4 in
      let body = mk_fun ~pos:$loc arglist $7 in
      $1,$2,PVar $3,body
        }
  (* We don't handle recursive fields for now... *)
  | DEF REC VARLPAR arglist RPAR g exprs END {
      let doc = $1 in
      let pat = PVar [$3] in
      let arglist = $4 in
      let body = mk_rec_fun ~pos:$loc pat arglist $7 in
      doc,false,pat,body
    }

list_binding:
  | LET LBRA list_bind RBRA GETS expr { $3,$6 }

list_bind:
  | bindvar COMMA list_bind { $1::(fst $3), snd $3 }
  | DOTDOTDOT var           { [], Some $2 }
  | bindvar                 { [$1], None }

replaces:
  | { false }
  | REPLACES { true }

var:
  | VAR { $1 }
  | IN  { "in" }

varlpar:
  | VARLPAR         { [$1] }
  | VAR DOT varlpar { $1::$3 }

arglist:
  |                       { [] }
  | arg                   { $1 }
  | arg COMMA arglist     { $1@$3 }
arg:
  | TILD var opt { [$2, $2, Type.fresh_evar ~level:(-1) ~pos:(Some $loc($2)), $3] }
  | TILD LPAR var COLON ty RPAR opt { [$3, $3, $5, $7 ] }
  | TILD var GETS UNDERSCORE opt { [$2, "_", Type.fresh_evar ~level:(-1) ~pos:(Some $loc($2)), $5] }
  | bindvar opt  { ["", $1, Type.fresh_evar ~level:(-1) ~pos:(Some $loc($1)), $2] }
  | LPAR bindvar COLON ty RPAR opt { ["", $2, $4, $6] }
  | ARGS_OF LPAR var RPAR { args_of ~only:[] ~except:[] ~pos:$loc $3 }
  | ARGS_OF LPAR subfield RPAR
                          { args_of ~only:[] ~except:[] ~pos:$loc (String.concat "." $3) }
  | ARGS_OF LPAR VARLBRA args_of_params RBRA RPAR { args_of ~pos:$loc ~only:(fst $4) ~except:(snd $4) $3 }
  | ARGS_OF LPAR subfield_lbra args_of_params RBRA RPAR
                          { args_of ~pos:$loc (String.concat "." $3) ~only:(fst $4) ~except:(snd $4) }
opt:
  | GETS expr { Some $2 }
  |           { None }
args_of_params:
  | var                          { [$1], [] }
  | GET var                      { [], [$2] }
  | var COMMA args_of_params     { $1::(fst $3), (snd $3) }
  | GET var COMMA args_of_params { (fst $4), $2::(snd $4) }
subfield_lbra:
  | VAR DOT in_subfield_lbra { $1::$3 }
in_subfield_lbra:
  | VARLBRA { [$1] }
  | VAR DOT in_subfield_lbra { $1::$3 }

if_elsif:
  | ELSIF exprs THEN exprs if_elsif { let cond = $2 in
                                      let then_b = mk_fun ~pos:($startpos($3), $endpos($4)) [] $4 in
                                      let else_b = $5 in
                                      let op = mk ~pos:$loc($1) (Var "if") in
                                      mk_fun ~pos:$loc [] (mk ~pos:$loc (App (op,["",cond; "then",then_b; "else",else_b]))) }
  | ELSE exprs                      { mk_fun ~pos:($startpos($1),$endpos($2)) [] $2 }
  |                                 { mk_fun ~pos:$loc [] (mk ~pos:$loc unit) }

encoder_opt:
  | %prec no_app { [] }
<<<<<<< HEAD
  | LPAR app_list RPAR { $2 }

cases:
  | CASE pattern DO exprs cases { ($2,$4)::$5 }
  | { [] }

top_level_ogg_audio_item:
  | VORBIS app_opt     { Lang_vorbis.make $2 }
  | VORBIS_CBR app_opt { Lang_vorbis.make_cbr $2 }
  | VORBIS_ABR app_opt { Lang_vorbis.make_abr $2 }
  | SPEEX app_opt      { Lang_speex.make $2 }
  | OPUS app_opt       { Lang_opus.make $2 }

ogg_audio_item:
  | FLAC app_opt             { Lang_flac.make_ogg $2 }
  | top_level_ogg_audio_item { $1 }

ogg_video_item:
  | THEORA app_opt     { Lang_theora.make $2 }

ffmpeg_param:
  | STRING GETS expr     { $1,$3 }
  | VAR GETS expr        { $1,$3 }
ffmpeg_params:
  |                                  { [] }
  | ffmpeg_param                     { [$1] }
  | ffmpeg_param COMMA ffmpeg_params { $1::$3 }

ffmpeg_list_elem:
  | AUDIO_NONE                        { `Audio_none }
  | AUDIO_COPY                        { `Audio_copy }
  | AUDIO_RAW LPAR ffmpeg_params RPAR { `Audio_raw $3 }
  (* This is for inline encoders. *)
  | AUDIO_RAW                         { `Audio_raw [] }
  | AUDIO LPAR ffmpeg_params RPAR     { `Audio  $3 }
  | VIDEO_NONE                        { `Video_none }
  | VIDEO_COPY                        { `Video_copy }
  (* This is for inline encoders. *)
  | VIDEO_RAW                         { `Video_raw [] }
  | VIDEO_RAW LPAR ffmpeg_params RPAR { `Video_raw  $3 }
  | VIDEO LPAR ffmpeg_params RPAR     { `Video  $3 }
  | ffmpeg_param                      { `Option $1 }
 
ffmpeg_list:
  |                                    { [] }
  | ffmpeg_list_elem                   { [$1] }
  | ffmpeg_list_elem COMMA ffmpeg_list { $1::$3 }
=======
  | LPAR encoder_params RPAR { $2 }
>>>>>>> 823dbedd

encoder_param:
  | VAR GETS expr       { $1, `Term $3 }
  | STRING GETS expr    { $1, `Term $3 }
  | VAR                 { "", `Term (mk ~pos:$loc (Ground (String $1))) }
  | STRING              { "", `Term (mk ~pos:$loc (Ground (String $1))) }
  | ENCODER encoder_opt { "", `Encoder ($1, $2) }

encoder_params:
  |                                    { [] }
  | encoder_param                      { [$1] }
  | encoder_param COMMA encoder_params { $1::$3 }

record:
  | VAR GETS expr { fun ~pos e -> mk ~pos (Meth ($1, $3, e)) }
  | record COMMA VAR GETS expr { fun ~pos e -> mk ~pos (Meth ($3, $5, $1 ~pos e)) }

annotate:
  | annotate_metadata COLON { $1 } 

annotate_metadata:
  | annotate_key GETS annotate_value COMMA annotate_metadata { ($1,$3)::$5 }
  | annotate_key GETS annotate_value { [$1, $3] }

annotate_key:
  | VAR { $1 }
  | STRING { $1 }

annotate_value:
  | INT { string_of_int $1 }
  | FLOAT { string_of_float $1 }
  | BOOL { string_of_bool $1 }
  | VAR { $1 }
  | STRING { $1 }<|MERGE_RESOLUTION|>--- conflicted
+++ resolved
@@ -394,59 +394,13 @@
   | ELSE exprs                      { mk_fun ~pos:($startpos($1),$endpos($2)) [] $2 }
   |                                 { mk_fun ~pos:$loc [] (mk ~pos:$loc unit) }
 
-encoder_opt:
-  | %prec no_app { [] }
-<<<<<<< HEAD
-  | LPAR app_list RPAR { $2 }
-
 cases:
   | CASE pattern DO exprs cases { ($2,$4)::$5 }
   | { [] }
 
-top_level_ogg_audio_item:
-  | VORBIS app_opt     { Lang_vorbis.make $2 }
-  | VORBIS_CBR app_opt { Lang_vorbis.make_cbr $2 }
-  | VORBIS_ABR app_opt { Lang_vorbis.make_abr $2 }
-  | SPEEX app_opt      { Lang_speex.make $2 }
-  | OPUS app_opt       { Lang_opus.make $2 }
-
-ogg_audio_item:
-  | FLAC app_opt             { Lang_flac.make_ogg $2 }
-  | top_level_ogg_audio_item { $1 }
-
-ogg_video_item:
-  | THEORA app_opt     { Lang_theora.make $2 }
-
-ffmpeg_param:
-  | STRING GETS expr     { $1,$3 }
-  | VAR GETS expr        { $1,$3 }
-ffmpeg_params:
-  |                                  { [] }
-  | ffmpeg_param                     { [$1] }
-  | ffmpeg_param COMMA ffmpeg_params { $1::$3 }
-
-ffmpeg_list_elem:
-  | AUDIO_NONE                        { `Audio_none }
-  | AUDIO_COPY                        { `Audio_copy }
-  | AUDIO_RAW LPAR ffmpeg_params RPAR { `Audio_raw $3 }
-  (* This is for inline encoders. *)
-  | AUDIO_RAW                         { `Audio_raw [] }
-  | AUDIO LPAR ffmpeg_params RPAR     { `Audio  $3 }
-  | VIDEO_NONE                        { `Video_none }
-  | VIDEO_COPY                        { `Video_copy }
-  (* This is for inline encoders. *)
-  | VIDEO_RAW                         { `Video_raw [] }
-  | VIDEO_RAW LPAR ffmpeg_params RPAR { `Video_raw  $3 }
-  | VIDEO LPAR ffmpeg_params RPAR     { `Video  $3 }
-  | ffmpeg_param                      { `Option $1 }
- 
-ffmpeg_list:
-  |                                    { [] }
-  | ffmpeg_list_elem                   { [$1] }
-  | ffmpeg_list_elem COMMA ffmpeg_list { $1::$3 }
-=======
+encoder_opt:
+  | %prec no_app { [] }
   | LPAR encoder_params RPAR { $2 }
->>>>>>> 823dbedd
 
 encoder_param:
   | VAR GETS expr       { $1, `Term $3 }
