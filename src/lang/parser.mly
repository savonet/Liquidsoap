(*****************************************************************************

  Liquidsoap, a programmable stream generator.
  Copyright 2003-2024 Savonet team

  This program is free software; you can redistribute it and/or modify
  it under the terms of the GNU General Public License as published by
  the Free Software Foundation; either version 2 of the License, or
  (at your option) any later version.

  This program is distributed in the hope that it will be useful,
  but WITHOUT ANY WARRANTY; without even the implied warranty of
  MERCHANTABILITY or FITNESS FOR A PARTICULAR PURPOSE.  See the
  GNU General Public License for more details, fully stated in the COPYING
  file at the root of the liquidsoap distribution.

  You should have received a copy of the GNU General Public License
  along with this program; if not, write to the Free Software
  Foundation, Inc., 51 Franklin Street, Fifth Floor, Boston, MA 02110-1301  USA

 *****************************************************************************)

%{
open Parsed_term
<<<<<<< HEAD
open Parsed_term.Generic
open Parsed_term.Ground
=======
>>>>>>> c9442a9c
(* All auxiliary functions for parser are there *)
open Parser_helper
%}

%token <string> VAR
%token <string> VARLPAR
%token <string> VARLBRA
%token <Lang_string.Version.t> VERSION
%token <char * string * Pos.t> PP_STRING
%token <string * char list * Pos.t> PP_REGEXP
%token <char * string > STRING
%token <string * char list > REGEXP
%token <string> INT PP_INT_DOT_LCUR
%token <string> FLOAT
%token <bool> BOOL
%token <Parsed_term.time_el> TIME
%token <Parsed_term.time_el * Parsed_term.time_el> INTERVAL
%token <string> ENCODER
%token EOF
%token <Parser_helper.lexer_let_decoration> LET
%token <Parser_helper.lexer_let_decoration> LETLBRA
%token BEGIN END GETS TILD QUESTION
%token QUESTION_DOT
(* name, arguments, methods *)
%token <Parser_helper.lexer_let_decoration> DEF
%token REPLACES
%token COALESCE
%token TRY CATCH FINALLY DO
%token IF THEN ELSE ELSIF
%token SLASH
%token OPEN
%token LPAR RPAR COMMA SEQ SEQSEQ COLON COLONCOLON DOT
%token <string> DOTVAR
%token LBRA RBRA LCUR RCUR
%token FUN YIELDS
%token DOTDOTDOT
%token AND OR
%token <string> BIN1
%token <string> BIN2
%token <string> BIN3
%token AT
%token TIMES
%token MINUS UMINUS
%token UNDERSCORE
%token NOT
%token GET SET
%token <bool> PP_IFDEF
%token PP_IFVERSION
%token ARGS_OF
%token <bool> PP_IFENCODER
%token PP_ELSE PP_ENDIF
%token PP_ENDL
%token <char> BEGIN_INTERPOLATION
%token END_INTERPOLATION
%token <string> INTERPOLATED_STRING
%token <Parsed_term.inc> INCLUDE
%token WHILE FOR TO

%nonassoc YIELDS       (* fun x -> (x+x) *)
%nonassoc COALESCE     (* (x ?? y) == z *)
%right SET             (* expr := (expr + expr), expr := (expr := expr) *)
%nonassoc QUESTION     (* x ? y : z *)
%left AND             (* ((x+(y*z))==3) or ((not a)==b) *)
%left OR
%left QUESTION_DOT
%nonassoc NOT
%left BIN1 AT
%left BIN2 MINUS
%left BIN3 TIMES
%right COLONCOLON
%nonassoc GET          (* (!x)+2 *)
%left DOT
%nonassoc COLON

(* Read %ogg(...) as one block, shifting LPAR rather than reducing %ogg *)
%nonassoc no_app
%nonassoc LPAR

%nonassoc UMINUS

%start program
%type <Term.t> program

%start interactive
%type <Term.t> interactive

%start annotate
%type <(string * string) list> annotate

%start annotate_metadata_entry
%type <string * string> annotate_metadata_entry

%start time_predicate
%type <Term.t> time_predicate

%start plain_encoder_params
%type <Term.encoder_params> plain_encoder_params

%type <Parsed_term.let_decoration> _let
%type <string> annotate_key
%type <(string * string) list> annotate_metadata
%type <string> annotate_value
%type <Parsed_term.app_arg list> app_list
%type <Parsed_term.app_arg> app_list_elem
%type <Parser_helper.arglist> arglist
%type <string list * string list> args_of_params
%type <Term.type_annotation Type.argument list> argsty
%type <Term.type_annotation Type.argument> argty
%type <Parser_helper.explicit_binding> explicit_binding
%type <Parser_helper.binding> binding
%type <Term.encoder_params> encoder_params
%type <Term.t> expr
%type <Term.t> exprs
%type <Term.t> simple_fun_body
%type <unit> g
%type <(Term.t * Term.t) list * Term.t option> if_elsif
%type <string list> in_subfield
%type <string list> in_subfield_lbra
%type <Parsed_term.list_el list> inner_list
%type <Parsed_term.list_el> inner_list_item
%type <Term.t list> inner_tuple
%type <Parser_helper.let_opt_el list> let_opt
%type <Parser_helper.let_opt_el> let_opt_el
%type <Term.pattern> list_pattern
%type <Term.pattern> meth_pattern
%type <Parser_helper.meth_pattern_el> meth_pattern_el
%type <Parser_helper.meth_pattern_el list> meth_pattern_list
%type <Term.meth_annotation> meth_ty
%type <Term.t option> opt
%type <string> optvar
%type <Term.pattern> pattern
%type <Term.pattern list> pattern_list
%type <Term.pattern list * string option * Term.pattern list> pattern_list_with_spread
%type <Parsed_term.methods list> record
%type <Parser_helper.meth_pattern_el list> record_pattern
%type <Term.meth_annotation list> record_ty
%type <unit> s
%type <string> spread
%type <string list> subfield
%type <string list> subfield_lbra
%type <Term.pattern> tuple_pattern
%type <Term.type_annotation> ty
%type <string * Term.track_annotation list> ty_content
%type <Term.track_annotation> ty_content_arg
%type <string * Term.source_annotation> ty_source
%type <Term.source_annotation> ty_source_tracks
%type <Term.type_annotation list> ty_tuple
%type <Term.pattern> var_pattern
%type <Parsed_term.list_el list> varlist
%type <string list> subfield_lpar

%%

program:
  | error { raise (Term_base.Parse_error ($loc, "Syntax error!")) }
  | EOF { mk ~pos:$loc `Eof }
  | exprs EOF { $1 }

interactive:
  | error { raise (Term_base.Parse_error ($loc, "Syntax error!")) }
  | exprs SEQSEQ { $1 }
  | EOF { raise End_of_file }

s: | {} | SEQ  {}
g: | {} | GETS {}

exprs:
  | OPEN expr s exprs        { mk ~pos:$loc (`Open ($2,$4)) }
  | expr s                   { $1 }
  | expr s exprs             { mk ~pos:$loc (`Seq ($1,$3)) }
  | binding s                { mk_let ~pos:$loc($1) $1 (mk ~pos:$loc `Eof) }
  | binding s exprs          { mk_let ~pos:$loc($1) $1 $3 }

(* Simple fun body, syntax: { ... }. Same as expressions except initial x = 1
   which conflcits with record declaration: { x = 1 } *)
simple_fun_body:
  | OPEN expr s exprs        { mk ~pos:$loc (`Open ($2,$4)) }
  | expr s                   { $1 }
  | expr s exprs             { mk ~pos:$loc (`Seq ($1,$3)) }
  | explicit_binding s       { mk_let ~pos:$loc($1) $1 (mk ~pos:$loc unit) }
  | explicit_binding s exprs { mk_let ~pos:$loc($1) $1 $3 }

(* General expressions. *)
expr:
  | INCLUDE                          { mk ~pos:$loc (`Include $1) }
  | if_def                           { mk ~pos:$loc (`If_def $1) }
  | if_encoder                       { mk ~pos:$loc (`If_encoder $1) }
  | if_version                       { mk ~pos:$loc (`If_version $1) }
  | LPAR expr COLON ty RPAR          { mk ~pos:$loc (`Cast ($2, $4)) }
  | UMINUS expr                      { mk ~pos:$loc (`Negative $2) }
  | LPAR expr RPAR                   { mk ~pos:$loc (`Parenthesis $2) }
  | INT                              { mk ~pos:$loc (`Int $1) }
  | NOT expr                         { mk ~pos:$loc (`Not $2) }
  | BOOL                             { mk ~pos:$loc (`Bool $1) }
  | FLOAT                            { mk ~pos:$loc (`Float $1) }
  | STRING                           { mk ~pos:$loc (`String $1) }
  | string_interpolation             { mk ~pos:$loc (`String_interpolation $1) }
  | VAR                              { mk ~pos:$loc (`Var $1) }
  | varlist                          { mk ~pos:$loc (`List $1) }
  | GET expr                         { mk ~pos:$loc (`Get $2) }
  | expr SET expr                    { mk ~pos:$loc (`Set ($1, $3)) }
  | ENCODER encoder_opt              { mk_encoder ~pos:$loc $1 $2 }
  | LPAR RPAR                        { mk ~pos:$loc (`Tuple []) }
  | LPAR inner_tuple RPAR            { mk ~pos:$loc (`Tuple $2) }
  | expr DOT LCUR record RCUR        { mk ~pos:$loc (`Methods (Some $1, $4)) }
  | expr DOT LCUR record optional_comma RCUR
                                     { mk ~pos:$loc (`Methods (Some $1, $4)) }
  | LCUR record RCUR                 { mk ~pos:$loc (`Methods (None, $2)) }
  | LCUR record optional_comma RCUR  { mk ~pos:$loc (`Methods (None, $2)) }
  | LCUR RCUR                        { mk ~pos:$loc (`Methods (None, [])) }
  | expr QUESTION_DOT invoke         { mk ~pos:$loc (`Invoke { invoked = $1; meth = $3; optional = true }) }
  | expr DOT invoke                  { mk ~pos:$loc (`Invoke { invoked = $1; meth = $3; optional = false }) }
  | VARLPAR app_list RPAR            { mk ~pos:$loc (`App (mk ~pos:$loc($1) (`Var $1), $2)) }
  | expr COLONCOLON expr             { mk ~pos:$loc (`Append ($1, $3)) }
  | VARLBRA expr RBRA                { mk ~pos:$loc (`Assoc (mk ~pos:$loc($1) (`Var $1), $2)) }
  | expr DOT VARLBRA expr RBRA       { let src = mk ~pos:($startpos($1),$endpos($3)) (`Invoke ({invoked = $1; optional = false; meth = `String $3})) in
                                       mk ~pos:$loc (`Assoc (src, $4)) }
  | BEGIN exprs END                  { mk ~pos:$loc (`Block $2) }
  | FUN LPAR arglist RPAR YIELDS expr{ mk_fun ~pos:$loc $3 $6 }
  | LCUR simple_fun_body RCUR        { mk ~pos:$loc (`Simple_fun $2) }
  | WHILE expr DO exprs END          { mk ~pos:$loc (`While {while_condition = $2; while_loop = $4 }) }
  | FOR optvar GETS expr TO expr DO exprs END
                                     { mk ~pos:$loc (`For { for_variable = $2; for_from = $4; for_to = $6; for_loop = $8 }) }
  | FOR optvar GETS expr DO exprs END
                                     { mk ~pos:$loc (`Iterable_for {
                                         iterable_for_variable = $2;
                                         iterable_for_iterator = $4;
                                         iterable_for_loop = $6
                                       } ) }
  | expr COALESCE expr               { mk ~pos:$loc (`Coalesce ($1, $3)) }
  | TRY exprs FINALLY exprs END          { mk_try ~pos:$loc ~ensure:$4 ~variable:"_" ~body:$2 () }
  | TRY exprs CATCH optvar COLON varlist DO exprs END
                                     { mk_try ~pos:$loc ~handler:$8 ~errors_list:(mk ~pos:$loc($6) (`List $6)) ~variable:$4 ~body:$2 () }
  | TRY exprs CATCH optvar COLON varlist DO exprs FINALLY exprs END
                                     { mk_try ~pos:$loc ~ensure:$10 ~handler:$8 ~errors_list:(mk ~pos:$loc($6) (`List $6)) ~variable:$4 ~body:$2 () }
  | TRY exprs CATCH optvar DO exprs END
                                     { mk_try ~pos:$loc ~handler:$6 ~variable:$4 ~body:$2 () }
  | TRY exprs CATCH optvar DO exprs FINALLY exprs END
                                     { mk_try ~pos:$loc ~ensure:$8 ~handler:$6 ~variable:$4 ~body:$2 () }
  | IF exprs THEN exprs if_elsif END { mk ~pos:$loc (`If {if_condition = $2; if_then = $4; if_elsif = fst $5; if_else = snd $5 }) }
  | REGEXP                           {  mk ~pos:$loc (`Regexp $1) }
  | expr QUESTION expr COLON expr    { mk ~pos:$loc (`Inline_if {if_condition = $1; if_then = $3; if_elsif = []; if_else = Some $5}) }
  | expr AND expr                  { match $1.term, $3.term with
                                       | `BoolOp ("and", l), `BoolOp ("and", l') -> mk ~pos:$loc (`BoolOp ("and", l@l'))
                                       |  `BoolOp ("and", l), _ -> mk ~pos:$loc (`BoolOp ("and", l@[$3]))
                                       |  _, `BoolOp ("and", l) -> mk ~pos:$loc (`BoolOp ("and", $1::l))
                                       | _ -> mk ~pos:$loc (`BoolOp ("and", [$1; $3])) }
  | expr OR expr                  { match $1.term, $3.term with
                                       | `BoolOp ("or", l), `BoolOp ("or", l') -> mk ~pos:$loc (`BoolOp ("or", l@l'))
                                       |  `BoolOp ("or", l), _ -> mk ~pos:$loc (`BoolOp ("or", l@[$3]))
                                       |  _, `BoolOp ("or", l) -> mk ~pos:$loc (`BoolOp ("or", $1::l))
                                       | _ -> mk ~pos:$loc (`BoolOp ("or", [$1; $3])) }
  | expr BIN1 expr                 { mk ~pos:$loc (`Infix ($1, $2, $3)) }
  | expr BIN2 expr                 { mk ~pos:$loc (`Infix ($1, $2, $3)) }
  | expr BIN3 expr                 { mk ~pos:$loc (`Infix ($1, $2, $3)) }
  | expr TIMES expr                { mk ~pos:$loc (`Infix ($1, "*", $3)) }
  | expr MINUS expr                { mk ~pos:$loc (`Infix ($1, "-", $3)) }
  | expr AT expr                   { mk ~pos:$loc (`At ($1, $3)) }
  | time_predicate                 { $1 }

invoke:
  | VAR                   { `String $1 }
  | VARLPAR app_list RPAR { `App ($1, $2) }

time_predicate:
  | INTERVAL { mk ~pos:$loc (`Time_interval $1) }
  | TIME     { mk ~pos:$loc (`Time $1) }

ty:
  | UNDERSCORE                   { `Named "_" }
  | VAR                          { `Named $1 }
  | ty QUESTION                  { `Nullable $1 }
  | LBRA ty RBRA                 { `List $2 }
  | LBRA ty RBRA VAR VAR DOT VAR { mk_json_assoc_object_ty ~pos:$loc ($2,$4,$5,$7) }
  | LPAR ty_tuple RPAR           { `Tuple $2 }
  | LPAR argsty RPAR YIELDS ty   { `Arrow ($2,$5) }
  | LCUR record_ty RCUR          { `Record $2 }
  | ty DOT VAR                   { `Invoke ($1, $3) }
  | ty DOT LCUR record_ty RCUR   { `Method ($1, $4) }
  | ty_source                    { `Source $1 }

record_ty:
  |                         { [] }
  | meth_ty                 { [$1] }
  | meth_ty COMMA record_ty { $1::$3 }

meth_ty:
  | VAR COLON ty            { { optional = false; name = $1; typ = $3; json_name = None } }
  | VAR QUESTION COLON ty   { { optional = true; name = $1; typ = $4; json_name = None } }
  | STRING VAR VAR COLON ty {
       match $2 with
         |"as" ->             { optional = false; name = $3; typ = $5; json_name = Some (render_string ~pos:$loc $1) }
         | _ -> raise (Term_base.Parse_error ($loc, "Invalid type constructor")) }
  | STRING VAR VAR QUESTION COLON ty {
       match $2 with
         |"as" ->             { optional = true; name = $3; typ = $6; json_name = Some (render_string ~pos:$loc $1) }
         | _ -> raise (Term_base.Parse_error ($loc, "Invalid type constructor")) }

ty_source:
  | VARLPAR RPAR                  { $1, { extensible = false; tracks = [] } }
  | VARLPAR ty_source_tracks RPAR { $1, $2 }

ty_source_tracks:
  | VAR GETS ty_content { { extensible = false; tracks = [{track_name = $1; track_type = fst $3; track_params = snd $3}] } }
  | DOTDOTDOT { { extensible = true; tracks = [] } }
  | VAR GETS ty_content COMMA ty_source_tracks { { $5 with tracks = { track_name = $1; track_type = fst $3; track_params = snd $3}::$5.tracks } }

ty_content:
  | VAR                           { $1, [] }
  | VAR DOT VAR                   { $1 ^ "." ^ $3, [] }
  | VAR DOT VAR DOT VAR           { $1 ^ "." ^ $3 ^ "." ^ $5, [] }
  | VARLPAR ty_content_args RPAR  { $1, $2 }
  | VAR DOT VARLPAR ty_content_args RPAR
                                  { $1 ^ "." ^ $3, $4 }
  | VAR DOT VAR DOT VARLPAR ty_content_args RPAR
                                  { $1 ^ "." ^ $3 ^ "." ^ $5, $6 }


ty_content_args:
  |                                      { [] }
  | ty_content_arg                       { [$1] }
  | ty_content_arg COMMA ty_content_args { $1::$3 }

ty_content_arg:
  | VAR                  { ("", `Verbatim $1) }
  | INT                  { ("", `Verbatim $1) }
  | FLOAT                { ("", `Verbatim $1) }
  | STRING               { ("", `String ($loc($1), $1)) }
  | VAR GETS VAR         { ($1, `Verbatim $3) }
  | VAR GETS STRING      { ($1, `String ($loc($3), $3)) }
  | VAR GETS INT         { ($1, `Verbatim $3) }
  | VAR GETS FLOAT       { ($1, `Verbatim $3) }

ty_tuple:
  | ty TIMES ty { [$1; $3] }
  | ty TIMES ty_tuple { $1::$3 }

argty:
  | ty                    { false,"",$1 }
  | VAR COLON ty          { false,$1,$3 }
  | QUESTION VAR COLON ty { true,$2,$4 }

argsty:
  |                    { [] }
  | argty              { [$1] }
  | argty COMMA argsty { $1::$3 }

varlist:
  | LBRA inner_list RBRA { $2 }

inner_list:
  | inner_list_item COMMA inner_list
                          { $1::$3 }
  | inner_list_item       { [$1] }
  |                       { [] }

inner_list_item:
  | DOTDOTDOT expr { `Ellipsis $2 }
  | expr           { `Term $1 }

inner_tuple:
  | expr COMMA expr { [$1;$3] }
  | expr COMMA inner_tuple { $1::$3 }

app_list_elem:
  | VAR GETS expr { `Term ($1,$3) }
  | expr          { `Term ("",$1) }
  | ARGS_OF LPAR VAR RPAR        { `Argsof {only = []; except = []; source = $3 } }
  | ARGS_OF LPAR subfield RPAR
                                 { `Argsof {only = []; except = []; source = String.concat "." $3 } }
  | ARGS_OF LPAR VARLBRA args_of_params RBRA RPAR {
                                   `Argsof {only = fst $4; except = snd $4; source = $3 }
                                 }
  | ARGS_OF LPAR subfield_lbra args_of_params RBRA RPAR
                                 { `Argsof {only = fst $4; except = snd $4; source = String.concat "." $3} }

app_list:
  |                              { [] }
  | app_list_elem                { [$1] }
  | app_list_elem COMMA app_list { $1::$3 }

optvar:
  | VAR        { $1 }
  | UNDERSCORE { "_" }

pattern_list:
  |                            { [] }
  | pattern                    { [$1] }
  | pattern_list COMMA pattern { $1@[$3] }

spread:
  | DOTDOTDOT        { "_" }
  | DOTDOTDOT optvar { $2 }

pattern_list_with_spread:
  | spread                                       { [], Some $1, [] }
  | pattern_list                                 { [], None,    $1 }
  | spread COMMA pattern_list                    { [], Some $1, $3 }
  | pattern_list COMMA spread                    { $1, Some $3, [] }
  | pattern_list COMMA spread COMMA pattern_list { $1, Some $3, $5 }

tuple_pattern:
  | LPAR pattern_list RPAR             { `PTuple $2 }

list_pattern:
  | LBRA pattern_list_with_spread RBRA { `PList $2 }

meth_pattern_el:
  | VAR              { $1, `None }
  | VAR QUESTION     { $1, `Nullable }
  | VAR GETS pattern { $1, `Pattern $3 }

meth_pattern_list:
  |                                         { [] }
  | meth_pattern_el                         { [$1] }
  | meth_pattern_el COMMA meth_pattern_list { $1::$3 }

record_pattern:
  | LCUR meth_pattern_list RCUR { $2 }

meth_spread_list:
  | DOTDOTDOT                              { Some (`PVar ["_"]), [] }
  | DOTDOTDOT optvar                       { Some (`PVar [$2]), [] }
  | meth_pattern_el COMMA meth_spread_list { fst $3, $1::(snd $3) }

record_spread_pattern:
  | LCUR meth_spread_list RCUR { $2 }

meth_pattern:
  | record_spread_pattern            { `PMeth $1                       }
  | record_pattern                   { `PMeth (None,               $1) }
  | VAR DOT record_pattern           { `PMeth (Some (`PVar [$1]),  $3) }
  | UNDERSCORE DOT record_pattern    { `PMeth (Some (`PVar ["_"]), $3) }
  | tuple_pattern DOT record_pattern { `PMeth (Some $1,            $3) }
  | list_pattern DOT record_pattern  { `PMeth (Some $1,            $3) }

var_pattern:
  | optvar { `PVar [$1] }

pattern:
  | var_pattern   { $1 }
  | tuple_pattern { $1 }
  | list_pattern  { $1 }
  | meth_pattern  { $1 }

subfield:
  | VAR DOT in_subfield { $1::$3 }

in_subfield:
  | VAR                 { [$1] }
  | VAR DOT in_subfield { $1::$3 }

let_opt_el:
  | VAR           { $1, mk ~pos:$loc (`Var $1) }
  | VAR GETS expr { $1, $3 }

let_opt:
  | let_opt_el               { [$1] }
  | let_opt_el COMMA let_opt { $1::$3 }

_let:
  | LET { Parser_helper.let_decoration_of_lexer_let_decoration $1 }
  | LETLBRA let_opt RBRA {
      match $1 with
        | `Json_parse     -> `Json_parse (Parser_helper.args_of_json_parse ~pos:$loc $2)
        | _ -> raise (Term_base.Parse_error ($loc, "Invalid let constructor")) }

def:
  | DEF { Parser_helper.let_decoration_of_lexer_let_decoration $1 }

explicit_binding:
  | _let pattern GETS expr   { `Let Parser_helper.(let_args ~decoration:$1 ~pat:$2 ~def:$4 ()) }
  | _let LPAR pattern COLON ty RPAR GETS expr
                             { `Let Parser_helper.(let_args ~decoration:$1 ~pat:$3 ~def:$8 ~cast:$5 ()) }
  | _let subfield GETS expr  { `Let Parser_helper.(let_args ~decoration:$1 ~pat:(`PVar $2) ~def:$4 ()) }
  | def optvar g exprs END   { `Def Parser_helper.(let_args ~decoration:$1 ~pat:(`PVar [$2]) ~def:$4 ()) }
  | def LPAR optvar COLON ty RPAR g exprs END
                             { `Def Parser_helper.(let_args ~decoration:$1 ~pat:(`PVar [$3]) ~def:$8 ~cast:$5 ()) }
  | def subfield g exprs END { `Def Parser_helper.(let_args ~decoration:$1 ~pat:(`PVar $2) ~def:$4 ()) }
  | def subfield_lpar arglist RPAR g exprs END
                             { `Def Parser_helper.(let_args ~decoration:$1 ~pat:(`PVar $2) ~arglist:$3 ~def:$6 ()) }

binding:
  | optvar GETS expr         { `Binding Parser_helper.(let_args ~decoration:`None ~pat:(`PVar [$1]) ~def:$3 ()) }
  | explicit_binding         { ($1 :> binding) }

subfield_lpar:
  | VARLPAR               { [$1] }
  | VAR DOT subfield_lpar { $1::$3 }

arglist:
  |                       { [] }
  | arg                   { [$1] }
  | arg COMMA arglist     { $1::$3 }
arg:
  | TILD VAR opt { `Term {label = $2; as_variable = None; typ = None; default = $3} }
  | TILD LPAR VAR COLON ty RPAR opt {
                   `Term {label = $3; as_variable = None; typ =  Some $5; default = $7}
                 }
  | TILD VAR GETS UNDERSCORE opt {
                   `Term {label = $2; as_variable = Some "_"; typ = None; default = $5}
                 }
  | optvar opt   { `Term {label = ""; as_variable = Some $1; typ = None; default = $2} }
  | LPAR optvar COLON ty RPAR opt {
                   `Term {label = ""; as_variable =  Some $2; typ = Some $4; default =  $6}
                 }
  | ARGS_OF LPAR VAR RPAR {
                   `Argsof {only = []; except = []; source = $3 }
                 }
  | ARGS_OF LPAR subfield RPAR {
                   `Argsof {only = []; except = []; source = String.concat "." $3 }
                 }
  | ARGS_OF LPAR VARLBRA args_of_params RBRA RPAR {
                   `Argsof {only = fst $4; except = snd $4; source = $3 }
                }
  | ARGS_OF LPAR subfield_lbra args_of_params RBRA RPAR {
                   `Argsof {only = fst $4; except = snd $4; source = String.concat "." $3 }
                }

opt:
  | GETS expr { Some $2 }
  |           { None }
args_of_params:
  | VAR                          { [$1], [] }
  | GET VAR                      { [], [$2] }
  | VAR COMMA args_of_params     { $1::(fst $3), (snd $3) }
  | GET VAR COMMA args_of_params { (fst $4), $2::(snd $4) }

subfield_lbra:
  | VAR DOT in_subfield_lbra { $1::$3 }
in_subfield_lbra:
  | VARLBRA { [$1] }
  | VAR DOT in_subfield_lbra { $1::$3 }

if_elsif:
  | ELSIF exprs THEN exprs if_elsif { ($2, $4)::(fst $5), snd $5 }
  | ELSE exprs                      { [], Some $2 }
  |                                 { [], None }

encoder_opt:
  | %prec no_app { [] }
  | LPAR encoder_params RPAR { $2 }

encoder_param:
  | VAR GETS expr       { `Labelled (`Verbatim $1, $3) }
  | STRING GETS expr    { `Labelled (`String ($loc($1), $1), $3) }
  | VAR                 { `Anonymous (`Verbatim $1) }
  | STRING              { `Anonymous (`String (($loc($1), $1))) }
  | ENCODER encoder_opt { `Encoder ($1, $2) }

encoder_params:
  |                                    { [] }
  | encoder_param                      { [$1] }
  | encoder_param COMMA encoder_params { $1::$3 }

plain_encoder_params:
  | LPAR encoder_params RPAR { $2 }

optional_comma:
  | COMMA {}

record:
  | VAR GETS expr  { [`Method ($1, $3)] }
  | DOTDOTDOT expr { [`Ellipsis $2] }
  | record COMMA VAR GETS expr  { $1@[`Method ($3,$5)] }
  | record COMMA DOTDOTDOT expr { $1@[`Ellipsis $4] }

string_interpolation:
  | BEGIN_INTERPOLATION string_interpolation_elems END_INTERPOLATION { $1, $2 }

string_interpolation_elem:
  | INTERPOLATED_STRING  { `String $1 }
  | expr                 { `Term $1 }

string_interpolation_elems:
  | string_interpolation_elem { [$1] }
  | string_interpolation_elem string_interpolation_elems
                              { $1::$2 }

if_def_var:
  | VAR                { [$1] }
  | VAR DOT if_def_var { $1::$3 }

if_def:
  | PP_IFDEF if_def_var exprs PP_ENDIF { {
      if_def_negative = $1;
      if_def_condition = String.concat "." $2;
      if_def_then = $3;
      if_def_else = None
   } }
  | PP_IFDEF if_def_var exprs PP_ELSE exprs PP_ENDIF { {
      if_def_negative = $1;
      if_def_condition = String.concat "." $2;
      if_def_then = $3;
      if_def_else = Some $5;
  } }

if_encoder:
  | PP_IFENCODER ENCODER exprs PP_ENDIF { {
      if_encoder_negative = $1;
      if_encoder_condition = $2;
      if_encoder_then = $3;
      if_encoder_else = None
   } }
  | PP_IFENCODER ENCODER exprs PP_ELSE exprs PP_ENDIF { {
      if_encoder_negative = $1;
      if_encoder_condition = $2;
      if_encoder_then = $3;
      if_encoder_else = Some $5;
  } }

if_version_op:
  | BIN1 {
      match $1 with
        | "==" -> `Eq
        | ">=" -> `Geq
        | "<=" -> `Leq
        | "<" -> `Lt
        | ">" -> `Gt
        | _ -> raise (Term_base.Parse_error ($loc, "invalid %ifversion operand"))
  }

if_version_version:
  | VERSION  { $1 }
  | INT      { Lang_string.Version.of_string $1 }
  | FLOAT    { Lang_string.Version.of_string $1 }

if_version:
  | PP_IFVERSION if_version_op if_version_version exprs PP_ENDIF { {
      if_version_op = $2;
      if_version_version = $3;
      if_version_then = $4;
      if_version_else = None
   } }
  | PP_IFVERSION if_version_op if_version_version exprs PP_ELSE exprs PP_ENDIF { {
      if_version_op = $2;
      if_version_version = $3;
      if_version_then = $4;
      if_version_else = Some $6;
  } }

annotate:
  | annotate_metadata COLON { $1 }

annotate_metadata:
  | annotate_metadata_entry annotate_metadata { $1::$2 }
  | annotate_key GETS annotate_value { [$1, $3] }

annotate_metadata_entry:
  | annotate_key GETS annotate_value COMMA { $1, $3 }

annotate_key:
  | VAR { $1 }
  | STRING { render_string ~pos:$loc $1 }

annotate_value:
  | INT { $1 }
  | FLOAT { $1 }
  | BOOL { string_of_bool $1 }
  | VAR { $1 }
  | STRING { render_string ~pos:$loc $1 }<|MERGE_RESOLUTION|>--- conflicted
+++ resolved
@@ -22,11 +22,6 @@
 
 %{
 open Parsed_term
-<<<<<<< HEAD
-open Parsed_term.Generic
-open Parsed_term.Ground
-=======
->>>>>>> c9442a9c
 (* All auxiliary functions for parser are there *)
 open Parser_helper
 %}
