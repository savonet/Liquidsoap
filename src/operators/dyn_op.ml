(*****************************************************************************

  Liquidsoap, a programmable audio stream generator.
  Copyright 2003-2019 Savonet team

  This program is free software; you can redistribute it and/or modify
  it under the terms of the GNU General Public License as published by
  the Free Software Foundation; either version 2 of the License, or
  (at your option) any later version.

  This program is distributed in the hope that it will be useful,
  but WITHOUT ANY WARRANTY; without even the implied warranty of
  MERCHANTABILITY or FITNESS FOR A PARTICULAR PURPOSE.  See the
  GNU General Public License for more details, fully stated in the COPYING
  file at the root of the liquidsoap distribution.

  You should have received a copy of the GNU General Public License
  along with this program; if not, write to the Free Software
  Foundation, Inc., 51 Franklin Street, Fifth Floor, Boston, MA 02110-1301  USA

 *****************************************************************************)

class dynamic ~kind ~delay ~infallible ~track_sensitive f =
  object (self)
    inherit Source.source ~name:"source.dynamic" kind

    method stype = if infallible then Source.Infallible else Source.Fallible

    val mutable activation = []

    (* The dynamic stuff: #select calls the selection function and changes the
       source when needed, and #unregister_source does what its name says. Any
       sequence of calls to #select and #unregister_source is okay but they
       should not overlap. All that matters for cleanliness is that
       #unregister_source comes last, which #sleep ensures. *)
    val source_lock = Mutex.create ()

    val mutable source : Source.source option = None

    method private unregister_source ~already_locked =
      let unregister () =
        match source with
          | Some s ->
              s#leave (self :> Source.source);
              source <- None
          | None -> ()
      in
      if already_locked then unregister ()
      else Tutils.mutexify source_lock unregister ()

    method private select =
      (* Avoid that a new source gets assigned to the default clock. *)
      Clock.collect_after
        (Tutils.mutexify source_lock (fun () ->
<<<<<<< HEAD
             let kind = Lang.kind_type_of_frame_kind kind in
             let s =
               Lang.to_source
                 (Lang.apply ~t:(Lang.list_t (Lang.source_t kind)) f [])
             in
             match source with
               | Some s' when s' == s -> ()
               | _ ->
=======
             let l = Lang.apply f [] in
             let l = Lang.to_source_list l in
             match l with
               | [] -> ()
               | [s] ->
                   Source.Kind.unify s#kind_var self#kind_var;
>>>>>>> 2c923c9a
                   Clock.unify s#clock self#clock;
                   s#get_ready activation;
                   self#unregister_source ~already_locked:true;
                   source <- Some s))

    (* Source methods: attempt to #select as soon as it could be useful for the
       selection function to change the source. *)
    method private wake_up ancestors =
      activation <- (self :> Source.source) :: ancestors;
      Lang.iter_sources (fun s -> s#get_ready ~dynamic:true activation) f;
      self#select

    method private sleep =
      Lang.iter_sources
        (fun s -> s#leave ~dynamic:true (self :> Source.source))
        f;
      self#unregister_source ~already_locked:false

    method is_ready =
      (* TODO: do we want to select on each is_ready call? Or only when
         s#is_ready is false? *)
      self#select;
      match source with Some s when s#is_ready -> true | _ -> false

    (** Produced stream (in master ticks) since last selection. *)
    val mutable produced = 0

    method private get_frame frame =
      let pos = Frame.position frame in
      begin
        match source with
        | Some s -> s#get frame
        | None -> Frame.add_break frame (Frame.position frame)
      end;
      produced <- produced + (Frame.position frame - pos);
      (* Reselect on each track or when not track sensitive and enough time has
         elapsed. *)
      if
        Frame.is_partial frame
        || ((not (track_sensitive ())) && produced > delay)
      then (
        self#select;
        produced <- 0 )

    method remaining = match source with Some s -> s#remaining | None -> -1

    method abort_track =
      match source with Some s -> s#abort_track | None -> ()

    method seek n = match source with Some s -> s#seek n | None -> 0

    method self_sync = match source with Some s -> s#self_sync | None -> false
  end

let () =
  let kind = Lang.any in
  let k = Lang.kind_type_of_kind_format kind in
  Lang.add_operator "source.dynamic"
    [
      ( "delay",
        Lang.float_t,
        Some (Lang.float 0.5),
        Some
          "Minimum delay (in seconds) before re-selecting a source (if not \
           track-sensitive)." );
      ( "infallible",
        Lang.bool_t,
        Some (Lang.bool false),
        Some
          "Whether the source is infallible or not (be careful when setting \
           this, it will not be checked by the typing system)." );
      ( "track_sensitive",
        Lang.bool_getter_t (),
        Some (Lang.bool true),
        Some "Only change source on track boundaries." );
      ("", Lang.fun_t [] (Lang.source_t k), None, None);
    ]
    ~return_t:k ~descr:"Dynamically change the underlying source."
    ~category:Lang.TrackProcessing ~flags:[Lang.Experimental]
<<<<<<< HEAD
    (fun p kind ->
      let delay =
        Frame.master_of_seconds (Lang.to_float (List.assoc "delay" p))
      in
      let infallible = Lang.to_bool (List.assoc "infallible" p) in
      let track_sensitive =
        Lang.to_bool_getter (List.assoc "track_sensitive" p)
      in
      new dynamic ~kind ~delay ~infallible ~track_sensitive (List.assoc "" p))
=======
    (fun p -> new dyn ~kind (List.assoc "" p))
>>>>>>> 2c923c9a
<|MERGE_RESOLUTION|>--- conflicted
+++ resolved
@@ -52,23 +52,11 @@
       (* Avoid that a new source gets assigned to the default clock. *)
       Clock.collect_after
         (Tutils.mutexify source_lock (fun () ->
-<<<<<<< HEAD
-             let kind = Lang.kind_type_of_frame_kind kind in
-             let s =
-               Lang.to_source
-                 (Lang.apply ~t:(Lang.list_t (Lang.source_t kind)) f [])
-             in
+             let s = Lang.to_source (Lang.apply f []) in
              match source with
                | Some s' when s' == s -> ()
                | _ ->
-=======
-             let l = Lang.apply f [] in
-             let l = Lang.to_source_list l in
-             match l with
-               | [] -> ()
-               | [s] ->
                    Source.Kind.unify s#kind_var self#kind_var;
->>>>>>> 2c923c9a
                    Clock.unify s#clock self#clock;
                    s#get_ready activation;
                    self#unregister_source ~already_locked:true;
@@ -148,8 +136,7 @@
     ]
     ~return_t:k ~descr:"Dynamically change the underlying source."
     ~category:Lang.TrackProcessing ~flags:[Lang.Experimental]
-<<<<<<< HEAD
-    (fun p kind ->
+    (fun p ->
       let delay =
         Frame.master_of_seconds (Lang.to_float (List.assoc "delay" p))
       in
@@ -157,7 +144,4 @@
       let track_sensitive =
         Lang.to_bool_getter (List.assoc "track_sensitive" p)
       in
-      new dynamic ~kind ~delay ~infallible ~track_sensitive (List.assoc "" p))
-=======
-    (fun p -> new dyn ~kind (List.assoc "" p))
->>>>>>> 2c923c9a
+      new dynamic ~kind ~delay ~infallible ~track_sensitive (List.assoc "" p))