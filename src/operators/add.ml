(*****************************************************************************

  Liquidsoap, a programmable audio stream generator.
  Copyright 2003-2019 Savonet team

  This program is free software; you can redistribute it and/or modify
  it under the terms of the GNU General Public License as published by
  the Free Software Foundation; either version 2 of the License, or
  (at your option) any later version.

  This program is distributed in the hope that it will be useful,
  but WITHOUT ANY WARRANTY; without even the implied warranty of
  MERCHANTABILITY or FITNESS FOR A PARTICULAR PURPOSE.  See the
  GNU General Public License for more details, fully stated in the COPYING
  file at the root of the liquidsoap distribution.

  You should have received a copy of the GNU General Public License
  along with this program; if not, write to the Free Software
  Foundation, Inc., 51 Franklin Street, Fifth Floor, Boston, MA 02110-1301  USA

 *****************************************************************************)

(** Play multiple sources at the same time, and perform weighted mix *)

open Source

let max a b = if b = -1 || a = -1 then -1 else max a b

(** Add/mix several sources together.
  * If [renorm], renormalize the PCM channels.
  * The [video_init] (resp. [video_loop]) parameter is used to pre-process
  * the first layer (resp. next layers) in the sum; this generalization
  * is used to add either as an overlay or as a tiling. *)
<<<<<<< HEAD
class add ~kind ~renorm (sources: (int*source) list) video_init video_loop =
object
=======
class add ~kind ~renorm (sources: (float*source) list) video_init video_loop =
object (self)
>>>>>>> 05333e3f
  inherit operator ~name:"add" kind (List.map snd sources)

  (* We want the sources at the beginning of the list to
   * have their metadatas copied to the output stream, so direction
   * matters. The algo in get_frame reverses the list in the fold_left. *)
  val sources = List.rev sources

  method stype =
    if List.exists (fun (_,s) -> s#stype = Infallible) sources then
      Infallible
    else
      Fallible

  method self_sync =
    List.exists (fun (_,s) -> s#self_sync) sources

  method remaining =
    List.fold_left max 0
      (List.map
         (fun (_,s) -> s#remaining)
         (List.filter (fun (_,s) -> s#is_ready) sources))

  method abort_track = List.iter (fun (_,s) -> s#abort_track) sources

  method is_ready = List.exists (fun (_,s) -> s#is_ready) sources

  method seek n =
    match sources with
      | (_,s) :: [] -> s#seek n
      | _ -> 0

  (* We fill the buffer as much as possible, removing internal breaks.
   * Every ready source is asked for as much data as possible, by asking
   * it to fill the intermediate [tmp] buffer. Then that data is added
   * to the main buffer [buf], possibly with some amplitude change.
   *
   * The first source is asked to write directly on [buf], which avoids
   * copies when only one source is available -- a frequent situation.
   * Only the first available source's metadata is kept.
   *
   * Normally, all active sources are proposed to fill the buffer as much as
   * wanted, even if they end a track -- this is quite needed. There is an
   * exception when there is only one active source, then the end of tracks
   * are not hidden anymore, which is useful for transitions, for example. *)

  val tmp = Frame.create kind

  method private get_frame buf =

    (* Compute the list of ready sources, and their total weight *)
    let weight,sources =
      List.fold_left
        (fun (t,l) (w,s) -> w +. t,if s#is_ready then (w,s)::l else l)
        (0.,[]) sources
    in
    let weight = weight in

    (* Our sources are not allowed to have variable stream kinds.
     * This is necessary, because then we might not be able to sum them
     * if they vary in different ways.
     * The frame [buf] might be partially filled with completely different
     * content, but after the beginning of where we work there should always
     * be one type of data, hence the following helper. *)
    let fixed_content frame pos =
      let end_pos,c = Frame.content frame pos in
        assert (end_pos = Lazy.force Frame.size) ;
        c
    in

    (* Sum contributions *)
    let offset = Frame.position buf in
    let _,end_offset =
      List.fold_left
        (fun (rank,end_offset) (w,s) ->
           let buffer =
             (* The first source writes directly to [buf],
              * the others write to [tmp] and we'll sum that. *)
             if rank=0 then buf else begin
               Frame.clear tmp ;
               Frame.set_breaks tmp [offset] ;
               tmp
             end
           in
<<<<<<< HEAD
           s#get buffer;
           let already = Frame.position buffer in
           let c = (float w)/.weight in
=======
           let c = w/.weight in

             if List.length sources = 1 then
               s#get buffer
             else begin
               (* If there is more than one source we fill greedily. *)
               s#get buffer ;
               let get_count = ref 0 in
               while Frame.is_partial buffer && s#is_ready do
                 incr get_count ;
                 if !get_count > Lazy.force Frame.size then
                   self#log#severe
                     "Warning: there may be an infinite sequence of empty tracks!" ;
                 get_again s buffer
               done
             end ;

             let already = Frame.position buffer in
>>>>>>> 05333e3f
               if c<>1. && renorm then
                 Audio.amplify
                   c
                   (Audio.sub (fixed_content buffer offset).Frame.audio
                   (Frame.audio_of_master offset)
                   (Frame.audio_of_master (already-offset)));
               if rank>0 then begin
                 (* The region grows, make sure it is clean before adding.
                  * TODO the same should be done for video. *)
                 if already>end_offset then
                   Audio.clear
                     (Audio.sub (fixed_content buf already).Frame.audio
                     (Frame.audio_of_master end_offset)
                     (Frame.audio_of_master (already-end_offset)));
                 (* Add to the main buffer. *)
                 Audio.add
                   (Audio.sub (fixed_content buf offset).Frame.audio offset (already-offset))
                   (Audio.sub (fixed_content tmp offset).Frame.audio offset (already-offset));
                 let vbuf = (fixed_content buf offset).Frame.video in
                 let vtmp = (fixed_content tmp offset).Frame.video in
                 let (!) = Frame.video_of_master in
                   for c = 0 to Array.length vbuf - 1 do
                     for i = !offset to !already - 1 do
                       video_loop rank (Video.get vbuf.(c) i) (Video.get vtmp.(c) i)
                     done
                   done
               end else begin
                 let vbuf = (fixed_content buf offset).Frame.video in
                 let (!) = Frame.video_of_master in
                   for c = 0 to Array.length vbuf - 1 do
                     for i = !offset to !already - 1 do
                       video_init (Video.get vbuf.(c) i)
                     done
                   done
               end ;
               rank+1, max end_offset already)
        (0,offset)
        sources
    in
      (* If the other sources have filled more than the first one,
       * the end of track in buf gets overriden. *)
      match Frame.breaks buf with
        | pos::breaks when pos < end_offset ->
            Frame.set_breaks buf (end_offset::breaks)
        | _ -> ()

end

let () =
  (* TODO: add on midi chans also. *)
  let kind = Lang.Constrained {Frame. audio=Lang.Any_fixed 0; video=Lang.Any_fixed 0; midi=Lang.Fixed 0} in
  let kind_t = Lang.kind_type_of_kind_format ~fresh:1 kind in
  Lang.add_operator "add"
    ~category:Lang.SoundProcessing
    ~descr:"Mix sources, with optional normalization. \
           Only relay metadata from the first source that is effectively \
           summed."
    [ "normalize", Lang.bool_t, Some (Lang.bool true), None ;
      "weights", Lang.list_t Lang.float_t, Some (Lang.list ~t:Lang.int_t []),
      Some "Relative weight of the sources in the sum. \
            The empty list stands for the homogeneous distribution." ;
      "", Lang.list_t (Lang.source_t kind_t), None, None ]
    ~kind
    (fun p kind ->
       let sources = Lang.to_source_list (List.assoc "" p) in
       let weights =
         List.map Lang.to_float (Lang.to_list (List.assoc "weights" p))
       in
       let weights =
         if weights = [] then
           Utils.make_list (List.length sources) 1.
         else
           weights
       in
       let renorm = Lang.to_bool (List.assoc "normalize" p) in
         if List.length weights <> List.length sources then
           raise
             (Lang_errors.Invalid_value
                ((List.assoc "weights" p),
                 "there should be as many weights as sources")) ;
         new add ~kind ~renorm
               (List.map2 (fun w s -> (w,s)) weights sources)
               (fun _ -> ())
               (fun _ buf tmp -> Video.Image.add tmp buf))

let tile_pos n =
  let vert l x y x' y' =
    if l = 0 then [||] else
      let dx = (x' - x) / l in
      let x = ref (x-dx) in
        Array.init l (fun _ -> x := !x + dx; !x, y, dx, (y'-y))
  in
  let x' = Lazy.force Frame.video_width in
  let y' = Lazy.force Frame.video_height in
  let horiz m n =
    Array.append (vert m 0 0 x' (y'/2)) (vert n 0 (y'/2) x' y')
  in
    horiz (n/2) (n-n/2)

let () =
  let kind = Lang.any_fixed_with ~video:1 () in
  let kind_t = Lang.kind_type_of_kind_format ~fresh:1 kind in
  Lang.add_operator "video.tile"
    ~category:Lang.VideoProcessing
    ~descr:"Tile sources (same as add but produces tiles of videos)."
    [
      "normalize", Lang.bool_t, Some (Lang.bool true), None ;
      "weights", Lang.list_t Lang.float_t, Some (Lang.list ~t:Lang.int_t []),
      Some "Relative weight of the sources in the sum. \
            The empty list stands for the homogeneous distribution." ;
      "proportional", Lang.bool_t, Some (Lang.bool true),
      Some "Scale preserving the proportions.";
      "", Lang.list_t (Lang.source_t kind_t), None, None
    ]
    ~kind
    (fun p kind ->
       let sources = Lang.to_source_list (List.assoc "" p) in
       let weights =
         List.map Lang.to_float (Lang.to_list (List.assoc "weights" p))
       in
       let weights =
         if weights = [] then
           Utils.make_list (List.length sources) 1.
         else
           weights
       in
       let renorm = Lang.to_bool (List.assoc "normalize" p) in
       let proportional = Lang.to_bool (List.assoc "proportional" p) in
       let tp = tile_pos (List.length sources) in
       let scale = Video_converter.scaler () in
       let video_loop n buf tmp =
         let x, y, w, h = tp.(n) in
         let x, y, w, h =
           if proportional then
             let sw, sh = Video.Image.width buf, Video.Image.height buf in
               if w * sh < sw * h then
                 let h' = sh * w / sw in
                   x, y+(h-h')/2, w, h'
               else
                 let w' = sw * h / sh in
                   x+(w-w')/2, y, w', h
           else
             x, y, w, h
         in
         let tmp' = Video.Image.create w h in
         scale tmp tmp';
         Video.Image.add tmp' ~x ~y buf
       in
       let video_init buf = video_loop 0 buf buf in
         if List.length weights <> List.length sources then
           raise
             (Lang_errors.Invalid_value
                ((List.assoc "weights" p),
                 "there should be as many weights as sources")) ;
         new add ~kind ~renorm
               (List.map2 (fun w s -> (w,s)) weights sources)
               video_init
               video_loop)<|MERGE_RESOLUTION|>--- conflicted
+++ resolved
@@ -31,13 +31,8 @@
   * The [video_init] (resp. [video_loop]) parameter is used to pre-process
   * the first layer (resp. next layers) in the sum; this generalization
   * is used to add either as an overlay or as a tiling. *)
-<<<<<<< HEAD
-class add ~kind ~renorm (sources: (int*source) list) video_init video_loop =
+class add ~kind ~renorm (sources: (float*source) list) video_init video_loop =
 object
-=======
-class add ~kind ~renorm (sources: (float*source) list) video_init video_loop =
-object (self)
->>>>>>> 05333e3f
   inherit operator ~name:"add" kind (List.map snd sources)
 
   (* We want the sources at the beginning of the list to
@@ -121,30 +116,9 @@
                tmp
              end
            in
-<<<<<<< HEAD
            s#get buffer;
            let already = Frame.position buffer in
-           let c = (float w)/.weight in
-=======
            let c = w/.weight in
-
-             if List.length sources = 1 then
-               s#get buffer
-             else begin
-               (* If there is more than one source we fill greedily. *)
-               s#get buffer ;
-               let get_count = ref 0 in
-               while Frame.is_partial buffer && s#is_ready do
-                 incr get_count ;
-                 if !get_count > Lazy.force Frame.size then
-                   self#log#severe
-                     "Warning: there may be an infinite sequence of empty tracks!" ;
-                 get_again s buffer
-               done
-             end ;
-
-             let already = Frame.position buffer in
->>>>>>> 05333e3f
                if c<>1. && renorm then
                  Audio.amplify
                    c
