--- conflicted
+++ resolved
@@ -45,17 +45,10 @@
       let off_ticks = Frame.position ab in
       let video_content = VFrame.get_content ab source in
       (* In video frames: [length] of the fade, [count] since beginning.
-<<<<<<< HEAD
-         * This must be done before accessing the (possibly empty video content)
-         * because the state has to be updated anyway. Also, it is important
-         * that the metadata is ready at the position in ticks rather than
-         * video, otherwise we might miss some data. *)
-=======
          This must be done before accessing the (possibly empty video content)
          because the state has to be updated anyway. Also, it is important
          that the metadata is ready at the position in ticks rather than
          video, otherwise we might miss some data. *)
->>>>>>> 0bd44beb
       let fade, fadefun, length, count =
         match state with
           | `Idle ->
