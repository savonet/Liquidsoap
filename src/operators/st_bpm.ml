(*****************************************************************************

  Liquidsoap, a programmable audio stream generator.
  Copyright 2003-2019 Savonet team

  This program is free software; you can redistribute it and/or modify
  it under the terms of the GNU General Public License as published by
  the Free Software Foundation; either version 2 of the License, or
  (at your option) any later version.

  This program is distributed in the hope that it will be useful,
  but WITHOUT ANY WARRANTY; without even the implied warranty of
  MERCHANTABILITY or FITNESS FOR A PARTICULAR PURPOSE.  See the
  GNU General Public License for more details, fully stated in the COPYING
  file at the root of the liquidsoap distribution.

  You should have received a copy of the GNU General Public License
  along with this program; if not, write to the Free Software
  Foundation, Inc., 51 Franklin Street, Fifth Floor, Boston, MA 02110-1301  USA

 *****************************************************************************)

open Source

class bpm ~kind (source : source) cb every =
  let every = Frame.audio_of_seconds every in
  object
    inherit operator ~name:"bpm" kind [source]

    method stype = source#stype

    method is_ready = source#is_ready

    method self_sync = source#self_sync

    method remaining = source#remaining

    method seek = source#seek

    method abort_track = source#abort_track

    val bpm =
<<<<<<< HEAD
      let channels = AFrame.channels_of_kind kind in
      Soundtouch.BPM.make channels (Lazy.force Frame.audio_rate)
=======
      Soundtouch.BPM.make
        (AFrame.channels_of_kind kind)
        (Lazy.force Frame.audio_rate)
>>>>>>> 3e045bc5

    val mutable n = 0

    method private get_frame buf =
      let offset = AFrame.position buf in
      source#get buf;
      let len = AFrame.position buf - offset in
      let buf = AFrame.content buf offset in
      let ibuf = Audio.interleave (Audio.sub buf offset len) in
      Soundtouch.BPM.put_samples_ba bpm ibuf;
      n <- n + len;
      if n >= every then (
        n <- 0;
        let bpm = Soundtouch.BPM.get_bpm bpm in
        ignore (cb [("", Lang.float bpm)]) )
  end

let () =
  let k = Lang.kind_type_of_kind_format Lang.any in
  Lang.add_operator "bpm"
    [
      ( "every",
        Lang.float_t,
        Some (Lang.float 1.),
        Some "Interval at which BPM is computed (in second)." );
      ( "",
        Lang.fun_t [(false, "", Lang.float_t)] Lang.unit_t,
        None,
        Some "Callback function." );
      ("", Lang.source_t k, None, None);
    ]
    ~kind:(Lang.Unconstrained k) ~category:Lang.SoundProcessing
    ~descr:"Detect the BPM." ~flags:[]
    (fun p kind ->
      let f v = List.assoc v p in
      let every = Lang.to_float (f "every") in
      let cb = Lang.to_fun (Lang.assoc "" 1 p) ~t:Lang.unit_t in
      let s = Lang.to_source (Lang.assoc "" 2 p) in
      new bpm ~kind s cb every)<|MERGE_RESOLUTION|>--- conflicted
+++ resolved
@@ -40,14 +40,9 @@
     method abort_track = source#abort_track
 
     val bpm =
-<<<<<<< HEAD
-      let channels = AFrame.channels_of_kind kind in
-      Soundtouch.BPM.make channels (Lazy.force Frame.audio_rate)
-=======
       Soundtouch.BPM.make
         (AFrame.channels_of_kind kind)
         (Lazy.force Frame.audio_rate)
->>>>>>> 3e045bc5
 
     val mutable n = 0
 
