--- conflicted
+++ resolved
@@ -417,7 +417,7 @@
       ~name:"output.srt" source as super
 
   val output_mutex = Mutex.create ()
-  val buffer = Strings.empty ()
+  val buffer = Strings.Mutable.empty ()
   val tmp = Bytes.create payload_size
   val mutable encoder = None
   val mutable connect_task = None
@@ -441,13 +441,8 @@
           Srt.send socket data
       in
       Tutils.mutexify output_mutex (fun () ->
-<<<<<<< HEAD
-          Strings.blit (Strings.sub !buffer 0 payload_size) tmp 0;
-          buffer := Strings.drop !buffer payload_size) ();
-=======
-          Strings.blit buffer 0 tmp 0 payload_size;
-          Strings.drop buffer payload_size) ();
->>>>>>> 18f7e5b3
+        Strings.Mutable.blit (Strings.Mutable.sub buffer 0 payload_size) tmp 0;
+        Strings.Mutable.drop buffer payload_size) ();
       let rec f = function
         | pos when pos < payload_size ->
           let ret = send (Bytes.sub tmp pos (payload_size-pos)) in
@@ -463,7 +458,9 @@
         self#start_connect_task
 
   method private send_chunks =
-    let len = Tutils.mutexify output_mutex (fun () -> Strings.length buffer) in
+    let len = Tutils.mutexify output_mutex (fun () ->
+      Strings.Mutable.length buffer
+    ) in
     while payload_size <= len () do
       self#send_chunk
     done
@@ -481,7 +478,7 @@
 
   method private clear_encoder =
     Tutils.mutexify output_mutex (fun () ->
-      Strings.flush buffer;
+      Strings.Mutable.flush buffer;
       encoder <- None) ()
 
   method private connect_fn () =
@@ -552,7 +549,7 @@
   method private encode frame ofs len =
     if self#is `Connected then
       self#get_encoder.Encoder.encode frame ofs len
-    else Strings.empty ()
+    else Strings.empty
 
   method private insert_metadata m =
     if self#is `Connected then
@@ -561,7 +558,9 @@
   method private send data =
     if self#is `Connected then
      begin
-      Tutils.mutexify output_mutex (Strings.append buffer) data;
+      Tutils.mutexify output_mutex
+        (Strings.Mutable.append_strings buffer)
+        data;
       self#send_chunks
      end
 end
