--- conflicted
+++ resolved
@@ -152,12 +152,8 @@
       let input = { Decoder.read; tell = None; length = None; lseek = None } in
       try
         (* Feeding loop. *)
-<<<<<<< HEAD
-        let decoder = self#decoder_factory input in
-=======
         let decoder = decoder_factory input in
-        let buffer = Decoder.mk_buffer ~kind generator in
->>>>>>> fcf81879
+        let buffer = Decoder.mk_buffer ~ctype:self#ctype generator in
         while true do
           if should_stop () then failwith "stop";
           decoder.Decoder.decode buffer
@@ -248,20 +244,6 @@
       let bufferize = Lang.to_float (List.assoc "buffer" p) in
       let log_overfull = Lang.to_bool (List.assoc "log_overfull" p) in
       let mime = Lang.to_string (Lang.assoc "" 1 p) in
-<<<<<<< HEAD
-      let get_stream_decoder ctype =
-        match Decoder.get_stream_decoder mime ctype with
-          | None ->
-              raise
-                (Lang_errors.Invalid_value
-                   ( Lang.assoc "" 1 p,
-                     "Cannot get a stream decoder for this MIME" ))
-          | Some decoder_factory -> decoder_factory
-      in
-      ( new input
-          ~kind ~hostname ~port ~bufferize ~log_overfull ~get_stream_decoder
-        :> Source.source ))
-=======
       match Decoder.get_stream_decoder ~kind mime with
         | None ->
             raise
@@ -270,5 +252,4 @@
         | Some decoder_factory ->
             ( new input
                 ~kind ~hostname ~port ~bufferize ~log_overfull ~decoder_factory
-              :> Source.source ))
->>>>>>> fcf81879
+              :> Source.source ))