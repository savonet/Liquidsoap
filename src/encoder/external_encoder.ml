(*****************************************************************************

  Liquidsoap, a programmable audio stream generator.
  Copyright 2003-2015 Savonet team

  This program is free software; you can redistribute it and/or modify
  it under the terms of the GNU General Public License as published by
  the Free Software Foundation; either version 2 of the License, or
  (at your option) any later version.

  This program is distributed in the hope that it will be useful,
  but WITHOUT ANY WARRANTY; without even the implied warranty of
  MERCHANTABILITY or FITNESS FOR A PARTICULAR PURPOSE.  See the
  GNU General Public License for more details, fully stated in the COPYING
  file at the root of the liquidsoap distribution.

  You should have received a copy of the GNU General Public License
  along with this program; if not, write to the Free Software
  Foundation, Inc., 59 Temple Place, Suite 330, Boston, MA  02111-1307  USA

 *****************************************************************************)

(** External encoder *)

open Encoder.External

type external_encoder = in_channel*out_channel

type ext_handle = 
  { 
    cond_m          : Mutex.t ;
    cond            : Condition.t ;
    mutable is_task : bool ;
    mutable encoder : external_encoder option ;
    converter       : Audio_converter.Samplerate.t ;
    read_m          : Mutex.t ;
    read            : Buffer.t ;
    create_m        : Mutex.t ;
    log             : Dtools.Log.t ;
    params          : Encoder.External.t
  }

let create_handle id params = 
  { 
    cond_m    = Mutex.create () ;
    cond      = Condition.create () ;
    is_task   = false ;
    encoder   = None ;
    converter = Audio_converter.Samplerate.create params.channels ;
    read_m    = Mutex.create () ;
    read      = Buffer.create 10 ;
    create_m  = Mutex.create () ;
    log       = Dtools.Log.make [id] ;
    params    = params
  }

let priority = Tutils.Non_blocking

let encoder id ext =
  (* The params *)
  let handle = create_handle id ext in
  let ratio =
    (float handle.params.samplerate) /. (float (Frame.audio_of_seconds 1.))
  in

  (* The encoding logic *)
  let stop_process h = 
    match h.encoder with
    | Some (_,out_e as enc) ->
       h.log#f 3 "stopping current process" ;
      begin
        try
          begin
            try
              flush out_e;
              Unix.close (Unix.descr_of_out_channel out_e)
            with
            | _ -> ()
          end;
          Tutils.mutexify h.cond_m (fun () ->
            if h.is_task then
              Condition.wait h.cond h.cond_m) ();
          begin
            try
              ignore(Unix.close_process enc)
            with
            | _ -> ()
          end;
          h.encoder <- None
        with
        | e ->
           h.log#f 2 "couldn't stop the reading task.";
          raise e
      end
    | None -> ()
  in

  let reset_process start_f h = 
    Tutils.mutexify h.create_m (fun () ->
      stop_process h;
      start_f h) ()
  in

  (* This function does NOT use the 
   * create_m mutex. *)
  let rec start_process h = 
    assert(not h.is_task);
    h.log#f 2 "Creating external encoder..";
    let process = h.params.process in 
    (* output_start must be called with encode = None. *)
    assert(h.encoder = None);
    let (in_e,out_e as enc) = Unix.open_process process in
    h.encoder <- Some enc;
    if h.params.video then
      begin
        let header =
          Avi.header ~channels:h.params.channels ~samplerate:h.params.samplerate ()
        in
        output_string out_e header
      end
    else if h.params.header then
      begin
        let header =
          Wav_aiff.wav_header ~channels:h.params.channels
            ~sample_rate:h.params.samplerate
            ~sample_size:16 ()
        in
        (* Write WAV header *)
        output_string out_e header
      end;
    let sock = Unix.descr_of_in_channel in_e in
    let buf = Bytes.create 10000 in
    let events = [`Read sock]
    in
    let rec pull _ =
      let read () =
        let ret = input in_e buf 0 10000 in
        if ret > 0 then
          Tutils.mutexify h.read_m (fun () ->
            Buffer.add_string h.read (String.sub buf 0 ret)) ();
        ret
      in
      let stop () =
        (* Signal the end of the task *)
        Tutils.mutexify h.cond_m (fun () ->
          Condition.signal h.cond;
          h.is_task <- false) ();
      in
      try
        let ret = read () in
        if ret > 0 then
          [{ Duppy.Task.
             priority = priority ;
             events   = events ;
             handler  = pull }]
        else
          begin
            h.log#f 4 "Reading task reached end of data";
            stop (); []
          end
      with e -> 
        h.log#f 3
          "Error while reading data from encoding process: %s"
          (Printexc.to_string e) ;
        stop (); 
        (if h.params.restart_on_crash then
            reset_process start_process h
         else
            raise e);
        []
    in
    Duppy.Task.add Tutils.scheduler
      { Duppy.Task.
        priority = priority ;
        events   = events ;
        handler  = pull };
    h.is_task <- true;
    (** Creating restart task. *)
    match h.params.restart with
    | Delay d -> 
       let f _ =
         h.log#f 3 "Restarting encoder after delay (%is)" d;
         reset_process start_process h ;
         []
       in
       Duppy.Task.add Tutils.scheduler
         { Duppy.Task.
           priority = priority ;
           events   = [`Delay (float d)] ;
           handler  = f }
    | _ -> ()
  in

  let reset_process = reset_process start_process in

  let insert_metadata h _ = 
    if h.params.restart = Metadata then
      reset_process h;
  in

  let encode h ratio frame start len =
    let channels = h.params.channels in
    let sbuf =
      if h.params.video then
        Avi_encoder.encode_frame
          ~channels ~samplerate:h.params.samplerate ~converter:h.converter
          frame start len
      else
<<<<<<< HEAD
        let b =
          Audio_converter.Samplerate.resample
                 h.converter ratio b start len
        in
        b,0,ABuf.length b.(0)
    in
    let sbuf = ABuf.to_s16le b start len in
=======
        (
          let start = Frame.audio_of_master start in
          let b = AFrame.content_of_type ~channels frame start in
          let len = Frame.audio_of_master len in
          (* Resample if needed. *)
          let b,start,len =
            if ratio = 1. then
              b,start,len
            else
              let b =
                Audio_converter.Samplerate.resample
                  h.converter ratio b start len
              in
              b,0,Array.length b.(0)
          in
          let slen = 2 * len * Array.length b in
          let sbuf = Bytes.create slen in
          Audio.S16LE.of_audio b start sbuf 0 len;
          sbuf
        )
    in
>>>>>>> 4029d52f
    (** Wait for any possible creation.. *)
    begin
      try
        Tutils.mutexify h.create_m (fun () ->
          match h.encoder with
          | Some (_,x) ->
             output_string x sbuf;
          | None ->
             raise Not_found) ()
      with
      | e ->
         h.log#f 3
           "Error while writing data to encoding process: %s"
           (Printexc.to_string e) ;
        if h.params.restart_on_crash then
          reset_process h
        else
          raise e
    end;
    Tutils.mutexify h.read_m (fun () ->
      let ret = Buffer.contents h.read in
      Buffer.reset h.read;
      ret) ()
  in

  let stop h () = 
    stop_process h ;
    (* Process stopped, no nead
     * to use the mutex. *)
    let ret = Buffer.contents h.read in
    Buffer.reset h.read;
    ret
  in
  
  (* Create an initial process *)
  start_process handle ;

  (* Return the encoding handle *)
  {
    Encoder. 
    insert_metadata  = insert_metadata handle ;
    (* External encoders do not support 
     * headers for now. They will probably
     * never do.. *)
    header = None ;
    encode = encode handle ratio ;
    stop   = stop handle ;
  }

let () =
  Encoder.plug#register "EXTERNAL"
    (function
       | Encoder.External m -> Some (fun s _ -> encoder s m)
       | _ -> None)<|MERGE_RESOLUTION|>--- conflicted
+++ resolved
@@ -206,15 +206,6 @@
           ~channels ~samplerate:h.params.samplerate ~converter:h.converter
           frame start len
       else
-<<<<<<< HEAD
-        let b =
-          Audio_converter.Samplerate.resample
-                 h.converter ratio b start len
-        in
-        b,0,ABuf.length b.(0)
-    in
-    let sbuf = ABuf.to_s16le b start len in
-=======
         (
           let start = Frame.audio_of_master start in
           let b = AFrame.content_of_type ~channels frame start in
@@ -228,15 +219,12 @@
                 Audio_converter.Samplerate.resample
                   h.converter ratio b start len
               in
-              b,0,Array.length b.(0)
+              b,0,ABuf.length b.(0)
           in
           let slen = 2 * len * Array.length b in
-          let sbuf = Bytes.create slen in
-          Audio.S16LE.of_audio b start sbuf 0 len;
-          sbuf
+          ABuf.to_s16le b start len
         )
     in
->>>>>>> 4029d52f
     (** Wait for any possible creation.. *)
     begin
       try
