(*****************************************************************************

  Liquidsoap, a programmable audio stream generator.
  Copyright 2003-2019 Savonet team

  This program is free software; you can redistribute it and/or modify
  it under the terms of the GNU General Public License as published by
  the Free Software Foundation; either version 2 of the License, or
  (at your option) any later version.

  This program is distributed in the hope that it will be useful,
  but WITHOUT ANY WARRANTY; without even the implied warranty of
  MERCHANTABILITY or FITNESS FOR A PARTICULAR PURPOSE.  See the
  GNU General Public License for more details, fully stated in the COPYING
  file at the root of the liquidsoap distribution.

  You should have received a copy of the GNU General Public License
  along with this program; if not, write to the Free Software
  Foundation, Inc., 51 Franklin Street, Fifth Floor, Boston, MA 02110-1301  USA

 *****************************************************************************)

(** External encoder *)

open External_encoder_format
let encoder id ext =
  let log = Log.make [id] in

  let is_metadata_restart = ref false in
  let is_stop = ref false in
<<<<<<< HEAD
  let buf = ref Strings.empty in
=======
  let buf = Buffer.create Utils.pagesize in
  let bytes = Bytes.create Utils.pagesize in
>>>>>>> 6ccdbe1a
  let mutex = Mutex.create () in
  let condition = Condition.create () in

  let restart_decision = Tutils.mutexify mutex (fun () ->
    let decision =
      match !is_metadata_restart, !is_stop with
        | _, true -> false
        | true, false -> true
        | false, false -> ext.restart_on_crash
    in
    is_metadata_restart := false;
    decision)
  in

  let header =
    if ext.video then
      Avi.header ~channels:ext.channels ~samplerate:(Lazy.force ext.samplerate) ()
    else if ext.header then
      Wav_aiff.wav_header ~channels:ext.channels
          ~sample_rate:(Lazy.force ext.samplerate)
          ~sample_size:16 ()
    else ""
  in

  let on_stderr puller =
    let len = puller bytes 0 Utils.pagesize in
    log#debug "stderr: %s"
      (Bytes.unsafe_to_string
        (Bytes.sub bytes 0 len));
    `Continue
  in
  let on_start pusher =
    Process_handler.really_write (Bytes.of_string header) pusher;
    `Continue
  in
  let on_stop = function
   | `Status s ->
      begin match s with
        | Unix.WEXITED 0 -> ()
        | Unix.WEXITED c ->
            log#important "Process exited with code %d" c
        | Unix.WSIGNALED s ->
            log#important "Process was killed by signal %d" s
        | Unix.WSTOPPED s ->
            log#important "Process was stopped by signal %d" s
      end;
      restart_decision ()
   | `Exception e ->
      log#important "Error: %s" (Printexc.to_string e);
      restart_decision ()
  in
  let log = log#important "%s" in

  let on_stdout = Tutils.mutexify mutex (fun puller ->
    begin
<<<<<<< HEAD
      match Bytes.unsafe_to_string (Process_handler.read Utils.pagesize puller) with
        | "" when !is_stop -> Condition.signal condition
        | s -> buf := Strings.add !buf s
=======
      let len = puller bytes 0 Utils.pagesize in
      match len with
        | 0 when !is_stop -> Condition.signal condition
        | _ -> Buffer.add_subbytes buf bytes 0 len
>>>>>>> 6ccdbe1a
    end;
    `Continue)
  in

  let flush_buffer = Tutils.mutexify mutex (fun () ->
      let ans = !buf in
      buf := Strings.empty;
      ans)
  in

  let process =
    Process_handler.run ~on_start ~on_stop ~on_stdout
                        ~on_stderr ~log ext.process 
  in

  let insert_metadata =
    Tutils.mutexify mutex
      (fun _ ->
        if ext.restart = Metadata then
          (
            is_metadata_restart := true;
            Process_handler.stop process
          )
      )
  in

  let converter =
    Audio_converter.Samplerate.create ext.channels
  in
  let ratio =
    (float (Lazy.force ext.samplerate)) /. (float (Frame.audio_of_seconds 1.))
  in

  let encode frame start len =
    let channels = ext.channels in
    let sbuf =
      if ext.video then
        Avi_encoder.encode_frame
          ~channels ~samplerate:(Lazy.force ext.samplerate) ~converter
          frame start len
      else begin
          let start = Frame.audio_of_master start in
          let b = AFrame.content_of_type ~channels frame start in
          let len = Frame.audio_of_master len in
          (* Resample if needed. *)
          let b,start,len =
            if ratio = 1. then
              b,start,len
            else
              let b =
                Audio_converter.Samplerate.resample
                  converter ratio (Audio.sub b start len)
              in
              b,0,Audio.length b
          in
          let slen = 2 * len * Array.length b in
          let sbuf = Bytes.create slen in
          Audio.S16LE.of_audio (Audio.sub b start len) sbuf 0;
          Strings.of_string (Bytes.unsafe_to_string sbuf)
       end
    in
    Tutils.mutexify mutex (fun () ->
      try
<<<<<<< HEAD
        Process_handler.on_stdin process (fun push -> Strings.iter (fun s -> Process_handler.write (Bytes.of_string s) push) sbuf);
=======
        Process_handler.on_stdin process (Process_handler.really_write (Bytes.of_string sbuf));
>>>>>>> 6ccdbe1a
      with Process_handler.Finished
        when ext.restart_on_crash || !is_metadata_restart -> ()) ();
    flush_buffer ()
  in

  let stop = Tutils.mutexify mutex (fun () ->
    is_stop := true;
    Process_handler.stop process;
    Condition.wait condition mutex;
    !buf)
  in
  
  {
    Encoder. 
     insert_metadata  = insert_metadata;
     (* External encoders do not support 
      * headers for now. They will probably
      * never do.. *)
     header = Strings.empty;
     encode = encode;
     stop   = stop;
  }

let () =
  Encoder.plug#register "EXTERNAL"
    (function
       | Encoder.External m -> Some (fun s _ -> encoder s m)
       | _ -> None)<|MERGE_RESOLUTION|>--- conflicted
+++ resolved
@@ -28,12 +28,8 @@
 
   let is_metadata_restart = ref false in
   let is_stop = ref false in
-<<<<<<< HEAD
   let buf = ref Strings.empty in
-=======
-  let buf = Buffer.create Utils.pagesize in
   let bytes = Bytes.create Utils.pagesize in
->>>>>>> 6ccdbe1a
   let mutex = Mutex.create () in
   let condition = Condition.create () in
 
@@ -89,16 +85,10 @@
 
   let on_stdout = Tutils.mutexify mutex (fun puller ->
     begin
-<<<<<<< HEAD
-      match Bytes.unsafe_to_string (Process_handler.read Utils.pagesize puller) with
-        | "" when !is_stop -> Condition.signal condition
-        | s -> buf := Strings.add !buf s
-=======
       let len = puller bytes 0 Utils.pagesize in
       match len with
         | 0 when !is_stop -> Condition.signal condition
-        | _ -> Buffer.add_subbytes buf bytes 0 len
->>>>>>> 6ccdbe1a
+        | _ -> buf := Strings.add_subbytes !buf bytes 0 len
     end;
     `Continue)
   in
@@ -162,11 +152,9 @@
     in
     Tutils.mutexify mutex (fun () ->
       try
-<<<<<<< HEAD
-        Process_handler.on_stdin process (fun push -> Strings.iter (fun s -> Process_handler.write (Bytes.of_string s) push) sbuf);
-=======
-        Process_handler.on_stdin process (Process_handler.really_write (Bytes.of_string sbuf));
->>>>>>> 6ccdbe1a
+        Process_handler.on_stdin process (fun push ->
+          Strings.iter (fun s ->
+            Process_handler.really_write (Bytes.of_string s) push) sbuf);
       with Process_handler.Finished
         when ext.restart_on_crash || !is_metadata_restart -> ()) ();
     flush_buffer ()
