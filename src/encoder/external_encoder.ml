--- conflicted
+++ resolved
@@ -28,7 +28,7 @@
 
   let is_metadata_restart = ref false in
   let is_stop = ref false in
-  let buf = Strings.empty () in
+  let buf = Strings.Mutable.empty () in
   let bytes = Bytes.create Utils.pagesize in
   let mutex = Mutex.create () in
   let condition = Condition.create () in
@@ -88,14 +88,14 @@
       let len = puller bytes 0 Utils.pagesize in
       match len with
         | 0 when !is_stop -> Condition.signal condition
-        | _ -> Strings.unsafe_add_subbytes buf bytes 0 len
+        | _ -> Strings.Mutable.unsafe_add_subbytes buf bytes 0 len
     end;
     `Continue)
   in
 
   let flush_buffer () = 
-    let ans = Strings.copy buf in
-    Strings.flush buf;
+    let ans = Strings.Mutable.to_strings buf in
+    Strings.Mutable.flush buf;
     ans
   in
 
@@ -152,18 +152,11 @@
     in
     Tutils.mutexify mutex (fun () ->
       try
-<<<<<<< HEAD
         Process_handler.on_stdin process
           (fun push ->
              Strings.iter
                (fun s offset length ->
                   Process_handler.really_write ~offset ~length (Bytes.unsafe_of_string s) push) sbuf);
-=======
-        Process_handler.on_stdin process (fun push ->
-          Strings.iter (fun s ofs len ->
-            Process_handler.really_write
-              (Bytes.unsafe_of_string (String.sub s ofs len)) push) sbuf);
->>>>>>> 18f7e5b3
       with Process_handler.Finished
         when ext.restart_on_crash || !is_metadata_restart -> ()) ();
     flush_buffer ()
@@ -182,7 +175,7 @@
      (* External encoders do not support 
       * headers for now. They will probably
       * never do.. *)
-     header = Strings.empty ();
+     header = Strings.empty;
      encode = encode;
      stop   = stop;
   }
