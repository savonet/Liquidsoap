(*****************************************************************************
<<<<<<< HEAD

  Liquidsoap, a programmable audio stream generator.
  Copyright 2003-2019 Savonet team

  This program is free software; you can redistribute it and/or modify
  it under the terms of the GNU General Public License as published by
  the Free Software Foundation; either version 2 of the License, or
  (at your option) any later version.

  This program is distributed in the hope that it will be useful,
  but WITHOUT ANY WARRANTY; without even the implied warranty of
  MERCHANTABILITY or FITNESS FOR A PARTICULAR PURPOSE.  See the
  GNU General Public License for more details, fully stated in the COPYING
  file at the root of the liquidsoap distribution.

  You should have received a copy of the GNU General Public License
  along with this program; if not, write to the Free Software
  Foundation, Inc., 51 Franklin Street, Fifth Floor, Boston, MA 02110-1301  USA

 *****************************************************************************)

(** Operations on lists of strings. This is module is used in order to avoid
    concatenating (large) strings. Iterators are FIFO. *)

module S = StringView

(* List of "concatenated" strings, stored backwards. *)
type t = S.t list

let empty = []

let of_string s : t = [S.of_string s]

let of_list l =
  let rec aux acc = function
    | [] -> acc
    | x::l -> aux ((S.of_string x)::acc) l
  in
  aux [] l

let dda x l = l@[S.of_string x]

let add_view l x = x::l

let add (l:t) x : t = add_view l (S.of_string x)

let add_substring b x o l = add_view b (S.of_substring x o l)
=======

  Liquidsoap, a programmable audio stream generator.
  Copyright 2003-2019 Savonet team

  This program is free software; you can redistribute it and/or modify
  it under the terms of the GNU General Public License as published by
  the Free Software Foundation; either version 2 of the License, or
  (at your option) any later version.

  This program is distributed in the hope that it will be useful,
  but WITHOUT ANY WARRANTY; without even the implied warranty of
  MERCHANTABILITY or FITNESS FOR A PARTICULAR PURPOSE.  See the
  GNU General Public License for more details, fully stated in the COPYING
  file at the root of the liquidsoap distribution.
>>>>>>> 18f7e5b3

  You should have received a copy of the GNU General Public License
  along with this program; if not, write to the Free Software
  Foundation, Inc., 51 Franklin Street, Fifth Floor, Boston, MA 02110-1301  USA

<<<<<<< HEAD
let is_empty l = List.for_all S.is_empty l

let rec iter_view f = function
  | [] -> ()
  | x::l -> iter_view f l; f x

let iter f b =
  iter_view
    (fun s ->
       let s, o, l = S.to_substring s in
       f s o l) b

let fold_view f x0 l =
  let rec aux = function
    | [] -> x0
    | x::l -> f (aux l) x
  in
  aux l

let length l = fold_view (fun n s -> n + S.length s) 0 l

let append l1 l2 = l2@l1

let concat ll = List.concat (List.rev ll)

let drop l len =
  let rec aux len = function
    | [] -> (len, [])
    | x::l ->
      let len, l = aux len l in
      if len = 0 then 0, x::l
      else
        let lx = S.length x in
        if len >= lx then (len-lx, l)
        else (0, (S.sub x len (lx-len))::l)
  in
  let r, l = aux len l in
  assert (r = 0);
  l

let sub l o len =
  assert (o + len <= length l);
  let o = ref o in
  let len = ref len in
  let ans = ref empty in
  iter_view
    (fun s ->
       if !len = 0 then ()
       else
         let ls = S.length s in
         if !o >= ls then o := !o - ls
         else
           let r = min (ls - !o) !len in
           let s = S.sub s !o r in
           ans := add_view !ans s;
           o := 0;
           len := !len - r
    ) l;
  assert (!len = 0);
  !ans

let blit l b o =
  let len = length l in
  assert (o + len <= Bytes.length b);
  let o = ref o in
  iter_view
    (fun s ->
       S.blit s b !o;
       o := !o + S.length s
    ) l

let to_string l =
  let ans = Bytes.create (length l) in
  blit l ans 0;
  Bytes.unsafe_to_string ans

let substring l o len = to_string (sub l o len)

module Mutable = struct
  type m = {
    mutable strings: t;
    mutex: Mutex.t
  }

  let of_strings strings = {
    strings;mutex=Mutex.create()
  }

  let to_strings {strings} = strings

  (* Copied from tutils.ml to avoid circular references. *)
  let mutexify lock f =
    fun x ->
      Mutex.lock lock ;
      try
        let ans = f x in Mutex.unlock lock ; ans
      with
        | e -> Mutex.unlock lock ; raise e

  let  add m s = mutexify m.mutex (fun () ->
    m.strings <- add m.strings s) ()

  let add_substring m s ofs len = mutexify m.mutex (fun () ->
    m.strings <- add_substring m.strings s ofs len) ()

  let add_subbytes m b ofs len = mutexify m.mutex (fun () ->
    m.strings <- add_subbytes m.strings b ofs len) ()

  let dda s m = mutexify m.mutex (fun () ->
    m.strings <- dda s m.strings) () 

  let drop m len = mutexify m.mutex (fun () ->
    m.strings <- drop m.strings len) ()

  let is_empty m = mutexify m.mutex (fun () ->
    is_empty m.strings) ()

  let length m = mutexify m.mutex (fun () ->
    length m.strings) () 
end
=======
 *****************************************************************************)

(** Operations on lists of strings. This is module is used in order to avoid
    concatenating (large) strings. Iterators are FIFO. *)

type entry = {
  mutable start: int;
  mutable stop: int;
  data: string
}

type mode = [
  | `RW
  | `RO
]

type 'a t = {
  entries: entry Queue.t;
  mutex: Mutex.t
}

(* This is duplicated from Tutils to avoid circular dependencies. *)
let mutexify lock f =
  fun x ->
    Mutex.lock lock ;
    try
      let ans = f x in Mutex.unlock lock ; ans
    with
      | e -> Mutex.unlock lock ; raise e

let entry_of_string s = {
  start = 0;
  stop  = String.length s;
  data  = s
}

let empty () = {
  entries = Queue.create ();
  mutex = Mutex.create ()
}

let of_string string =
  let t = empty () in
  Queue.push (entry_of_string string) t.entries;
  t

let of_bytes b =
  of_string (Bytes.to_string b)

let unsafe_of_bytes b =
  of_string (Bytes.unsafe_to_string b)

let of_list l =
  let t = empty () in
  let l = List.filter (fun string ->
    String.length string > 0) l
  in
  let l = List.map entry_of_string l in
  List.iter (fun entry -> Queue.push entry t.entries) l;
  t

let of_bytes_list l =
  of_list (List.map Bytes.to_string l)

let unsafe_of_bytes_list l =
  of_list (List.map Bytes.unsafe_to_string l)

let copy_queue t =
  let q = Queue.create () in
  Queue.iter (fun {start;stop;data} ->
    Queue.add {start;stop;data} q) t.entries;
  q

let copy_unsafe t = {
  (empty ()) with
     entries = copy_queue t
}

let copy t = mutexify t.mutex (fun () ->
  copy_unsafe t) ()

let seal = copy

let prepend string t = mutexify t.mutex (fun () ->
  let entries = Queue.create () in
  let t_q = Queue.copy t.entries in
  Queue.add (entry_of_string string) entries;
  Queue.transfer t_q entries;
  {(empty()) with entries}) ()

let prepend_bytes b =
  prepend (Bytes.to_string b)

let unsafe_prepend_bytes b =
  prepend (Bytes.unsafe_to_string b)

let add t = mutexify t.mutex (fun string ->
  if String.length string > 0 then
    Queue.push (entry_of_string string) t.entries)

let add_bytes t b =
  add t (Bytes.to_string b)

let unsafe_add_bytes t b =
  add t (Bytes.unsafe_to_string b)

let add_substring t data ofs len =
  mutexify t.mutex (fun () ->
    if String.length data < ofs+len then
      raise (Invalid_argument "Bytes_buffer.add_substring");
    if len > 0 then
      Queue.push {start = ofs; stop = ofs+len; data} t.entries) ()

let add_subbytes t data ofs len =
  if Bytes.length data < ofs+len then
    raise (Invalid_argument "Bytes_buffer.add_substring");
  add_substring t (Bytes.to_string data) ofs len

let unsafe_add_subbytes t data ofs len =
  if Bytes.length data < ofs+len then
    raise (Invalid_argument "Bytes_buffer.add_substring");
  add_substring t (Bytes.unsafe_to_string data) ofs len

let length_unsafe t =
  Queue.fold (fun count {start;stop} ->
    count + stop - start) 0 t.entries

let length t = mutexify t.mutex (fun () ->
  length_unsafe t) ()

let is_empty t = length t = 0

let iter fn t = mutexify t.mutex (fun () ->
  Queue.iter (fun {start;stop;data} ->
    fn data start (start-stop)) t.entries) ()

let fold fn init t = mutexify t.mutex (fun () ->
  Queue.fold (fun cur {start;stop;data} ->
    fn cur data start (stop-start)) init t.entries) ()

let append t1 t2 = mutexify t1.mutex (fun () ->
   mutexify t2.mutex (fun () ->
      Queue.iter (fun {start;stop;data} ->
         Queue.push {start;stop;data} t1.entries) t2.entries) ()) ()

let concat l =
  let t = empty () in
  List.iter (append t) l;
  t

let drop_unsafe t len =
  let rec f pending =
    let {start;stop} as entry = Queue.peek t.entries in
    let len = stop-start in
    if pending < len then
      entry.start <- entry.start+pending
    else
     begin
      ignore(Queue.take t.entries);
      f (pending-len)
     end
  in
  try f len with Queue.Empty -> ()

let drop t = mutexify t.mutex (drop_unsafe t)

let keep_unsafe t len =
 let current_length = length_unsafe t in
 if current_length > len then
   drop_unsafe t (current_length-len)

let keep t = mutexify t.mutex (keep_unsafe t)

let sub_unsafe t ofs len =
  let length = length_unsafe t in
  if length-ofs < len then
    raise (Invalid_argument "Bytes_buffer.sub");
  let t = copy_unsafe t in
  drop_unsafe t ofs;
  let q = Queue.create () in
  let rec f pending =
    let {start;stop} as entry = Queue.take t.entries in
    Queue.add entry q;
    let entry_len = stop-start in
    if pending <= entry_len then
      entry.stop <- entry.stop-entry_len+pending
    else
      f (pending-entry_len)
  in
  begin
   try
    if len > 0 then f len
   with Queue.Empty -> assert false
  end;
  {t with entries = q}

let sub t ofs len = mutexify t.mutex (fun () ->
  sub_unsafe t ofs len) ()

let blit_unsafe t ofs_t target ofs len =
  let t = sub_unsafe t ofs_t len in
  ignore(Queue.fold (fun pos {start;stop;data} ->
    let len = stop-start in
    Bytes.blit_string data start target pos len;
    pos+len) ofs t.entries)

let blit t ofs_t target ofs len = mutexify t.mutex (fun () ->
  blit_unsafe t ofs_t target ofs len) ()  

let to_bytes t = mutexify t.mutex (fun () ->
  let len = length_unsafe t in
  let bytes = Bytes.create len in
  blit_unsafe t 0 bytes 0 len;
  bytes) ()

let to_string t =
  Bytes.unsafe_to_string (to_bytes t)

let flush t = mutexify t.mutex (fun () ->
  Queue.clear t.entries) ()

let to_list t = mutexify t.mutex (fun () ->
  List.of_seq
    (Seq.map (fun ({start;stop;data}) ->
      data,start,stop-start)
        (Queue.to_seq t.entries))) ()

let to_bytes_list t =
  List.map (fun (data,ofs,len) ->
    Bytes.of_string data,ofs,len) (to_list t)

let unsafe_to_bytes_list t =
  List.map (fun (data,ofs,len) ->
    Bytes.unsafe_of_string data,ofs,len) (to_list t)
>>>>>>> 18f7e5b3
<|MERGE_RESOLUTION|>--- conflicted
+++ resolved
@@ -1,164 +1,275 @@
 (*****************************************************************************
-<<<<<<< HEAD
-
+  
   Liquidsoap, a programmable audio stream generator.
   Copyright 2003-2019 Savonet team
-
+  
   This program is free software; you can redistribute it and/or modify
   it under the terms of the GNU General Public License as published by
   the Free Software Foundation; either version 2 of the License, or
   (at your option) any later version.
-
+  
   This program is distributed in the hope that it will be useful,
   but WITHOUT ANY WARRANTY; without even the implied warranty of
   MERCHANTABILITY or FITNESS FOR A PARTICULAR PURPOSE.  See the
   GNU General Public License for more details, fully stated in the COPYING
   file at the root of the liquidsoap distribution.
-
+  
   You should have received a copy of the GNU General Public License
   along with this program; if not, write to the Free Software
   Foundation, Inc., 51 Franklin Street, Fifth Floor, Boston, MA 02110-1301  USA
-
+  
  *****************************************************************************)
-
+  
 (** Operations on lists of strings. This is module is used in order to avoid
     concatenating (large) strings. Iterators are FIFO. *)
 
+module type Strings = sig
+  (** A buffer of strings. *)
+  type buffer
+
+  type return
+
+  (* Create a buffer from a string. *)
+  val of_string : string -> buffer
+
+  (* Create a buffer from the given bytes.
+   * bytes will be copied. *)
+  val of_bytes : bytes -> buffer
+
+  (* Create a buffer from the given bytes.
+   * bytes will not be copied. *)
+  val unsafe_of_bytes : bytes -> buffer
+
+  (** Render a buffer into a string. This operation can be costly (in terms of memory copies), avoid it. *)
+  val to_string : buffer -> string
+
+  val substring : buffer -> int -> int -> string
+
+  (** Concatenation of strings. *)
+  val of_list : string list -> buffer
+
+  (** Add a string at the end of a buffer. *)
+  val add : buffer -> string -> return
+
+  (** Add bytes at the end of a buffer.
+    * bytes will be copied. *)
+  val add_bytes : buffer -> bytes -> return
+
+  (** Add bytes at the end of a buffer.
+    * bytes will not be copied. *)
+  val unsafe_add_bytes : buffer -> bytes -> return
+
+  val add_substring : buffer -> string -> int -> int -> return
+
+  (** Add subbytes at the end of a buffer. *)
+  val add_subbytes : buffer -> bytes -> int -> int -> return
+
+  (** Add subbytes at the end of a buffer with copying them. *)
+  val unsafe_add_subbytes : buffer -> bytes -> int -> int -> return
+
+  (** Add a string at the beginning of a buffer. *)
+  val dda : string -> buffer -> return
+
+  (** Iterate a function on all the strings (with given offset and length)
+      contained in the buffer. *)
+  val iter : (string -> int -> int -> unit) -> buffer -> unit
+
+  val iter_view : (StringView.t -> unit) -> buffer -> unit
+
+  (** Fold a function over all the strings (with given offset and length)
+      contained in the buffer. *)
+  val fold : ('a -> string -> int -> int -> 'a) -> 'a -> buffer -> 'a
+
+  val fold_view : ('a -> StringView.t -> 'a) -> 'a -> buffer -> 'a
+
+  (** Map a function over all the strings (with given offset and length)
+      contained in the buffer. *)
+  val map : (string -> int -> int -> (string*int*int)) -> buffer -> buffer
+
+  val map_view : (StringView.t -> StringView.t) -> buffer -> buffer
+
+  (** Drop the first given bytes. *)
+  val drop : buffer -> int -> return
+
+  (** Keep at most the last given bytes. *)
+  val keep : buffer -> int -> return
+
+  (** Sub-buffer of a buffer. *)
+  val sub : buffer -> int -> int -> buffer
+
+  (** Copy a substring. *)
+  val blit : buffer -> bytes -> int -> unit
+
+  (** Whether the buffer is the empty string. *)
+  val is_empty : buffer -> bool
+
+  (** Length of the buffer. *)
+  val length : buffer -> int
+
+  (** Append two buffers. *)
+  val append : buffer -> buffer -> return
+end
+
 module S = StringView
 
-(* List of "concatenated" strings, stored backwards. *)
-type t = S.t list
-
-let empty = []
-
-let of_string s : t = [S.of_string s]
-
-let of_list l =
-  let rec aux acc = function
-    | [] -> acc
-    | x::l -> aux ((S.of_string x)::acc) l
-  in
-  aux [] l
-
-let dda x l = l@[S.of_string x]
-
-let add_view l x = x::l
-
-let add (l:t) x : t = add_view l (S.of_string x)
-
-let add_substring b x o l = add_view b (S.of_substring x o l)
-=======
-
-  Liquidsoap, a programmable audio stream generator.
-  Copyright 2003-2019 Savonet team
-
-  This program is free software; you can redistribute it and/or modify
-  it under the terms of the GNU General Public License as published by
-  the Free Software Foundation; either version 2 of the License, or
-  (at your option) any later version.
-
-  This program is distributed in the hope that it will be useful,
-  but WITHOUT ANY WARRANTY; without even the implied warranty of
-  MERCHANTABILITY or FITNESS FOR A PARTICULAR PURPOSE.  See the
-  GNU General Public License for more details, fully stated in the COPYING
-  file at the root of the liquidsoap distribution.
->>>>>>> 18f7e5b3
-
-  You should have received a copy of the GNU General Public License
-  along with this program; if not, write to the Free Software
-  Foundation, Inc., 51 Franklin Street, Fifth Floor, Boston, MA 02110-1301  USA
-
-<<<<<<< HEAD
-let is_empty l = List.for_all S.is_empty l
-
-let rec iter_view f = function
-  | [] -> ()
-  | x::l -> iter_view f l; f x
-
-let iter f b =
-  iter_view
-    (fun s ->
-       let s, o, l = S.to_substring s in
-       f s o l) b
-
-let fold_view f x0 l =
-  let rec aux = function
-    | [] -> x0
-    | x::l -> f (aux l) x
-  in
-  aux l
-
-let length l = fold_view (fun n s -> n + S.length s) 0 l
-
-let append l1 l2 = l2@l1
-
-let concat ll = List.concat (List.rev ll)
-
-let drop l len =
-  let rec aux len = function
-    | [] -> (len, [])
-    | x::l ->
-      let len, l = aux len l in
-      if len = 0 then 0, x::l
-      else
-        let lx = S.length x in
-        if len >= lx then (len-lx, l)
-        else (0, (S.sub x len (lx-len))::l)
-  in
-  let r, l = aux len l in
-  assert (r = 0);
-  l
-
-let sub l o len =
-  assert (o + len <= length l);
-  let o = ref o in
-  let len = ref len in
-  let ans = ref empty in
-  iter_view
-    (fun s ->
-       if !len = 0 then ()
-       else
-         let ls = S.length s in
-         if !o >= ls then o := !o - ls
+module Immutable = struct 
+  (* List of "concatenated" strings, stored backwards. *)
+  type t = S.t list
+  
+  let empty = []
+  
+  let of_string s : t = [S.of_string s]
+
+  let of_bytes b = of_string (Bytes.to_string b)
+
+  let unsafe_of_bytes b = of_string (Bytes.unsafe_to_string b)
+  
+  let of_list l =
+    let rec aux acc = function
+      | [] -> acc
+      | x::l -> aux ((S.of_string x)::acc) l
+    in
+    aux [] l
+  
+  let dda x l = l@[S.of_string x]
+  
+  let add_view l x = x::l
+  
+  let add (l:t) x : t = add_view l (S.of_string x)
+
+  let add_substring b x o l = add_view b (S.of_substring x o l)
+  
+  let add_subbytes l s o len = add l (Bytes.sub_string s o len)
+  
+  let unsafe_add_subbytes l b = add_substring l (Bytes.unsafe_to_string b)
+
+  let add_bytes t b = add_subbytes t b 0 (Bytes.length b)
+
+  let unsafe_add_bytes t b = unsafe_add_subbytes t b 0 (Bytes.length b)
+  
+  let is_empty l = List.for_all S.is_empty l
+  
+  let rec iter_view f = function
+    | [] -> ()
+    | x::l -> iter_view f l; f x
+  
+  let iter f b =
+    iter_view
+      (fun s ->
+         let s, o, l = S.to_substring s in
+         f s o l) b
+  
+  let fold_view f x0 l =
+    let rec aux = function
+      | [] -> x0
+      | x::l -> f (aux l) x
+    in
+    aux l
+  
+  let fold f x0 l =
+    fold_view (fun cur view ->
+      let s, o, l = S.to_substring view in
+      f cur s o l) x0 l 
+  
+  let map_view = List.map
+  
+  let map f l =
+    map_view (fun view ->
+      let s, o, l = S.to_substring view in
+      let (s,o,l) = f s o l in
+      S.of_substring s o l) l
+  
+  let length l = fold_view (fun n s -> n + S.length s) 0 l
+  
+  let append l1 l2 = l2@l1
+  
+  let concat ll = List.concat (List.rev ll)
+  
+  let drop l len =
+    let rec aux len = function
+      | [] -> (len, [])
+      | x::l ->
+        let len, l = aux len l in
+        if len = 0 then 0, x::l
+        else
+          let lx = S.length x in
+          if len >= lx then (len-lx, l)
+          else (0, (S.sub x len (lx-len))::l)
+    in
+    let r, l = aux len l in
+    assert (r = 0);
+    l
+  
+  let keep l len =
+    let cur_len = length l in
+    if cur_len <= len then []
+    else drop l (cur_len-len)
+  
+  let sub l o len =
+    assert (o + len <= length l);
+    let o = ref o in
+    let len = ref len in
+    let ans = ref empty in
+    iter_view
+      (fun s ->
+         if !len = 0 then ()
          else
-           let r = min (ls - !o) !len in
-           let s = S.sub s !o r in
-           ans := add_view !ans s;
-           o := 0;
-           len := !len - r
-    ) l;
-  assert (!len = 0);
-  !ans
-
-let blit l b o =
-  let len = length l in
-  assert (o + len <= Bytes.length b);
-  let o = ref o in
-  iter_view
-    (fun s ->
-       S.blit s b !o;
-       o := !o + S.length s
-    ) l
-
-let to_string l =
-  let ans = Bytes.create (length l) in
-  blit l ans 0;
-  Bytes.unsafe_to_string ans
-
-let substring l o len = to_string (sub l o len)
-
+           let ls = S.length s in
+           if !o >= ls then o := !o - ls
+           else
+             let r = min (ls - !o) !len in
+             let s = S.sub s !o r in
+             ans := add_view !ans s;
+             o := 0;
+             len := !len - r
+      ) l;
+    assert (!len = 0);
+    !ans
+  
+  let blit l b o =
+    let len = length l in
+    assert (o + len <= Bytes.length b);
+    let o = ref o in
+    iter_view
+      (fun s ->
+         S.blit s b !o;
+         o := !o + S.length s
+      ) l
+  
+  let to_string l =
+    let ans = Bytes.create (length l) in
+    blit l ans 0;
+    Bytes.unsafe_to_string ans
+  
+  let substring l o len = to_string (sub l o len)
+end
+  
 module Mutable = struct
-  type m = {
-    mutable strings: t;
+  open Immutable
+
+  type t = {
+    mutable strings: Immutable.t;
     mutex: Mutex.t
   }
-
+  
   let of_strings strings = {
     strings;mutex=Mutex.create()
   }
 
+  let of_list l = of_strings (of_list l)
+
+  let of_string s = of_list [s]
+
+  let of_bytes b =
+    of_strings (of_bytes b)
+
+  let unsafe_of_bytes b =
+    of_strings (unsafe_of_bytes b)  
+  
+  let empty () = of_strings []
+  
   let to_strings {strings} = strings
-
+  
   (* Copied from tutils.ml to avoid circular references. *)
   let mutexify lock f =
     fun x ->
@@ -167,261 +278,77 @@
         let ans = f x in Mutex.unlock lock ; ans
       with
         | e -> Mutex.unlock lock ; raise e
-
+  
   let  add m s = mutexify m.mutex (fun () ->
     m.strings <- add m.strings s) ()
-
+  
   let add_substring m s ofs len = mutexify m.mutex (fun () ->
     m.strings <- add_substring m.strings s ofs len) ()
-
+  
   let add_subbytes m b ofs len = mutexify m.mutex (fun () ->
     m.strings <- add_subbytes m.strings b ofs len) ()
-
+  
+  let unsafe_add_subbytes m b ofs len = mutexify m.mutex (fun () ->
+    m.strings <- unsafe_add_subbytes m.strings b ofs len) ()
+
+  let add_bytes t b = add_subbytes t b 0 (Bytes.length b)
+
+  let unsafe_add_bytes t b = unsafe_add_subbytes t b 0 (Bytes.length b)
+  
   let dda s m = mutexify m.mutex (fun () ->
     m.strings <- dda s m.strings) () 
-
+  
+  let append_strings m t = mutexify m.mutex (fun () ->
+    m.strings <- append m.strings t) ()
+  
   let drop m len = mutexify m.mutex (fun () ->
     m.strings <- drop m.strings len) ()
-
+  
+  let keep m len = mutexify m.mutex (fun () ->
+    m.strings <- keep m.strings len) ()
+
+  let append m m' =
+    mutexify m.mutex (fun () ->
+      mutexify m'.mutex (fun () ->
+        m.strings <- append m.strings m'.strings) ()) ()
+
+  let iter_view fn m = mutexify m.mutex (fun () ->
+    iter_view fn m.strings) ()
+
+  let iter fn m = mutexify m.mutex (fun () ->
+    iter fn m.strings) ()
+
+  let map_view fn m = mutexify m.mutex (fun () ->
+    of_strings (map_view fn m.strings)) ()
+
+  let map fn m = mutexify m.mutex (fun () ->
+    of_strings (map fn m.strings)) ()
+
+  let fold_view fn x0 m = mutexify m.mutex (fun () ->
+    fold_view fn x0 m.strings) ()
+
+  let fold fn x0 m = mutexify m.mutex (fun () ->
+    fold fn x0 m.strings) ()
+  
+  let flush m = keep m 0
+  
   let is_empty m = mutexify m.mutex (fun () ->
     is_empty m.strings) ()
-
+  
   let length m = mutexify m.mutex (fun () ->
     length m.strings) () 
+  
+  let to_string m = mutexify m.mutex (fun () ->
+    to_string m.strings) ()
+
+  let blit m b n = mutexify m.mutex (fun () ->
+    blit m.strings b n) ()
+
+  let sub m ofs len = mutexify m.mutex (fun () ->
+    of_strings (sub m.strings ofs len)) () 
+
+  let substring m ofs len = mutexify m.mutex (fun () ->
+    substring m.strings ofs len) ()
 end
-=======
- *****************************************************************************)
-
-(** Operations on lists of strings. This is module is used in order to avoid
-    concatenating (large) strings. Iterators are FIFO. *)
-
-type entry = {
-  mutable start: int;
-  mutable stop: int;
-  data: string
-}
-
-type mode = [
-  | `RW
-  | `RO
-]
-
-type 'a t = {
-  entries: entry Queue.t;
-  mutex: Mutex.t
-}
-
-(* This is duplicated from Tutils to avoid circular dependencies. *)
-let mutexify lock f =
-  fun x ->
-    Mutex.lock lock ;
-    try
-      let ans = f x in Mutex.unlock lock ; ans
-    with
-      | e -> Mutex.unlock lock ; raise e
-
-let entry_of_string s = {
-  start = 0;
-  stop  = String.length s;
-  data  = s
-}
-
-let empty () = {
-  entries = Queue.create ();
-  mutex = Mutex.create ()
-}
-
-let of_string string =
-  let t = empty () in
-  Queue.push (entry_of_string string) t.entries;
-  t
-
-let of_bytes b =
-  of_string (Bytes.to_string b)
-
-let unsafe_of_bytes b =
-  of_string (Bytes.unsafe_to_string b)
-
-let of_list l =
-  let t = empty () in
-  let l = List.filter (fun string ->
-    String.length string > 0) l
-  in
-  let l = List.map entry_of_string l in
-  List.iter (fun entry -> Queue.push entry t.entries) l;
-  t
-
-let of_bytes_list l =
-  of_list (List.map Bytes.to_string l)
-
-let unsafe_of_bytes_list l =
-  of_list (List.map Bytes.unsafe_to_string l)
-
-let copy_queue t =
-  let q = Queue.create () in
-  Queue.iter (fun {start;stop;data} ->
-    Queue.add {start;stop;data} q) t.entries;
-  q
-
-let copy_unsafe t = {
-  (empty ()) with
-     entries = copy_queue t
-}
-
-let copy t = mutexify t.mutex (fun () ->
-  copy_unsafe t) ()
-
-let seal = copy
-
-let prepend string t = mutexify t.mutex (fun () ->
-  let entries = Queue.create () in
-  let t_q = Queue.copy t.entries in
-  Queue.add (entry_of_string string) entries;
-  Queue.transfer t_q entries;
-  {(empty()) with entries}) ()
-
-let prepend_bytes b =
-  prepend (Bytes.to_string b)
-
-let unsafe_prepend_bytes b =
-  prepend (Bytes.unsafe_to_string b)
-
-let add t = mutexify t.mutex (fun string ->
-  if String.length string > 0 then
-    Queue.push (entry_of_string string) t.entries)
-
-let add_bytes t b =
-  add t (Bytes.to_string b)
-
-let unsafe_add_bytes t b =
-  add t (Bytes.unsafe_to_string b)
-
-let add_substring t data ofs len =
-  mutexify t.mutex (fun () ->
-    if String.length data < ofs+len then
-      raise (Invalid_argument "Bytes_buffer.add_substring");
-    if len > 0 then
-      Queue.push {start = ofs; stop = ofs+len; data} t.entries) ()
-
-let add_subbytes t data ofs len =
-  if Bytes.length data < ofs+len then
-    raise (Invalid_argument "Bytes_buffer.add_substring");
-  add_substring t (Bytes.to_string data) ofs len
-
-let unsafe_add_subbytes t data ofs len =
-  if Bytes.length data < ofs+len then
-    raise (Invalid_argument "Bytes_buffer.add_substring");
-  add_substring t (Bytes.unsafe_to_string data) ofs len
-
-let length_unsafe t =
-  Queue.fold (fun count {start;stop} ->
-    count + stop - start) 0 t.entries
-
-let length t = mutexify t.mutex (fun () ->
-  length_unsafe t) ()
-
-let is_empty t = length t = 0
-
-let iter fn t = mutexify t.mutex (fun () ->
-  Queue.iter (fun {start;stop;data} ->
-    fn data start (start-stop)) t.entries) ()
-
-let fold fn init t = mutexify t.mutex (fun () ->
-  Queue.fold (fun cur {start;stop;data} ->
-    fn cur data start (stop-start)) init t.entries) ()
-
-let append t1 t2 = mutexify t1.mutex (fun () ->
-   mutexify t2.mutex (fun () ->
-      Queue.iter (fun {start;stop;data} ->
-         Queue.push {start;stop;data} t1.entries) t2.entries) ()) ()
-
-let concat l =
-  let t = empty () in
-  List.iter (append t) l;
-  t
-
-let drop_unsafe t len =
-  let rec f pending =
-    let {start;stop} as entry = Queue.peek t.entries in
-    let len = stop-start in
-    if pending < len then
-      entry.start <- entry.start+pending
-    else
-     begin
-      ignore(Queue.take t.entries);
-      f (pending-len)
-     end
-  in
-  try f len with Queue.Empty -> ()
-
-let drop t = mutexify t.mutex (drop_unsafe t)
-
-let keep_unsafe t len =
- let current_length = length_unsafe t in
- if current_length > len then
-   drop_unsafe t (current_length-len)
-
-let keep t = mutexify t.mutex (keep_unsafe t)
-
-let sub_unsafe t ofs len =
-  let length = length_unsafe t in
-  if length-ofs < len then
-    raise (Invalid_argument "Bytes_buffer.sub");
-  let t = copy_unsafe t in
-  drop_unsafe t ofs;
-  let q = Queue.create () in
-  let rec f pending =
-    let {start;stop} as entry = Queue.take t.entries in
-    Queue.add entry q;
-    let entry_len = stop-start in
-    if pending <= entry_len then
-      entry.stop <- entry.stop-entry_len+pending
-    else
-      f (pending-entry_len)
-  in
-  begin
-   try
-    if len > 0 then f len
-   with Queue.Empty -> assert false
-  end;
-  {t with entries = q}
-
-let sub t ofs len = mutexify t.mutex (fun () ->
-  sub_unsafe t ofs len) ()
-
-let blit_unsafe t ofs_t target ofs len =
-  let t = sub_unsafe t ofs_t len in
-  ignore(Queue.fold (fun pos {start;stop;data} ->
-    let len = stop-start in
-    Bytes.blit_string data start target pos len;
-    pos+len) ofs t.entries)
-
-let blit t ofs_t target ofs len = mutexify t.mutex (fun () ->
-  blit_unsafe t ofs_t target ofs len) ()  
-
-let to_bytes t = mutexify t.mutex (fun () ->
-  let len = length_unsafe t in
-  let bytes = Bytes.create len in
-  blit_unsafe t 0 bytes 0 len;
-  bytes) ()
-
-let to_string t =
-  Bytes.unsafe_to_string (to_bytes t)
-
-let flush t = mutexify t.mutex (fun () ->
-  Queue.clear t.entries) ()
-
-let to_list t = mutexify t.mutex (fun () ->
-  List.of_seq
-    (Seq.map (fun ({start;stop;data}) ->
-      data,start,stop-start)
-        (Queue.to_seq t.entries))) ()
-
-let to_bytes_list t =
-  List.map (fun (data,ofs,len) ->
-    Bytes.of_string data,ofs,len) (to_list t)
-
-let unsafe_to_bytes_list t =
-  List.map (fun (data,ofs,len) ->
-    Bytes.unsafe_of_string data,ofs,len) (to_list t)
->>>>>>> 18f7e5b3
+
+include Immutable