--- conflicted
+++ resolved
@@ -732,7 +732,6 @@
   else
     Printf.sprintf "%.02f GiB" (float_of_int n /. float_of_int (1 lsl 30))
 
-<<<<<<< HEAD
 (* From dbuenzli/cmdliner *)
 let find_cmd cmds =
   let test, null =
@@ -780,7 +779,7 @@
    let ans = Strings.Mutable.empty () in
    f (Strings.Mutable.add ans);
    print_strings ~pager (Strings.Mutable.to_strings ans)
-=======
+
 (** String representation of a matrix of strings. *)
 let string_of_matrix a =
   let height = Array.length a in
@@ -801,5 +800,4 @@
     done;
     Strings.Mutable.add ans "\n";
   done;
-  Strings.Mutable.to_string ans
->>>>>>> 5677d11a
+  Strings.Mutable.to_string ans