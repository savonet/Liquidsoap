(*****************************************************************************

  Liquidsoap, a programmable stream generator.
  Copyright 2003-2024 Savonet team

  This program is free software; you can redistribute it and/or modify
  it under the terms of the GNU General Public License as published by
  the Free Software Foundation; either version 2 of the License, or
  (at your option) any later version.

  This program is distributed in the hope that it will be useful,
  but WITHOUT ANY WARRANTY; without even the implied warranty of
  MERCHANTABILITY or FITNESS FOR A PARTICULAR PURPOSE.  See the
  GNU General Public License for more details, fully stated in the COPYING
  file at the root of the liquidsoap distribution.

  You should have received a copy of the GNU General Public License
  along with this program; if not, write to the Free Software
  Foundation, Inc., 51 Franklin Street, Fifth Floor, Boston, MA 02110-1301  USA

 *****************************************************************************)

module Lang = Liquidsoap_lang.Lang
open Lang

module Alive_values_map = Liquidsoap_lang.Active_value.Make (struct
  type t = Value.t

  let id v = v.Value.id
end)

module ClockValue = struct
  include Value.MkCustom (struct
    type content = Clock.t

    let name = "clock"
    let to_string = Clock.descr

    let to_json ~pos _ =
      Lang.raise_error ~message:"Clocks cannot be represented as json" ~pos
        "json"

    let compare = Stdlib.compare
  end)

  let base_t = t
  let to_base_value = to_value

  let methods =
    [
      ( "id",
        Lang.fun_t [] Lang.string_t,
        "The clock's id",
        fun c -> Lang.val_fun [] (fun _ -> Lang.string (Clock.id c)) );
      ( "sync",
        Lang.fun_t [] Lang.string_t,
        "The clock's current sync mode. One of: `\"stopped\"`, `\"stopping\"`, \
         `\"auto\"`, `\"CPU\"`, `\"unsynced\"` or `\"passive\"`.",
        fun c ->
          Lang.val_fun [] (fun _ ->
              Lang.string Clock.(string_of_sync_mode (sync c))) );
      ( "start",
        Lang.fun_t [] Lang.unit_t,
        "Start the clock.",
        fun c ->
          Lang.val_fun
            [("", "", Some (Lang.string "auto"))]
            (fun p ->
              let pos = Lang.pos p in
              try
                Clock.start c;
                Lang.unit
              with Clock.Invalid_state ->
                Runtime_error.raise
                  ~message:
                    (Printf.sprintf "Invalid clock state: %s"
                       Clock.(string_of_sync_mode (sync c)))
                  ~pos "clock") );
      ( "stop",
        Lang.fun_t [] Lang.unit_t,
        "Stop the clock. Does nothing if the clock is stopping or stopped.",
        fun c ->
          Lang.val_fun [] (fun _ ->
              Clock.stop c;
              Lang.unit) );
      ( "self_sync",
        Lang.fun_t [] Lang.bool_t,
        "`true` if the clock is in control of its latency.",
        fun c -> Lang.val_fun [] (fun _ -> Lang.bool (Clock.self_sync c)) );
      ( "unify",
        Lang.fun_t [(false, "", base_t)] Lang.unit_t,
        "Unify the clock with another one. One of the two clocks should be in \
         `\"stopped\"` sync mode.",
        fun c ->
          Lang.val_fun
            [("", "", None)]
            (fun p ->
              let pos = match Lang.pos p with p :: _ -> Some p | [] -> None in
              let c' = of_value (List.assoc "" p) in
              Clock.unify ~pos c c';
              Lang.unit) );
      ( "ticks",
        Lang.fun_t [] Lang.int_t,
        "The total number of times the clock has ticked.",
        fun c -> Lang.val_fun [] (fun _ -> Lang.int (Clock.ticks c)) );
    ]

  let t =
    Lang.method_t base_t
      (List.map (fun (lbl, typ, descr, _) -> (lbl, ([], typ), descr)) methods)

  let to_value c =
    Lang.meth (to_base_value c)
      (List.map (fun (lbl, _, _, v) -> (lbl, v c)) methods)
end

let log = Log.make ["lang"]
let metadata_t = list_t (product_t string_t string_t)

let to_metadata_list t =
  let pop v =
    let f (a, b) = (to_string a, to_string b) in
    f (to_product v)
  in
  List.map pop (to_list t)

let to_metadata t = Frame.Metadata.from_list (to_metadata_list t)

let metadata_list m =
  list (List.map (fun (k, v) -> product (string k) (string v)) m)

let metadata m = metadata_list (Frame.Metadata.to_list m)
let metadata_track_t = Format_type.metadata
let track_marks_t = Format_type.track_marks

module Source_val = Liquidsoap_lang.Lang_core.MkCustom (struct
  type content = Source.source

  let name = "source"

  let to_string s =
    Printf.sprintf "<source(id=%s, frame_type=%s>" s#id
      (Type.to_string s#frame_type)

  let to_json ~pos _ =
    Runtime_error.raise ~pos
      ~message:(Printf.sprintf "Sources cannot be represented as json")
      "json"

  let compare s1 s2 = Stdlib.compare s1#id s2#id
end)

let source_methods =
  [
    ( "id",
      ([], fun_t [] string_t),
      "Identifier of the source.",
      fun s -> val_fun [] (fun _ -> string s#id) );
    ( "is_ready",
      ([], fun_t [] bool_t),
      "Indicate if a source is ready to stream. This does not mean that the \
       source is currently streaming, just that its resources are all properly \
       initialized.",
      fun (s : Source.source) -> val_fun [] (fun _ -> bool s#is_ready) );
    ( "buffered",
      ([], fun_t [] (list_t (product_t string_t float_t))),
      "Length of buffered data.",
      fun s ->
        val_fun [] (fun _ ->
            let l =
              Frame.Fields.fold
                (fun field _ l ->
                  ( Frame.Fields.string_of_field field,
                    Frame.seconds_of_main
                      (Generator.field_length s#buffer field) )
                  :: l)
                s#content_type []
            in
            list (List.map (fun (lbl, v) -> product (string lbl) (float v)) l))
    );
    ( "last_metadata",
      ([], fun_t [] (nullable_t metadata_t)),
      "Return the last metadata from the source.",
      fun s ->
        val_fun [] (fun _ ->
            match s#last_metadata with None -> null | Some m -> metadata m) );
    ( "on_metadata",
      ([], fun_t [(false, "", fun_t [(false, "", metadata_t)] unit_t)] unit_t),
      "Call a given handler on metadata packets.",
      fun s ->
        val_fun
          [("", "", None)]
          (fun p ->
            let f = assoc "" 1 p in
            s#on_metadata (fun m -> ignore (apply f [("", metadata m)]));
            unit) );
    ( "on_wake_up",
      ([], fun_t [(false, "", fun_t [] unit_t)] unit_t),
      "Register a function to be called after the source is asked to get \
       ready. This is when, for instance, the source's final ID is set.",
      fun s ->
        val_fun
          [("", "", None)]
          (fun p ->
            let f = assoc "" 1 p in
            s#on_wake_up (fun () -> ignore (apply f []));
            unit) );
    ( "on_shutdown",
      ([], fun_t [(false, "", fun_t [] unit_t)] unit_t),
      "Register a function to be called when source shuts down.",
      fun s ->
        val_fun
          [("", "", None)]
          (fun p ->
            let f = assoc "" 1 p in
            s#on_sleep (fun () -> ignore (apply f []));
            unit) );
    ( "on_track",
      ([], fun_t [(false, "", fun_t [(false, "", metadata_t)] unit_t)] unit_t),
      "Call a given handler on new tracks.",
      fun s ->
        val_fun
          [("", "", None)]
          (fun p ->
            let f = assoc "" 1 p in
            s#on_track (fun m -> ignore (apply f [("", metadata m)]));
            unit) );
    ( "remaining",
      ([], fun_t [] float_t),
      "Estimation of remaining time in the current track.",
      fun s ->
        val_fun [] (fun _ ->
            float
              (let r = s#remaining in
               if r < 0 then infinity else Frame.seconds_of_main r)) );
    ( "elapsed",
      ([], fun_t [] float_t),
      "Elapsed time in the current track.",
      fun s ->
        val_fun [] (fun _ ->
            float
              (let e = s#elapsed in
               if e < 0 then infinity else Frame.seconds_of_main e)) );
    ( "duration",
      ([], fun_t [] float_t),
      "Estimation of the duration of the current track.",
      fun s ->
        val_fun [] (fun _ ->
            float
              (let d = s#duration in
               if d < 0 then infinity else Frame.seconds_of_main d)) );
    ( "self_sync",
      ([], fun_t [] bool_t),
      "Is the source currently controlling its own real-time loop.",
      fun s -> val_fun [] (fun _ -> bool (snd s#self_sync <> None)) );
    ( "log",
      ( [],
        record_t
          [
            ( "level",
              method_t
                (fun_t [] (nullable_t int_t))
                [
                  ( "set",
                    ([], fun_t [(false, "", int_t)] unit_t),
                    "Set the source's log level" );
                ] );
          ] ),
      "Get or set the source's log level, from `1` to `5`.",
      fun s ->
        record
          [
            ( "level",
              meth
                (val_fun [] (fun _ ->
                     match s#log#level with Some lvl -> int lvl | None -> null))
                [
                  ( "set",
                    val_fun
                      [("", "", None)]
                      (fun p ->
                        let lvl = min 5 (max 1 (to_int (List.assoc "" p))) in
                        s#log#set_level lvl;
                        unit) );
                ] );
          ] );
    ( "is_up",
      ([], fun_t [] bool_t),
      "Indicate that the source can be asked to produce some data at any time. \
       This is `true` when the source is currently being used or if it could \
       be used at any time, typically inside a `switch` or `fallback`.",
      fun s -> val_fun [] (fun _ -> bool s#is_up) );
    ( "is_active",
      ([], fun_t [] bool_t),
      "`true` if the source is active, i.e. it is continuously animated by its \
       own clock whenever it is ready. Typically, `true` for outputs and \
       sources such as `input.http`.",
      fun s ->
        val_fun [] (fun _ ->
            bool (match s#source_type with `Passive -> false | _ -> true)) );
    ( "seek",
      ([], fun_t [(false, "", float_t)] float_t),
      "Seek forward, in seconds (returns the amount of time effectively \
       seeked).",
      fun s ->
        val_fun
          [("", "", None)]
          (fun p ->
            float
              (Frame.seconds_of_main
                 (s#seek (Frame.main_of_seconds (to_float (List.assoc "" p))))))
    );
    ( "skip",
      ([], fun_t [] unit_t),
      "Skip to the next track.",
      fun s ->
        val_fun [] (fun _ ->
            s#abort_track;
            unit) );
    ( "fallible",
      ([], bool_t),
      "Indicate if a source may fail, i.e. may not be ready to stream.",
      fun s -> bool s#fallible );
    ( "clock",
      ([], ClockValue.base_t),
      "The source's clock",
      fun s -> ClockValue.to_base_value s#clock );
    ( "time",
      ([], fun_t [] float_t),
      "Get a source's time, based on its assigned clock.",
      fun s ->
        val_fun [] (fun _ ->
            let ticks = Clock.ticks s#clock in
            let frame_position =
              Lazy.force Frame.duration *. float_of_int ticks
            in
            let in_frame_position =
              if s#is_ready then Frame.(seconds_of_main (position s#get_frame))
              else 0.
            in
            float (frame_position +. in_frame_position)) );
  ]

let source_methods_t t =
  method_t t (List.map (fun (name, t, doc, _) -> (name, t, doc)) source_methods)

let source_t ?(methods = false) frame_t =
  let t =
    Type.make
      (Type.Constr
         (* The type has to be invariant because we don't want the sup mechanism to be used here, see #2806. *)
         { Type.constructor = "source"; params = [(`Invariant, frame_t)] })
  in
  if methods then source_methods_t t else t

let of_source_t t =
  match (Type.demeth t).Type.descr with
    | Type.Constr { Type.constructor = "source"; params = [(_, t)] } -> t
    | _ -> assert false

let source_tracks_t frame_t =
  Type.meth "track_marks"
    ([], Format_type.track_marks)
    (Type.meth "metadata" ([], Format_type.metadata) frame_t)

let source_tracks s =
  meth unit
    (( Frame.Fields.string_of_field Frame.Fields.metadata,
       Track.to_value (Frame.Fields.metadata, s) )
    :: ( Frame.Fields.string_of_field Frame.Fields.track_marks,
         Track.to_value (Frame.Fields.track_marks, s) )
    :: List.map
         (fun (field, _) ->
           (Frame.Fields.string_of_field field, Track.to_value (field, s)))
         (Frame.Fields.bindings s#content_type))

let source_methods ~base s =
  meth base (List.map (fun (name, _, _, fn) -> (name, fn s)) source_methods)

let source s = source_methods ~base:(Source_val.to_value s) s
let track = Track.to_value ?pos:None
let to_source = Source_val.of_value
let to_source_list l = List.map to_source (to_list l)
let to_track = Track.of_value

(** A method: name, type scheme, documentation and implementation (which takes
    the currently defined source as argument). *)
type 'a operator_method = string * scheme * string * ('a -> value)

let checked_values = Alive_values_map.create 10

(** Ensure that the frame contents of all the sources occurring in the value agree with [t]. *)
let check_content v t =
  let check t t' = Typing.(t <: t') in
  let rec check_value v t =
    if not (Alive_values_map.mem checked_values v) then (
      (* We need to avoid checking the same value multiple times, otherwise we
         get an exponential blowup, see #1247. *)
      Alive_values_map.add checked_values v;
      match (v.Value.value, (Type.deref t).Type.descr) with
        | _, Type.Var _ -> ()
        | _ when Source_val.is_value v ->
            let source_t = source_t (Source_val.of_value v)#frame_type in
            check source_t t
        | _ when Track.is_value v ->
            let field, s = Track.of_value v in
            if
              field <> Frame.Fields.track_marks
              && field <> Frame.Fields.metadata
            then (
              let t =
                Frame_type.make (Type.var ())
                  (Frame.Fields.add field t Frame.Fields.empty)
              in
              check s#frame_type t)
        | _ when Lang_encoder.V.is_value v ->
            let content_t =
              Encoder.type_of_format (Lang_encoder.V.of_value v)
            in
            let frame_t = Frame_type.make unit_t content_t in
            let encoder_t = Lang_encoder.L.format_t frame_t in
            check encoder_t t
        | Value.Int _, _
        | Value.Float _, _
        | Value.String _, _
        | Value.Bool _, _
        | Value.Custom _, _ ->
            ()
        | Value.List l, Type.List { Type.t } ->
            List.iter (fun v -> check_value v t) l
        | Value.Tuple l, Type.Tuple t -> List.iter2 check_value l t
        | Value.Null, _ -> ()
        | _, Type.Nullable t -> check_value v t
        (* Value can have more methods than the type requires so check from the type here. *)
        | _, Type.Meth _ ->
            let meths, v = Value.split_meths v in
            let meths_t, t = Type.split_meths t in
            List.iter
              (fun { Type.meth; optional; scheme = generalized, t } ->
                let names = List.map (fun v -> v.Type.name) generalized in
                let handler =
                  Type.Fresh.init
                    ~selector:(fun v -> List.mem v.Type.name names)
                    ()
                in
                let t = Type.Fresh.make handler t in
                try check_value (List.assoc meth meths) t
                with Not_found when optional -> ())
              meths_t;
            check_value v t
        | Fun { fun_args = []; fun_body = ret }, Type.Getter t ->
            Typing.(ret.Term.t <: t)
        | FFI ({ ffi_args = []; ffi_fn } as ffi), Type.Getter t ->
            ffi.ffi_fn <-
              (fun env ->
                let v = ffi_fn env in
                check_value v t;
                v)
        | Fun { fun_args = args; fun_body = ret }, Type.Arrow (args_t, ret_t) ->
            List.iter
              (fun typ ->
                match typ with
                  | true, lbl_t, typ ->
                      List.iter
                        (fun arg ->
                          match arg with
                            | lbl, _, Some v when lbl = lbl_t ->
                                check_value v typ
                            | _ -> ())
                        args
                  | _ -> ())
              args_t;
            Typing.(ret.Term.t <: ret_t)
        | FFI ({ ffi_args; ffi_fn } as ffi), Type.Arrow (args_t, ret_t) ->
            List.iter
              (fun typ ->
                match typ with
                  | true, lbl_t, typ ->
                      List.iter
                        (fun arg ->
                          match arg with
                            | lbl, _, Some v when lbl = lbl_t ->
                                check_value v typ
                            | _ -> ())
                        ffi_args
                  | _ -> ())
              args_t;
            ffi.ffi_fn <-
              (fun env ->
                let v = ffi_fn env in
                check_value v ret_t;
                v)
        | _ ->
            failwith
              (Printf.sprintf "Unhandled value in check_content: %s, type: %s."
                 (Value.to_string v) (Type.to_string t)))
  in
  check_value v t

(** An operator is a builtin function that builds a source.
  * It is registered using the wrapper [add_operator].
  * Creating the associated function type (and function) requires some work:
  *  - Specify which content_kind the source will carry:
  *    a given fixed number of channels, any fixed, a variable number?
  *  - The content_kind can also be linked to a type variable,
  *    e.g. the parameter of a format type.
  * From this high-level description a type is created. Often it will
  * carry a type constraint.
  * Once the type has been inferred, the function might be executed,
  * and at this point the type might still not be known completely
  * so we have to force its value within the acceptable range. *)

let _meth = meth

let check_arguments ~env ~return_t arguments =
  let handler = Type.Fresh.init () in
  let return_t = Type.Fresh.make handler return_t in
  let arguments =
    List.map (fun (lbl, t, _, _) -> (lbl, Type.Fresh.make handler t)) arguments
  in
  let arguments =
    List.stable_sort (fun (l, _) (l', _) -> Stdlib.compare l l') arguments
  in
  (* Generalize all terms inside the arguments *)
  let map =
    let open Liquidsoap_lang.Value in
    let rec map { pos; value; flags; methods } =
      let value =
        match value with
          | (Int _ as ast)
          | (Float _ as ast)
          | (String _ as ast)
          | (Bool _ as ast)
          | (Custom _ as ast) ->
              ast
          | List l -> List (List.map map l)
          | Tuple l -> Tuple (List.map map l)
          | Null -> Null
          | Fun { fun_args = args; fun_body = ret } ->
              Fun
                {
                  fun_args =
                    List.map (fun (l, l', v) -> (l, l', Option.map map v)) args;
                  fun_body = Term.fresh ~handler ret;
                }
          | FFI ffi ->
              FFI
                {
                  ffi_args =
                    List.map
                      (fun (l, l', v) -> (l, l', Option.map map v))
                      ffi.ffi_args;
                  ffi_fn =
                    (fun env ->
                      let v = ffi.ffi_fn env in
                      map v);
                }
      in
      {
        pos;
        value;
        methods = Liquidsoap_lang.Methods.map map methods;
        flags;
        id = Value.id ();
      }
    in
    map
  in
  let env = List.map (fun (lbl, v) -> (lbl, map v)) env in
  (* Negotiate content for all sources and formats in the arguments. *)
  let () =
    let env =
      List.stable_sort
        (fun (l, _) (l', _) -> Stdlib.compare l l')
        (List.filter
           (fun (lbl, _) -> lbl <> Liquidsoap_lang.Lang_core.pos_var)
           env)
    in
    List.iter2
      (fun (name, typ) (name', v) ->
        assert (name = name');
        check_content v typ)
      arguments env
  in
  (return_t, env)

let add_operator ~(category : Doc.Value.source) ~descr ?(flags = [])
    ?(meth = ([] : 'a operator_method list)) ?base name arguments ~return_t f =
  let compare (x, _, _, _) (y, _, _, _) =
    match (x, y) with
      | "", "" -> 0
      | _, "" -> -1
      | "", _ -> 1
      | x, y -> Stdlib.compare x y
  in
  let arguments =
    ( "id",
      nullable_t string_t,
      Some null,
      Some "Force the value of the source ID." )
    :: List.stable_sort compare arguments
  in
  let f env =
    let return_t, env = check_arguments ~return_t ~env arguments in
    let src : < Source.source ; .. > = f env in
    src#set_stack (Liquidsoap_lang.Lang_core.pos env);
    Typing.(src#frame_type <: return_t);
    ignore
      (Option.map
         (fun id -> src#set_id id)
         (to_valued_option to_string (List.assoc "id" env)));
    let v =
      let src = (src :> Source.source) in
      if category = `Output then source_methods ~base:unit src else source src
    in
    _meth v (List.map (fun (name, _, _, fn) -> (name, fn src)) meth)
  in
  let base_t =
    if category = `Output then unit_t else source_t ~methods:false return_t
  in
  let return_t = source_methods_t base_t in
  let return_t =
    method_t return_t
      (List.map (fun (name, typ, doc, _) -> (name, typ, doc)) meth)
  in
  let category = `Source category in
  add_builtin ~category ~descr ~flags ?base name arguments return_t f

let add_track_operator ~(category : Doc.Value.source) ~descr ?(flags = [])
    ?(meth = ([] : 'a operator_method list)) ?base name arguments ~return_t f =
  let arguments =
    ( "id",
      nullable_t string_t,
      Some null,
      Some "Force the value of the track ID." )
    :: arguments
  in
  let f env =
    let return_t, env = check_arguments ~return_t ~env arguments in
    let field, (src : < Source.source ; .. >) = f env in
    src#set_stack (Liquidsoap_lang.Lang_core.pos env);
    (if field <> Frame.Fields.track_marks && field <> Frame.Fields.metadata then
       Typing.(
         src#frame_type
         <: method_t (univ_t ())
              [(Frame.Fields.string_of_field field, ([], return_t), "")]));
    ignore
      (Option.map
         (fun id -> src#set_id id)
         (to_valued_option to_string (List.assoc "id" env)));
    let v = Track.to_value (field, (src :> Source.source)) in
    _meth v (List.map (fun (name, _, _, fn) -> (name, fn src)) meth)
  in
  let return_t =
    method_t return_t
      (List.map (fun (name, typ, doc, _) -> (name, typ, doc)) meth)
  in
  let category = `Track category in
  add_builtin ~category ~descr ~flags ?base name arguments return_t f

let itered_values = Alive_values_map.create 10

let iter_sources ?(on_imprecise = fun () -> ()) f v =
  let rec iter_term v =
    let iter_base_term v =
      match v.Term.term with
        | `Cache_env _ | `Int _ | `Float _ | `Bool _ | `String _ | `Custom _
        | `Var _ | `Encoder _ ->
            ()
        | `Value v ->
            iter_value (Lazy.force (Liquidsoap_lang.Value.val_of_term_val v))
        | `List l -> List.iter iter_term l
        | `Tuple l -> List.iter iter_term l
        | `Null -> ()
<<<<<<< HEAD
        | `Hide (tm, _) -> iter_term tm
        | `Cast { Term.cast = a } -> iter_term a
        | `Invoke { Term.invoked = a } -> iter_term a
=======
        | `Hide (a, _) -> iter_term env a
        | `Cast { Term.cast = a } -> iter_term env a
        | `Invoke { Term.invoked = a } -> iter_term env a
>>>>>>> dda200d9
        | `Open (a, b) ->
            iter_term a;
            iter_term b
        | `Let { Term.def = a; body = b; _ } | `Seq (a, b) ->
            iter_term a;
            iter_term b
        | `App (a, l) ->
            iter_term a;
            List.iter (fun (_, v) -> iter_term v) l
        | `Fun { Term.arguments; body } | `RFun (_, { Term.arguments; body }) ->
            iter_term body;
            List.iter
              (function { Term.default = Some v } -> iter_term v | _ -> ())
              arguments
    in
    Term.Methods.iter (fun _ meth_term -> iter_term meth_term) v.Term.methods;
    iter_base_term v
  and iter_value v =
    if not (Alive_values_map.mem itered_values v) then (
      (* We need to avoid checking the same value multiple times, otherwise we
         get an exponential blowup, see #1247. *)
      Alive_values_map.add itered_values v;
      Value.Methods.iter (fun _ v -> iter_value v) v.Value.methods;
      match v.value with
        | _ when Source_val.is_value v -> f (Source_val.of_value v)
        | Int _ | String _ | Float _ | Bool _ | Custom _ -> ()
        | List l -> List.iter iter_value l
        | Tuple l -> List.iter iter_value l
        | Null -> ()
        | Fun { fun_args = proto; fun_body = body } ->
            (* The following is necessarily imprecise: we might see sources that
               will be unused in the execution of the function. *)
            iter_term body;
            List.iter (function _, _, Some v -> iter_value v | _ -> ()) proto
        | FFI { ffi_args = proto; _ } ->
            on_imprecise ();
            List.iter (function _, _, Some v -> iter_value v | _ -> ()) proto)
  in
  iter_value v

let iter_sources = iter_sources<|MERGE_RESOLUTION|>--- conflicted
+++ resolved
@@ -672,15 +672,9 @@
         | `List l -> List.iter iter_term l
         | `Tuple l -> List.iter iter_term l
         | `Null -> ()
-<<<<<<< HEAD
-        | `Hide (tm, _) -> iter_term tm
+        | `Hide (a, _) -> iter_term a
         | `Cast { Term.cast = a } -> iter_term a
         | `Invoke { Term.invoked = a } -> iter_term a
-=======
-        | `Hide (a, _) -> iter_term env a
-        | `Cast { Term.cast = a } -> iter_term env a
-        | `Invoke { Term.invoked = a } -> iter_term env a
->>>>>>> dda200d9
         | `Open (a, b) ->
             iter_term a;
             iter_term b
