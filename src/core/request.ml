(*****************************************************************************

  Liquidsoap, a programmable stream generator.
  Copyright 2003-2024 Savonet team

  This program is free software; you can redistribute it and/or modify
  it under the terms of the GNU General Public License as published by
  the Free Software Foundation; either version 2 of the License, or
  (at your option) any later version.

  This program is distributed in the hope that it will be useful,
  but WITHOUT ANY WARRANTY; without even the implied warranty of
  MERCHANTABILITY or FITNESS FOR A PARTICULAR PURPOSE.  See the
  GNU General Public License for more details, fully stated in the COPYING
  file at the root of the liquidsoap distribution.

  You should have received a copy of the GNU General Public License
  along with this program; if not, write to the Free Software
  Foundation, Inc., 51 Franklin Street, Fifth Floor, Boston, MA 02110-1301  USA

 *****************************************************************************)

(** Plug for resolving, that is obtaining a file from an URI. [src/protocols]
    plugins provide ways to resolve URIs: fetch, generate, ... *)

let conf =
  Dtools.Conf.void ~p:(Configure.conf#plug "request") "requests configuration"

let log = Log.make ["request"]

(** File utilities. *)

let remove_file_proto s =
  (* First remove file:// 🤮 *)
  let s =
    Pcre.substitute ~rex:(Pcre.regexp "^file://") ~subst:(fun _ -> "") s
  in
  (* Then remove file: 😇 *)
  Pcre.substitute ~rex:(Pcre.regexp "^file:") ~subst:(fun _ -> "") s

let home_unrelate s = Lang_string.home_unrelate (remove_file_proto s)

let parse_uri uri =
  try
    let i = String.index uri ':' in
    Some
      (String.sub uri 0 i, String.sub uri (i + 1) (String.length uri - (i + 1)))
  with _ -> None

type metadata_resolver = {
  priority : unit -> int;
  resolver :
    metadata:Frame.metadata ->
    extension:string option ->
    mime:string ->
    string ->
    (string * string) list;
}

(** Log *)

type log = (Unix.tm * string) Queue.t

let pretty_date date =
  Printf.sprintf "%d/%02d/%02d %02d:%02d:%02d" (date.Unix.tm_year + 1900)
    (date.Unix.tm_mon + 1) date.Unix.tm_mday date.Unix.tm_hour date.Unix.tm_min
    date.Unix.tm_sec

let string_of_log log =
  Queue.fold
    (fun s (date, msg) ->
      s
      ^
      if s = "" then Printf.sprintf "[%s] %s" (pretty_date date) msg
      else Printf.sprintf "\n[%s] %s" (pretty_date date) msg)
    "" log

(** Requests.
    The purpose of a request is to get a valid file. The file can contain media
    in which case validity implies finding a working decoder, or can be
    something arbitrary, like a playlist.
    This file is fetched using protocols. For example the fetching can involve
    querying a mysql database, receiving a list of new URIS, using http to
    download the first URI, check it, fail, using smb to download the second,
    success, have the file played, finish the request, erase the temporary
    downloaded file.
    This process involve a tree of URIs, represented by a list of lists.
    Metadata is attached to every file in the tree, and the view of the
    metadata from outside is the merging of all the metadata on the path
    from the current active URI to the root.
    At the end of the previous example, the tree looks like:
    [ [ "/tmp/localfile_from_smb" ] ;
      [
        (* Some http://something was there but was removed without producing
           anything. *)
        "smb://something" ; (* The successfully downloaded URI *)
        "ftp://another/uri" ;
        (* maybe some more URIs are here, ready in case of more failures *)
      ] ;
      [ "mydb://myrequest" ] (* And this is the initial URI *)
    ]
  *)

type indicator = {
  string : string;
  temporary : bool;
  mutable metadata : Frame.metadata;
}

type status = Idle | Resolving | Ready | Playing | Destroyed | Failed

type t = {
  id : int;
  initial_uri : string;
  resolve_metadata : bool;
  excluded_metadata_resolvers : string list;
  cue_in_metadata : string option;
  cue_out_metadata : string option;
  mutable ctype : Frame.content_type option;
  (* No kind for raw requests *)
  persistent : bool;
  (* The status of a request gives partial information of what's being done with
     the request. The info is only partial because things can happen in
     parallel. For example you can resolve a request in order to get a new file
     from it while it is being played. For this reason, the separate resolving
     and on_air information is not completely redundant, and do not necessarily
     need to be part of the status information.  Actually this need is quite
     rare, and I'm not sure this is a good choice. I'm wondering, so I keep the
     current design. *)
  mutable status : status;
  mutable resolving : float option;
  mutable on_air : float option;
  logger : Log.t;
  log : log;
  mutable root_metadata : Frame.metadata;
  mutable indicators : indicator list list;
  mutable decoder : (unit -> Decoder.file_decoder_ops) option;
}

let ctype r = r.ctype
let initial_uri r = r.initial_uri
let status r = r.status

let indicator ?(metadata = Frame.Metadata.empty) ?temporary s =
  { string = home_unrelate s; temporary = temporary = Some true; metadata }

(** Length *)
let dresolvers_doc = "Methods to extract duration from a file."

let dresolvers = Plug.create ~doc:dresolvers_doc "audio file formats (duration)"

exception Duration of float

let compute_duration ~metadata file =
  try
    Plug.iter dresolvers (fun _ resolver ->
        try
          let ans = resolver ~metadata file in
          raise (Duration ans)
        with
          | Duration e -> raise (Duration e)
          | _ -> ());
    raise Not_found
  with Duration d -> d

let duration ~metadata file =
  try
    match
      ( Frame.Metadata.find_opt "duration" metadata,
        Frame.Metadata.find_opt "cue_in" metadata,
        Frame.Metadata.find_opt "cue_out" metadata )
    with
      | _, Some cue_in, Some cue_out ->
          Some (float_of_string cue_out -. float_of_string cue_in)
      | _, None, Some cue_out -> Some (float_of_string cue_out)
      | Some v, _, _ -> Some (float_of_string v)
      | None, cue_in, None ->
          let duration = compute_duration ~metadata file in
          let duration =
            match cue_in with
              | Some cue_in -> duration -. float_of_string cue_in
              | None -> duration
          in
          Some duration
  with _ -> None

(** Manage requests' metadata *)

let iter_metadata t f =
  f t.root_metadata;
  List.iter
    (function [] -> assert false | h :: _ -> f h.metadata)
    t.indicators

let set_metadata t k v =
  match t.indicators with
    | [] -> t.root_metadata <- Frame.Metadata.add k v t.root_metadata
    | [] :: _ -> assert false
    | (h :: _) :: _ -> h.metadata <- Frame.Metadata.add k v h.metadata

let set_root_metadata t k v =
  t.root_metadata <- Frame.Metadata.add k v t.root_metadata

exception Found of string

let get_metadata t k =
  try
    iter_metadata t (fun h ->
        try raise (Found (Frame.Metadata.find k h)) with Not_found -> ());
    None
  with Found s -> Some s

let get_all_metadata t =
  let h = ref Frame.Metadata.empty in
  iter_metadata t
    (Frame.Metadata.iter (fun k v ->
         if not (Frame.Metadata.mem k !h) then h := Frame.Metadata.add k v !h));
  !h

(** Logging *)

let add_log t i =
  t.logger#info "%s" i;
  Queue.add (Unix.localtime (Unix.time ()), i) t.log

let get_log t = t.log

(* Indicator tree management *)

exception No_indicator
exception Request_resolved

let () =
  Printexc.register_printer (function
    | No_indicator -> Some "All options exhausted while processing request"
    | _ -> None)

let string_of_indicators t =
  let i = t.indicators in
  let string_of_list l = "[" ^ String.concat ", " l ^ "]" in
  let i = List.map (List.map (fun i -> i.string)) i in
  let i = List.map string_of_list i in
  string_of_list i

let peek_indicator t =
  match t.indicators with
    | (h :: _) :: _ -> h
    | [] :: _ -> assert false
    | [] -> raise No_indicator

let rec pop_indicator t =
  let i, repop =
    match t.indicators with
      | (h :: l) :: ll ->
          t.indicators <- (if l = [] then ll else l :: ll);
          (h, l = [] && ll <> [])
      | [] :: _ -> assert false
      | [] -> raise No_indicator
  in
  if i.temporary then (
    try Unix.unlink i.string
    with e -> log#severe "Unlink failed: %S" (Printexc.to_string e));
  t.decoder <- None;
  if repop then pop_indicator t

let conf_metadata_decoders =
  Dtools.Conf.list
    ~p:(conf#plug "metadata_decoders")
    ~d:[] "Decoders and order used to decode files' metadata."

let conf_metadata_decoder_priorities =
  Dtools.Conf.void
    ~p:(conf_metadata_decoders#plug "priorities")
    "Priorities used for applying metadata decoders. Decoder with the highest \
     priority take precedence."

let conf_request_metadata_priority =
  Dtools.Conf.int ~d:5
    ~p:(conf_metadata_decoder_priorities#plug "request_metadata")
    "Priority for the request metadata. This include metadata set via \
     `annotate`."

let f c v =
  match c#get_d with
    | None -> c#set_d (Some [v])
    | Some d -> c#set_d (Some (d @ [v]))

let get_decoders conf decoders =
  let f cur name =
    match Plug.get decoders name with
      | Some p -> (name, p) :: cur
      | None ->
          log#severe "Cannot find decoder %s" name;
          cur
  in
  List.sort
    (fun (_, d) (_, d') -> Stdlib.compare (d'.priority ()) (d.priority ()))
    (List.fold_left f [] (List.rev conf#get))

let mresolvers_doc = "Methods to extract metadata from a file."

let mresolvers =
  Plug.create
    ~register_hook:(fun name _ -> f conf_metadata_decoders name)
    ~doc:mresolvers_doc "metadata formats"

let conf_duration =
  Dtools.Conf.bool
    ~p:(conf_metadata_decoders#plug "duration")
    ~d:false
    "Compute duration in the \"duration\" metadata, if the metadata is not \
     already present. This can take a long time and the use of this option is \
     not recommended: the proper way is to have a script precompute the \
     \"duration\" metadata."

let conf_recode =
  Dtools.Conf.bool
    ~p:(conf_metadata_decoders#plug "recode")
    ~d:true "Re-encode metadata strings in UTF-8"

let conf_recode_excluded =
  Dtools.Conf.list
    ~d:["apic"; "metadata_block_picture"; "coverart"]
    ~p:(conf_recode#plug "exclude")
    "Exclude these metadata from automatic recording."

let resolve_metadata ~initial_metadata ~excluded name =
  let decoders = get_decoders conf_metadata_decoders mresolvers in
  let decoders =
    List.filter (fun (name, _) -> not (List.mem name excluded)) decoders
  in
  let high_priority_decoders, low_priority_decoders =
    List.partition
      (fun (_, { priority }) ->
        conf_request_metadata_priority#get < priority ())
      decoders
  in
  let convert =
    if conf_recode#get then (
      let excluded = conf_recode_excluded#get in
      fun k v -> if not (List.mem k excluded) then Charset.convert v else v)
    else fun _ x -> x
  in
  let extension = try Some (Utils.get_ext name) with _ -> None in
  let mime = Magic_mime.lookup name in
  let get_metadata ~metadata decoders =
    List.fold_left
      (fun metadata (_, { resolver }) ->
        try
          let ans = resolver ~metadata:initial_metadata ~extension ~mime name in
          List.fold_left
            (fun metadata (k, v) ->
              let k = String.lowercase_ascii (convert k k) in
              let v = convert k v in
              if not (Frame.Metadata.mem k metadata) then
                Frame.Metadata.add k v metadata
              else metadata)
            metadata ans
        with Not_found -> metadata)
      metadata decoders
  in
  let metadata =
    get_metadata ~metadata:Frame.Metadata.empty high_priority_decoders
  in
  let metadata =
    get_metadata
      ~metadata:(Frame.Metadata.append initial_metadata metadata)
      low_priority_decoders
  in
  if conf_duration#get then (
    match duration ~metadata name with
      | None -> metadata
      | Some d -> Frame.Metadata.add "duration" (string_of_float d) metadata)
  else metadata

(** Sys.file_exists doesn't make a difference between existing files and files
    without enough permissions to list their attributes, for example when they
    are in a directory without x permission.  The two following functions allow a
    more precise diagnostic.  We do not use them everywhere in this file, but
    only when splitting existence and readability checks yields better logs. *)

let file_exists name =
  try
    Unix.access name [Unix.F_OK];
    true
  with
    | Unix.Unix_error (Unix.EACCES, _, _) -> true
    | Unix.Unix_error _ -> false

let file_is_readable name =
  try
    Unix.access name [Unix.R_OK];
    true
  with Unix.Unix_error _ -> false

let read_metadata t =
  if t.resolve_metadata then (
    let indicator = peek_indicator t in
    let name = indicator.string in
    if file_exists name then
      if not (file_is_readable name) then
        log#important "Read permission denied for %s!"
          (Lang_string.quote_string name)
      else (
        let metadata =
          resolve_metadata ~initial_metadata:(get_all_metadata t)
            ~excluded:t.excluded_metadata_resolvers name
        in
        indicator.metadata <- Frame.Metadata.append indicator.metadata metadata))

let local_check t =
  read_metadata t;
  let check_decodable ctype =
    while t.decoder = None && file_exists (peek_indicator t).string do
      let indicator = peek_indicator t in
      let name = indicator.string in
      let metadata =
        if t.resolve_metadata then get_all_metadata t else Frame.Metadata.empty
      in
      if not (file_is_readable name) then (
        log#important "Read permission denied for %s!"
          (Lang_string.quote_string name);
        add_log t "Read permission denied!";
        pop_indicator t)
      else (
        match Decoder.get_file_decoder ~metadata ~ctype name with
          | Some (decoder_name, f) ->
              t.decoder <- Some f;
              set_root_metadata t "decoder" decoder_name;
              t.status <- Ready
          | None -> pop_indicator t)
    done
  in
  (match t.ctype with None -> () | Some t -> check_decodable t);
  raise Request_resolved

let push_indicators t l =
  if l <> [] then (
    let hd = List.hd l in
    add_log t
      (Printf.sprintf "Pushed [%s;...]." (Lang_string.quote_string hd.string));
    t.indicators <- l :: t.indicators;
    t.decoder <- None)

let resolved t = match t.status with Ready | Playing -> true | _ -> false

(** [get_filename request] returns
  * [Some f] if the request successfully lead to a local file [f],
  * [None] otherwise. *)
let get_filename t =
  if resolved t then Some (List.hd (List.hd t.indicators)).string else None

let update_metadata t =
  let replace k v = t.root_metadata <- Frame.Metadata.add k v t.root_metadata in
  replace "rid" (string_of_int t.id);
  replace "initial_uri" t.initial_uri;

  (* TOP INDICATOR *)
  replace "temporary"
    (match t.indicators with
      | (h :: _) :: _ -> if h.temporary then "true" else "false"
      | _ -> "false");
  begin
    match get_filename t with Some f -> replace "filename" f | None -> ()
  end;

  (* STATUS *)
  begin
    match t.resolving with
      | Some d -> replace "resolving" (pretty_date (Unix.localtime d))
      | None -> ()
  end;
  begin
    match t.on_air with
      | Some d ->
          replace "on_air" (pretty_date (Unix.localtime d));
          replace "on_air_timestamp" (Printf.sprintf "%.02f" d)
      | None -> ()
  end;
  begin
    match t.ctype with
      | None -> ()
      | Some ct -> replace "kind" (Frame.string_of_content_type ct)
  end;
  replace "status"
    (match t.status with
      | Idle -> "idle"
      | Resolving -> "resolving"
      | Ready -> "ready"
      | Playing -> "playing"
      | Failed -> "failed"
      | Destroyed -> "destroyed")

let get_metadata t k =
  update_metadata t;
  get_metadata t k

let get_all_metadata t =
  update_metadata t;
  get_all_metadata t

(** Global management *)

module Pool = Pool.Make (struct
  type req = t
  type t = req

  let id { id } = id

  let destroyed =
    {
      id = 0;
      initial_uri = "";
      cue_in_metadata = None;
      cue_out_metadata = None;
      ctype = None;
      resolve_metadata = false;
      excluded_metadata_resolvers = [];
      persistent = false;
      status = Destroyed;
      resolving = None;
      on_air = None;
      logger = Log.make [];
      log = Queue.create ();
      root_metadata = Frame.Metadata.empty;
      indicators = [];
      decoder = None;
    }

  let destroyed id = { destroyed with id }
  let is_destroyed { status } = status = Destroyed
end)

let get_id t = t.id
let from_id id = Pool.find id
let all_requests () = Pool.fold (fun k _ l -> k :: l) []

let alive_requests () =
  Pool.fold (fun k v l -> if v.status <> Destroyed then k :: l else l) []

let is_on_air t = t.on_air <> None

let on_air_requests () =
  Pool.fold (fun k v l -> if is_on_air v then k :: l else l) []

let is_resolving t = t.status = Resolving

let resolving_requests () =
  Pool.fold (fun k v l -> if is_resolving v then k :: l else l) []

(** Creation *)

let leak_warning =
  Dtools.Conf.int ~p:(conf#plug "leak_warning") ~d:100
    "Number of requests at which a leak warning should be issued."

let destroy ?force t =
  if t.status <> Destroyed then (
    if t.status = Playing then t.status <- Ready;
    if force = Some true || not t.persistent then (
      t.on_air <- None;
      t.status <- Idle;

      (* Freeze the metadata *)
      t.root_metadata <- get_all_metadata t;

      (* Remove the URIs, unlink temporary files *)
      while t.indicators <> [] do
        pop_indicator t
      done;
      t.status <- Destroyed;
      add_log t "Request finished."))

let finalise = destroy ~force:true

let clean () =
  Pool.iter (fun _ r -> if r.status <> Destroyed then destroy ~force:true r);
  Pool.clear ()

let create ?(resolve_metadata = true) ?(excluded_metadata_resolvers = [])
    ?(metadata = []) ?(persistent = false) ?(indicators = []) ~cue_in_metadata
    ~cue_out_metadata u =
  (* Find instantaneous request loops *)
  let () =
    let n = Pool.size () in
    if n > 0 && n mod leak_warning#get = 0 then
      log#severe
        "There are currently %d RIDs, possible request leak! Please check that \
         you don't have a loop on empty/unavailable requests."
        n
  in
  let t =
    let req =
      {
        id = 0;
        initial_uri = u;
        cue_in_metadata;
        cue_out_metadata;
        ctype = None;
        resolve_metadata;
        excluded_metadata_resolvers;
        (* This is fixed when resolving the request. *)
        persistent;
        on_air = None;
        resolving = None;
        status = Idle;
        decoder = None;
        logger = Log.make [];
        log = Queue.create ();
        root_metadata = Frame.Metadata.empty;
        indicators = [];
      }
    in
    Pool.add (fun id ->
        { req with id; logger = Log.make ["request"; string_of_int id] })
  in
  List.iter
    (fun (k, v) -> t.root_metadata <- Frame.Metadata.add k v t.root_metadata)
    metadata;
  push_indicators t (if indicators = [] then [indicator u] else indicators);
  Gc.finalise finalise t;
  t

let on_air t =
  t.on_air <- Some (Unix.time ());
  t.status <- Playing;
  add_log t "Currently on air."

let get_cue ~r = function
  | None -> None
  | Some m -> (
      match get_metadata r m with
        | None -> None
        | Some v -> (
            match float_of_string_opt v with
              | None ->
                  r.logger#important "Invalid cue metadata %s: %s" m v;
                  None
              | Some v -> Some v))

let get_decoder r =
  match r.decoder with
    | None -> None
    | Some d -> (
        let decoder = d () in
        let open Decoder in
        let initial_pos =
          match get_cue ~r r.cue_in_metadata with
            | Some cue_in ->
                r.logger#info "Cueing in to position: %.02f" cue_in;
                let cue_in = Frame.main_of_seconds cue_in in
                let seeked = decoder.fseek cue_in in
                if seeked <> cue_in then
                  r.logger#important
                    "Initial seek mismatch! Expected: %d, effective: %d" cue_in
                    seeked;
                seeked
            | None -> 0
        in
        match get_cue ~r r.cue_out_metadata with
          | None -> Some decoder
          | Some cue_out ->
              let cue_out = Frame.main_of_seconds cue_out in
              let pos = Atomic.make initial_pos in
              let fread len =
                if cue_out <= Atomic.get pos then decoder.fread 0
                else (
                  let old_pos = Atomic.get pos in
                  let len = min len (cue_out - old_pos) in
                  let buf = decoder.fread len in
                  let filled = Frame.position buf in
                  let new_pos = old_pos + filled in
                  Atomic.set pos new_pos;
                  if cue_out <= new_pos then (
                    r.logger#info "Cueing out at position: %.02f"
                      (Frame.seconds_of_main cue_out);
                    Frame.slice buf (cue_out - old_pos))
                  else (
                    if Frame.is_partial buf then
                      r.logger#important
                        "End of track reached before cue-out point!";
                    buf))
              in
              let remaining () =
                match (decoder.remaining (), cue_out - Atomic.get pos) with
                  | -1, r -> r
                  | r, r' -> min r r'
              in
              Some { decoder with fread; remaining })

(** Plugins registration. *)

type resolver = string -> log:(string -> unit) -> float -> indicator list

type protocol = {
  resolve : string -> log:(string -> unit) -> float -> indicator list;
  static : bool;
}

let protocols_doc =
  "Methods to get a file. They are the first part of URIs: 'protocol:args'."

let protocols = Plug.create ~doc:protocols_doc "protocols"

let is_static s =
  if Sys.file_exists (home_unrelate s) then true
  else (
    match parse_uri s with
      | Some (proto, _) -> (
          match Plug.get protocols proto with
            | Some handler -> handler.static
            | None -> false)
      | None -> false)

(** Resolving engine. *)

type resolve_flag = Resolved | Failed | Timeout

exception ExnTimeout

let should_fail = Atomic.make false

let () =
  Lifecycle.before_core_shutdown ~name:"Requests shutdown" (fun () ->
      Atomic.set should_fail true)

let resolve ~ctype t timeout =
<<<<<<< HEAD
  match t.status with
    | Ready when Frame.compatible (Option.get t.ctype) (Option.get ctype) ->
        Resolved
    | Idle | Ready ->
        assert (
          t.ctype = None
          || Frame.compatible (Option.get t.ctype) (Option.get ctype));
        log#debug "Resolving request %s." (string_of_indicators t);
        t.ctype <- ctype;
        t.resolving <- Some (Unix.time ());
        t.status <- Resolving;
        let maxtime = Unix.time () +. timeout in
        let resolve_step () =
          let i = peek_indicator t in
          log#f 6 "Resolve step %s in %s." i.string (string_of_indicators t);
          (* If the file is local we only need to check that it's valid, we'll
             actually do that in a single local_check for all local indicators on the
             top of the stack. *)
          if file_exists i.string then local_check t
          else (
            match parse_uri i.string with
              | Some (proto, arg) -> (
                  match Plug.get protocols proto with
                    | Some handler ->
                        add_log t
                          (Printf.sprintf "Resolving %s (timeout %.0fs)..."
                             (Lang_string.quote_string i.string)
                             timeout);
                        let production =
                          handler.resolve ~log:(add_log t) arg maxtime
                        in
                        if production = [] then (
                          log#info
                            "Failed to resolve %s! For more info, see server \
                             command `request.trace %d`."
                            (Lang_string.quote_string i.string)
                            t.id;
                          ignore (pop_indicator t))
                        else push_indicators t production
                    | None ->
                        log#important "Unknown protocol %S in URI %s!" proto
                          (Lang_string.quote_string i.string);
                        add_log t "Unknown protocol!";
                        pop_indicator t)
=======
  if t.ctype <> None then
    Frame.assert_compatible (Option.get t.ctype) (Option.get ctype);
  log#debug "Resolving request %s." (string_of_indicators t);
  t.ctype <- ctype;
  t.resolving <- Some (Unix.time ());
  t.status <- Resolving;
  let maxtime = Unix.time () +. timeout in
  let resolve_step () =
    let i = peek_indicator t in
    log#f 6 "Resolve step %s in %s." i.string (string_of_indicators t);
    (* If the file is local we only need to check that it's valid, we'll
       actually do that in a single local_check for all local indicators on the
       top of the stack. *)
    if file_exists i.string then local_check t
    else (
      match parse_uri i.string with
        | Some (proto, arg) -> (
            match Plug.get protocols proto with
              | Some handler ->
                  add_log t
                    (Printf.sprintf "Resolving %s (timeout %.0fs)..."
                       (Lang_string.quote_string i.string)
                       timeout);
                  let production =
                    handler.resolve ~log:(add_log t) arg maxtime
                  in
                  if production = [] then (
                    log#info
                      "Failed to resolve %s! For more info, see server command \
                       `request.trace %d`."
                      (Lang_string.quote_string i.string)
                      t.id;
                    ignore (pop_indicator t))
                  else push_indicators t production
>>>>>>> 33a62b48
              | None ->
                  let log_level = if i.string = "" then 4 else 3 in
                  log#f log_level "Nonexistent file or ill-formed URI %s!"
                    (Lang_string.quote_string i.string);
                  add_log t "Nonexistent file or ill-formed URI!";
                  pop_indicator t)
        in
        let result =
          try
            while true do
              if Atomic.get should_fail then raise No_indicator;
              let timeleft = maxtime -. Unix.time () in
              if timeleft > 0. then resolve_step ()
              else (
                add_log t "Global timeout.";
                raise ExnTimeout)
            done;
            assert false
          with
            | Request_resolved -> Resolved
            | ExnTimeout -> Timeout
            | No_indicator ->
                add_log t "Every possibility failed!";
                Failed
        in
        log#debug "Resolved to %s." (string_of_indicators t);
        let excess = Unix.time () -. maxtime in
        if excess > 0. then
          log#severe "Time limit exceeded by %.2f secs!" excess;
        t.resolving <- None;
        if result <> Resolved then t.status <- Failed else t.status <- Ready;
        result
    | _ -> Failed

(* Make a few functions more user-friendly, internal stuff is over. *)

let peek_indicator t = (peek_indicator t).string

module Value = Value.MkCustom (struct
  type content = t

  let name = "request"

  let to_json ~pos _ =
    Runtime_error.raise ~pos ~message:"Requests cannot be represented as json"
      "json"

  let to_string r = Printf.sprintf "<request(id=%d)>" (get_id r)
  let compare = Stdlib.compare
end)<|MERGE_RESOLUTION|>--- conflicted
+++ resolved
@@ -725,14 +725,11 @@
       Atomic.set should_fail true)
 
 let resolve ~ctype t timeout =
-<<<<<<< HEAD
   match t.status with
     | Ready when Frame.compatible (Option.get t.ctype) (Option.get ctype) ->
         Resolved
     | Idle | Ready ->
-        assert (
-          t.ctype = None
-          || Frame.compatible (Option.get t.ctype) (Option.get ctype));
+        Frame.assert_compatible (Option.get t.ctype) (Option.get ctype);
         log#debug "Resolving request %s." (string_of_indicators t);
         t.ctype <- ctype;
         t.resolving <- Some (Unix.time ());
@@ -770,42 +767,6 @@
                           (Lang_string.quote_string i.string);
                         add_log t "Unknown protocol!";
                         pop_indicator t)
-=======
-  if t.ctype <> None then
-    Frame.assert_compatible (Option.get t.ctype) (Option.get ctype);
-  log#debug "Resolving request %s." (string_of_indicators t);
-  t.ctype <- ctype;
-  t.resolving <- Some (Unix.time ());
-  t.status <- Resolving;
-  let maxtime = Unix.time () +. timeout in
-  let resolve_step () =
-    let i = peek_indicator t in
-    log#f 6 "Resolve step %s in %s." i.string (string_of_indicators t);
-    (* If the file is local we only need to check that it's valid, we'll
-       actually do that in a single local_check for all local indicators on the
-       top of the stack. *)
-    if file_exists i.string then local_check t
-    else (
-      match parse_uri i.string with
-        | Some (proto, arg) -> (
-            match Plug.get protocols proto with
-              | Some handler ->
-                  add_log t
-                    (Printf.sprintf "Resolving %s (timeout %.0fs)..."
-                       (Lang_string.quote_string i.string)
-                       timeout);
-                  let production =
-                    handler.resolve ~log:(add_log t) arg maxtime
-                  in
-                  if production = [] then (
-                    log#info
-                      "Failed to resolve %s! For more info, see server command \
-                       `request.trace %d`."
-                      (Lang_string.quote_string i.string)
-                      t.id;
-                    ignore (pop_indicator t))
-                  else push_indicators t production
->>>>>>> 33a62b48
               | None ->
                   let log_level = if i.string = "" then 4 else 3 in
                   log#f log_level "Nonexistent file or ill-formed URI %s!"
