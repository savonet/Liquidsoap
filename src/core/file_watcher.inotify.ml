--- conflicted
+++ resolved
@@ -81,11 +81,7 @@
             (try Inotify.rm_watch fd wd
              with exn ->
                let bt = Printexc.get_backtrace () in
-<<<<<<< HEAD
-               Utils.log_exception ~log:self#log ~bt
-=======
                Utils.log_exception ~log ~bt
->>>>>>> c656a02b
                  (Printf.sprintf "Error whole removing file watch handler: %s"
                     (Printexc.to_string exn)));
             handlers := List.remove_assoc wd !handlers)
