(*****************************************************************************

  Liquidsoap, a programmable audio stream generator.
  Copyright 2003-2023 Savonet team

  This program is free software; you can redistribute it and/or modify
  it under the terms of the GNU General Public License as published by
  the Free Software Foundation; either version 2 of the License, or
  (at your option) any later version.

  This program is distributed in the hope that it will be useful,
  but WITHOUT ANY WARRANTY; without even the implied warranty of
  MERCHANTABILITY or FITNESS FOR A PARTICULAR PURPOSE.  See the
  GNU General Public License for more details, fully stated in the COPYING
  file at the root of the liquidsoap distribution.

  You should have received a copy of the GNU General Public License
  along with this program; if not, write to the Free Software
  Foundation, Inc., 51 Franklin Street, Fifth Floor, Boston, MA 02110-1301  USA

 *****************************************************************************)

(** Common infrastructure for encoding streams *)

type format =
  | WAV of Wav_format.t
  | AVI of Avi_format.t
  | Ogg of Ogg_format.t
  | MP3 of Mp3_format.t
  | Shine of Shine_format.t
  | Flac of Flac_format.t
  | Ffmpeg of Ffmpeg_format.t
  | FdkAacEnc of Fdkaac_format.t
  | External of External_encoder_format.t
  | GStreamer of Gstreamer_format.t

let audio_type ~pcm_kind n =
  Frame.Fields.make
    ~audio:
      (Type.make
         (Format_type.descr
<<<<<<< HEAD
            (`Format
              Content.(
                Audio.lift_params
                  {
                    Content.channel_layout =
                      SyncLazy.from_val
                        (Audio_converter.Channel_layout.layout_of_channels n);
                  }))))
=======
            (`Format (Frame_base.format_of_channels ~pcm_kind n))))
>>>>>>> c48e832a
    ()

let video_format () = Content.(default_format Video.kind)

let audio_video_type ~pcm_kind n =
  Frame.Fields.add Frame.Fields.video
<<<<<<< HEAD
    (Type.make
       (Format_type.descr (`Format Content.(default_format Video.kind))))
    (audio_type n)

let type_of_format = function
  | WAV w -> audio_type w.Wav_format.channels
  | AVI a -> audio_video_type a.Avi_format.channels
  | MP3 m -> audio_type (if m.Mp3_format.stereo then 2 else 1)
  | Shine m -> audio_type m.Shine_format.channels
  | Flac m -> audio_type m.Flac_format.channels
  | Ffmpeg m ->
      List.fold_left
        (fun ctype (field, c) ->
          Frame.Fields.add field
            (Type.make
               (Format_type.descr
                  (match c with
                    | `Copy _ ->
                        `Format
                          Content.(
                            default_format (kind_of_string "ffmpeg.copy"))
                    | `Encode { Ffmpeg_format.mode = `Raw; options = `Audio _ }
                      ->
                        `Format
                          Content.(
                            default_format (kind_of_string "ffmpeg.audio.raw"))
                    | `Encode { Ffmpeg_format.mode = `Raw; options = `Video _ }
                      ->
                        `Format
                          Content.(
                            default_format (kind_of_string "ffmpeg.video.raw"))
                    | `Encode
                        Ffmpeg_format.
                          { mode = `Internal; options = `Audio { channels } } ->
                        assert (channels > 0);
                        `Format
                          Content.(
                            Audio.lift_params
                              {
                                Content.channel_layout =
                                  SyncLazy.from_val
                                    (Audio_converter.Channel_layout
                                     .layout_of_channels channels);
                              })
                    | `Encode
                        { Ffmpeg_format.mode = `Internal; options = `Video _ }
                      ->
                        `Format Content.(default_format Video.kind))))
            ctype)
        Frame.Fields.empty m.streams
  | FdkAacEnc m -> audio_type m.Fdkaac_format.channels
  | Ogg { Ogg_format.audio; video } ->
      let channels =
        match audio with
          | Some (Ogg_format.Vorbis { Vorbis_format.channels = n; _ })
          | Some (Ogg_format.Opus { Opus_format.channels = n; _ })
          | Some (Ogg_format.Flac { Flac_format.channels = n; _ }) ->
              n
          | Some (Ogg_format.Speex { Speex_format.stereo; _ }) ->
              if stereo then 2 else 1
          | None -> 0
      in
      if video = None then audio_type channels else audio_video_type channels
  | External e ->
      let channels = e.External_encoder_format.channels in
      if e.External_encoder_format.video <> None then audio_video_type channels
      else audio_type channels
  | GStreamer ({ Gstreamer_format.has_video } as gst) ->
      let channels = Gstreamer_format.audio_channels gst in
      if has_video then audio_video_type channels else audio_type channels
=======
    (Type.make (Format_type.descr (`Format (video_format ()))))
    (audio_type ~pcm_kind n)

let video_type () =
  Frame.Fields.make
    ~video:(Type.make (Format_type.descr (`Format (video_format ()))))
    ()

let type_of_format f =
  let audio_type = audio_type ~pcm_kind:Content_audio.kind in
  let audio_video_type = audio_video_type ~pcm_kind:Content_audio.kind in
  match f with
    | WAV w -> audio_type w.Wav_format.channels
    | AVI a -> audio_video_type a.Avi_format.channels
    | MP3 m -> audio_type (if m.Mp3_format.stereo then 2 else 1)
    | Shine m -> audio_type m.Shine_format.channels
    | Flac m -> audio_type m.Flac_format.channels
    | Ffmpeg m ->
        List.fold_left
          (fun ctype (field, c) ->
            Frame.Fields.add field
              (Type.make
                 (Format_type.descr
                    (match c with
                      | `Copy _ ->
                          `Format
                            Content.(
                              default_format (kind_of_string "ffmpeg.copy"))
                      | `Encode
                          { Ffmpeg_format.mode = `Raw; options = `Audio _ } ->
                          `Format
                            Content.(
                              default_format (kind_of_string "ffmpeg.audio.raw"))
                      | `Encode
                          { Ffmpeg_format.mode = `Raw; options = `Video _ } ->
                          `Format
                            Content.(
                              default_format (kind_of_string "ffmpeg.video.raw"))
                      | `Encode
                          Ffmpeg_format.
                            {
                              mode = `Internal;
                              options = `Audio { pcm_kind; channels };
                            } ->
                          assert (channels > 0);
                          let params =
                            {
                              Content.channel_layout =
                                lazy
                                  (Audio_converter.Channel_layout
                                   .layout_of_channels channels);
                            }
                          in
                          `Format (Frame_base.audio_format ~pcm_kind params)
                      | `Encode
                          { Ffmpeg_format.mode = `Internal; options = `Video _ }
                        ->
                          `Format Content.(default_format Video.kind))))
              ctype)
          Frame.Fields.empty m.streams
    | FdkAacEnc m -> audio_type m.Fdkaac_format.channels
    | Ogg { Ogg_format.audio; video } ->
        let channels =
          match audio with
            | Some (Ogg_format.Vorbis { Vorbis_format.channels = n; _ })
            | Some (Ogg_format.Opus { Opus_format.channels = n; _ })
            | Some (Ogg_format.Flac { Flac_format.channels = n; _ }) ->
                n
            | Some (Ogg_format.Speex { Speex_format.stereo; _ }) ->
                if stereo then 2 else 1
            | None -> 0
        in
        if video = None then audio_type channels else audio_video_type channels
    | External e ->
        let channels = e.External_encoder_format.channels in
        if e.External_encoder_format.video <> None then
          audio_video_type channels
        else audio_type channels
    | GStreamer ({ Gstreamer_format.has_video } as gst) ->
        let channels = Gstreamer_format.audio_channels gst in
        if has_video then audio_video_type channels else audio_type channels
>>>>>>> c48e832a

let string_of_format = function
  | WAV w -> Wav_format.to_string w
  | AVI w -> Avi_format.to_string w
  | Ogg w -> Ogg_format.to_string w
  | MP3 w -> Mp3_format.to_string w
  | Shine w -> Shine_format.to_string w
  | Flac w -> Flac_format.to_string w
  | Ffmpeg w -> Ffmpeg_format.to_string w
  | FdkAacEnc w -> Fdkaac_format.to_string w
  | External w -> External_encoder_format.to_string w
  | GStreamer w -> Gstreamer_format.to_string w

let video_size = function
  | Ogg { Ogg_format.video = Some { Theora_format.width; height } } ->
      Some (SyncLazy.force width, SyncLazy.force height)
  | Ffmpeg m -> (
      match
        List.fold_left
          (fun cur (_, stream) ->
            match stream with
              | `Encode Ffmpeg_format.{ options = `Video { width; height } } ->
                  (width, height) :: cur
              | _ -> cur)
          [] m.Ffmpeg_format.streams
      with
        | (width, height) :: [] ->
            Some (SyncLazy.force width, SyncLazy.force height)
        | _ -> None)
  | _ -> None

(** ISO Base Media File Format, see RFC 6381 section 3.3. *)
let iso_base_file_media_file_format = function
  | MP3 _ | Shine _ -> "mp4a.40.34" (* I have also seen "mp4a.69" and "mp3" *)
  | FdkAacEnc m -> (
      match m.Fdkaac_format.aot with
        | `Mpeg_4 `AAC_LC -> "mp4a.40.2"
        | `Mpeg_4 `HE_AAC -> "mp4a.40.5"
        | `Mpeg_4 `HE_AAC_v2 -> "mp4a.40.29"
        | `Mpeg_4 `AAC_LD -> "mp4a.40.23"
        | `Mpeg_4 `AAC_ELD -> "mp4a.40.39"
        | `Mpeg_2 `AAC_LC -> "mp4a.67"
        | `Mpeg_2 `HE_AAC -> "mp4a.67" (* TODO: check this *)
        | `Mpeg_2 `HE_AAC_v2 -> "mp4a.67" (* TODO: check this *))
  | Ffmpeg { Ffmpeg_format.format = Some "libmp3lame" } -> "mp4a.40.34"
  | Ffmpeg { Ffmpeg_format.format = Some "aac" } -> "mp4a.40.2"
  | _ -> raise Not_found

(** Proposed extension for files. *)
let extension = function
  | WAV _ -> "wav"
  | AVI _ -> "avi"
  | Ogg _ -> "ogg"
  | MP3 _ -> "mp3"
  | Shine _ -> "mp3"
  | Flac _ -> "flac"
  | FdkAacEnc _ -> "aac"
  | Ffmpeg { Ffmpeg_format.format = Some "ogg" } -> "ogg"
  | Ffmpeg { Ffmpeg_format.format = Some "opus" } -> "opus"
  | Ffmpeg { Ffmpeg_format.format = Some "mp3" } -> "mp3"
  | Ffmpeg { Ffmpeg_format.format = Some "matroska" } -> "mkv"
  | Ffmpeg { Ffmpeg_format.format = Some "mpegts" } -> "ts"
  | Ffmpeg { Ffmpeg_format.format = Some "mp4" } -> "mp4"
  | Ffmpeg { Ffmpeg_format.format = Some "wav" } -> "wav"
  | _ -> raise Not_found

(** Mime types *)
let mime = function
  | WAV _ -> "audio/wav"
  | AVI _ -> "video/avi"
  | Ogg _ -> "application/ogg"
  | MP3 _ -> "audio/mpeg"
  | Shine _ -> "audio/mpeg"
  | Flac _ -> "audio/flex"
  | FdkAacEnc _ -> "audio/aac"
  | Ffmpeg { Ffmpeg_format.format = Some "ogg" } -> "application/ogg"
  | Ffmpeg { Ffmpeg_format.format = Some "opus" } -> "application/ogg"
  | Ffmpeg { Ffmpeg_format.format = Some "libmp3lame" } -> "audio/mpeg"
  | Ffmpeg { Ffmpeg_format.format = Some "matroska" } -> "video/x-matroska"
  | Ffmpeg { Ffmpeg_format.format = Some "mp4" } -> "video/mp4"
  | Ffmpeg { Ffmpeg_format.format = Some "wav" } -> "audio/wav"
  | _ -> "application/octet-stream"

(** Bitrate estimation in bits per second. *)
let bitrate = function
  | MP3 w -> Mp3_format.bitrate w
  | Shine w -> Shine_format.bitrate w
  | FdkAacEnc w -> Fdkaac_format.bitrate w
  | _ -> raise Not_found

(** Encoders that can output to a file. *)
let file_output = function Ffmpeg _ -> true | _ -> false

let with_file_output ?(append = false) encoder file =
  match encoder with
    | Ffmpeg params ->
        let opts = Hashtbl.copy params.Ffmpeg_format.opts in
        Hashtbl.replace opts "truncate" (`Int (if append then 0 else 1));
        Ffmpeg
          {
            params with
            Ffmpeg_format.output = `Url (Printf.sprintf "file:%s" file);
            opts;
          }
    | _ -> failwith "No file output!"

(** Encoders that can output to a arbitrary url. *)
let url_output = function Ffmpeg _ -> true | _ -> false

let with_url_output encoder file =
  match encoder with
    | Ffmpeg opts -> Ffmpeg { opts with Ffmpeg_format.output = `Url file }
    | _ -> failwith "No file output!"

(** An encoder, once initialized, is something that consumes
    frames, insert metadata and that you eventually close
    (triggers flushing).
    Insert metadata is really meant for inline metadata, i.e.
    in most cases, stream sources. Otherwise, metadata are
    passed when creating the encoder. For instance, the mp3
    encoder may accept metadata initially and write them as
    id3 tags but does not support inline metadata.
    Also, the ogg encoder supports inline metadata but restarts
    its stream. This is ok, though, because the ogg container/streams
    is meant to be sequentialized but not the mp3 format.
    header contains data that should be sent first to streaming
    client. *)

type split_result =
  [ (* Returns (flushed, first_bytes_for_next_segment) *)
    `Ok of
    Strings.t * Strings.t
  | `Nope of Strings.t ]

(* Raised by [init_encode] if more data is needed. *)
exception Not_enough_data

type hls = {
  (* Returns (init_segment, first_bytes) *)
  init_encode : Frame.t -> int -> int -> Strings.t option * Strings.t;
  split_encode : Frame.t -> int -> int -> split_result;
  codec_attrs : unit -> string option;
  bitrate : unit -> int option;
  (* width x height *)
  video_size : unit -> (int * int) option;
}

type encoder = {
  insert_metadata : Meta_format.export_metadata -> unit;
  (* Encoder are all called from the main
     thread so there's no need to protect this
     value with a mutex so far.. *)
  mutable header : Strings.t;
  hls : hls;
  encode : Frame.t -> int -> int -> Strings.t;
  stop : unit -> Strings.t;
}

type factory = string -> Meta_format.export_metadata -> encoder

(** A plugin might or might not accept a given format.
    If it accepts it, it gives a function creating suitable encoders. *)
type plugin = format -> factory option

let plug : plugin Plug.t =
  Plug.create ~doc:"Methods to encode streams." "stream encoding formats"

exception Found of factory

(** Return the first available encoder factory for that format. *)
let get_factory fmt =
  try
    Plug.iter plug (fun _ f ->
        match f fmt with Some factory -> raise (Found factory) | None -> ());
    raise Not_found
  with Found factory -> factory<|MERGE_RESOLUTION|>--- conflicted
+++ resolved
@@ -39,96 +39,13 @@
     ~audio:
       (Type.make
          (Format_type.descr
-<<<<<<< HEAD
-            (`Format
-              Content.(
-                Audio.lift_params
-                  {
-                    Content.channel_layout =
-                      SyncLazy.from_val
-                        (Audio_converter.Channel_layout.layout_of_channels n);
-                  }))))
-=======
             (`Format (Frame_base.format_of_channels ~pcm_kind n))))
->>>>>>> c48e832a
     ()
 
 let video_format () = Content.(default_format Video.kind)
 
 let audio_video_type ~pcm_kind n =
   Frame.Fields.add Frame.Fields.video
-<<<<<<< HEAD
-    (Type.make
-       (Format_type.descr (`Format Content.(default_format Video.kind))))
-    (audio_type n)
-
-let type_of_format = function
-  | WAV w -> audio_type w.Wav_format.channels
-  | AVI a -> audio_video_type a.Avi_format.channels
-  | MP3 m -> audio_type (if m.Mp3_format.stereo then 2 else 1)
-  | Shine m -> audio_type m.Shine_format.channels
-  | Flac m -> audio_type m.Flac_format.channels
-  | Ffmpeg m ->
-      List.fold_left
-        (fun ctype (field, c) ->
-          Frame.Fields.add field
-            (Type.make
-               (Format_type.descr
-                  (match c with
-                    | `Copy _ ->
-                        `Format
-                          Content.(
-                            default_format (kind_of_string "ffmpeg.copy"))
-                    | `Encode { Ffmpeg_format.mode = `Raw; options = `Audio _ }
-                      ->
-                        `Format
-                          Content.(
-                            default_format (kind_of_string "ffmpeg.audio.raw"))
-                    | `Encode { Ffmpeg_format.mode = `Raw; options = `Video _ }
-                      ->
-                        `Format
-                          Content.(
-                            default_format (kind_of_string "ffmpeg.video.raw"))
-                    | `Encode
-                        Ffmpeg_format.
-                          { mode = `Internal; options = `Audio { channels } } ->
-                        assert (channels > 0);
-                        `Format
-                          Content.(
-                            Audio.lift_params
-                              {
-                                Content.channel_layout =
-                                  SyncLazy.from_val
-                                    (Audio_converter.Channel_layout
-                                     .layout_of_channels channels);
-                              })
-                    | `Encode
-                        { Ffmpeg_format.mode = `Internal; options = `Video _ }
-                      ->
-                        `Format Content.(default_format Video.kind))))
-            ctype)
-        Frame.Fields.empty m.streams
-  | FdkAacEnc m -> audio_type m.Fdkaac_format.channels
-  | Ogg { Ogg_format.audio; video } ->
-      let channels =
-        match audio with
-          | Some (Ogg_format.Vorbis { Vorbis_format.channels = n; _ })
-          | Some (Ogg_format.Opus { Opus_format.channels = n; _ })
-          | Some (Ogg_format.Flac { Flac_format.channels = n; _ }) ->
-              n
-          | Some (Ogg_format.Speex { Speex_format.stereo; _ }) ->
-              if stereo then 2 else 1
-          | None -> 0
-      in
-      if video = None then audio_type channels else audio_video_type channels
-  | External e ->
-      let channels = e.External_encoder_format.channels in
-      if e.External_encoder_format.video <> None then audio_video_type channels
-      else audio_type channels
-  | GStreamer ({ Gstreamer_format.has_video } as gst) ->
-      let channels = Gstreamer_format.audio_channels gst in
-      if has_video then audio_video_type channels else audio_type channels
-=======
     (Type.make (Format_type.descr (`Format (video_format ()))))
     (audio_type ~pcm_kind n)
 
@@ -210,7 +127,6 @@
     | GStreamer ({ Gstreamer_format.has_video } as gst) ->
         let channels = Gstreamer_format.audio_channels gst in
         if has_video then audio_video_type channels else audio_type channels
->>>>>>> c48e832a
 
 let string_of_format = function
   | WAV w -> Wav_format.to_string w
