--- conflicted
+++ resolved
@@ -24,17 +24,6 @@
 
 let noop () = ()
 
-<<<<<<< HEAD
-(** From the script perspective, the operator sending data to a filter graph
-  * is an output. *)
-class audio_output ~pass_metadata ~name ~frame_t ~field source =
-  let convert_frame_pts =
-    SyncLazy.from_fun (fun () ->
-        Ffmpeg_utils.(
-          convert_time_base ~src:(liq_frame_time_base ())
-            ~dst:(liq_main_ticks_time_base ())))
-  in
-=======
 type 'a _duration_converter = {
   idx : int64;
   time_base : Avutil.rational;
@@ -88,7 +77,6 @@
   end
 
 class virtual ['a] base_output ~pass_metadata ~name ~frame_t ~field source =
->>>>>>> ea4a80b7
   object (self)
     inherit
       Output.output
@@ -131,39 +119,6 @@
         | { Ffmpeg_raw_content.frame } :: _ -> init frame
         | _ -> ());
       List.iter
-<<<<<<< HEAD
-        (fun (pos, { Ffmpeg_raw_content.frame }) ->
-          init frame;
-          let pts =
-            Int64.add
-              ((SyncLazy.force convert_frame_pts) self#nb_frames)
-              (Int64.of_int pos)
-          in
-          Avutil.Frame.set_pts frame (Some pts);
-          if pass_metadata then (
-            (* Pass only one metadata. *)
-            match Frame.get_all_metadata memo with
-              | (_, m) :: _ ->
-                  let m = Hashtbl.fold (fun k v m -> (k, v) :: m) m [] in
-                  Avutil.Frame.set_metadata frame m
-              | _ -> ());
-          input frame)
-        frames
-  end
-
-class video_output ~pass_metadata ~name ~frame_t ~field source =
-  let convert_frame_pts =
-    SyncLazy.from_fun (fun () ->
-        Ffmpeg_utils.(
-          convert_time_base ~src:(liq_frame_time_base ())
-            ~dst:(liq_main_ticks_time_base ())))
-  in
-  object (self)
-    inherit
-      Output.output
-        ~infallible:false ~on_stop:noop ~on_start:noop ~name
-          ~output_kind:"ffmpeg.filter.input" (Lang.source source) true
-=======
         (fun { Ffmpeg_raw_content.frame; time_base; stream_idx } ->
           match
             self#convert_duration ~convert_ts:true ~stream_idx ~time_base frame
@@ -201,7 +156,6 @@
 class audio_output ~pass_metadata ~name ~frame_t ~field source =
   object
     inherit [[ `Audio ]] base_output ~pass_metadata ~name ~frame_t ~field source
->>>>>>> ea4a80b7
 
     method raw_ffmpeg_frames content =
       List.map snd Ffmpeg_raw_content.((Audio.get_data content).AudioSpecs.data)
@@ -211,34 +165,8 @@
   object
     inherit [[ `Video ]] base_output ~pass_metadata ~name ~frame_t ~field source
 
-<<<<<<< HEAD
-    method send_frame memo =
-      let content = Frame.get memo field in
-      let frames =
-        Ffmpeg_raw_content.((Video.get_data content).VideoSpecs.data)
-      in
-      List.iter
-        (fun (pos, { Ffmpeg_raw_content.frame }) ->
-          init frame;
-          let pts =
-            Int64.add
-              ((SyncLazy.force convert_frame_pts) self#nb_frames)
-              (Int64.of_int pos)
-          in
-          Avutil.Frame.set_pts frame (Some pts);
-          if pass_metadata then (
-            (* Pass only one metadata. *)
-            match Frame.get_all_metadata memo with
-              | (_, m) :: _ ->
-                  let m = Hashtbl.fold (fun k v m -> (k, v) :: m) m [] in
-                  Avutil.Frame.set_metadata frame m
-              | _ -> ());
-          input frame)
-        frames
-=======
     method raw_ffmpeg_frames content =
       List.map snd Ffmpeg_raw_content.((Video.get_data content).VideoSpecs.data)
->>>>>>> ea4a80b7
   end
 
 class virtual ['a] input_base ~name ~pass_metadata ~self_sync_type ~self_sync
@@ -290,27 +218,6 @@
       (SyncLazy.force self_sync_type, self_sync ())
 
     method pull =
-<<<<<<< HEAD
-      pull ();
-      ignore
-        (Option.map
-           (fun output ->
-             let flush = self#flush_buffer output in
-             let rec f () =
-               try
-                 while
-                   Generator.length self#buffer < SyncLazy.force Frame.size
-                 do
-                   flush ()
-                 done
-               with Avutil.Error `Eagain ->
-                 if is_ready () then (
-                   pull ();
-                   f ())
-             in
-             f ())
-           output)
-=======
       (* Init is driven by the pull. *)
       let output =
         while output = None && is_ready () do
@@ -325,13 +232,14 @@
             flush ()
           done
         with Avutil.Error `Eagain ->
-          if Generator.length self#buffer < Lazy.force Frame.size && is_ready ()
+          if
+            Generator.length self#buffer < SyncLazy.force Frame.size
+            && is_ready ()
           then (
             pull ();
             f ())
       in
       f ()
->>>>>>> ea4a80b7
 
     method is_ready =
       Generator.length self#buffer >= SyncLazy.force Frame.size || is_ready ()
@@ -395,18 +303,8 @@
   pixel_format : Avutil.Pixel_format.t;
 }
 
-<<<<<<< HEAD
-class video_input ~self_sync_type ~self_sync ~is_ready ~pull ~pass_metadata ~fps
-  frame_t =
-  let duration =
-    SyncLazy.from_fun (fun () ->
-        Frame.main_of_seconds (1. /. float (SyncLazy.force fps)))
-  in
-  let stream_idx = Ffmpeg_content_base.new_stream_idx () in
-=======
 class video_input ~field ~self_sync_type ~self_sync ~is_ready ~pull
   ~pass_metadata frame_t =
->>>>>>> ea4a80b7
   object (self)
     inherit
       [[ `Video ]] input_base
@@ -428,37 +326,6 @@
         (Ffmpeg_raw_content.Video.lift_params output_format);
       output <- Some v
 
-<<<<<<< HEAD
-    method stype = `Fallible
-    method remaining = Generator.remaining self#buffer
-
-    method private flush_buffer output =
-      let ffmpeg_frame_time_base = Avfilter.(time_base output.context) in
-      fun () ->
-        let ffmpeg_frame = output.Avfilter.handler () in
-        if pass_metadata then (
-          let metadata = Avutil.Frame.metadata ffmpeg_frame in
-          if metadata <> [] then (
-            let m = Hashtbl.create (List.length metadata) in
-            List.iter (fun (k, v) -> Hashtbl.add m k v) metadata;
-            Generator.add_metadata self#buffer m));
-        let frame =
-          {
-            Ffmpeg_raw_content.time_base = ffmpeg_frame_time_base;
-            frame = ffmpeg_frame;
-            stream_idx;
-          }
-        in
-        let params = Ffmpeg_raw_content.VideoSpecs.frame_params frame in
-        let length = SyncLazy.force duration in
-        let content =
-          { Ffmpeg_raw_content.VideoSpecs.params; data = [(0, frame)]; length }
-        in
-        Generator.put self#buffer Frame.Fields.video
-          (Ffmpeg_raw_content.Video.lift_data content)
-
-    method abort_track = ()
-=======
     method put_data ~length =
       function
       | [] -> ()
@@ -469,5 +336,4 @@
           in
           Generator.put self#buffer field
             (Ffmpeg_raw_content.Video.lift_data content)
->>>>>>> ea4a80b7
   end