--- conflicted
+++ resolved
@@ -83,13 +83,8 @@
            (fun pos { data } ->
              match (pos, data) with
                | _, None -> pos
-<<<<<<< HEAD
                | None, Some (_, frame) -> Some (Frame.position frame)
-               | Some p, Some (_, frame) -> Some (min p (Frame.position frame)))
-=======
-               | None, Some frame -> Some (Frame.position frame)
-               | Some p, Some frame -> Some (max p (Frame.position frame)))
->>>>>>> a64945bd
+               | Some p, Some (_, frame) -> Some (max p (Frame.position frame)))
            None frames)
 
     method seek_source =
