(*****************************************************************************

  Liquidsoap, a programmable stream generator.
  Copyright 2003-2024 Savonet team

  This program is free software; you can redistribute it and/or modify
  it under the terms of the GNU General Public License as published by
  the Free Software Foundation; either version 2 of the License, or
  (at your option) any later version.

  This program is distributed in the hope that it will be useful,
  but WITHOUT ANY WARRANTY; without even the implied warranty of
  MERCHANTABILITY or FITNESS FOR A PARTICULAR PURPOSE.  See the
  GNU General Public License for more details, fully stated in the COPYING
  file at the root of the liquidsoap distribution.

  You should have received a copy of the GNU General Public License
  along with this program; if not, write to the Free Software
  Foundation, Inc., 51 Franklin Street, Fifth Floor, Boston, MA 02110-1301  USA

 *****************************************************************************)

open Mm
open Source

class amplify ~field (source : source) override_field coeff =
  object (self)
    inherit operator ~name:"track.audio.amplify" [source]
    val mutable override = None
    method fallible = source#fallible
    method private can_generate_frame = source#is_ready
    method remaining = source#remaining
    method abort_track = source#abort_track
    method seek_source = source#seek_source
    method self_sync = source#self_sync

<<<<<<< HEAD
    method private amplify c k offset len =
      match Content.format c with
        | f when Content.Audio.is_format f ->
            let data = Content.Audio.get_data c in
            Audio.amplify k data offset len
        | f when Content_pcm_s16.is_format f ->
            let data = Content_pcm_s16.get_data c in
            Content_pcm_s16.amplify
              (Array.map (fun c -> Bigarray.Array1.sub c offset len) data)
              k
        | f when Content_pcm_f32.is_format f ->
            let data = Content_pcm_f32.get_data c in
            Content_pcm_f32.amplify
              (Array.map (fun c -> Bigarray.Array1.sub c offset len) data)
              k
        | _ -> assert false

    method private get_frame buf =
      let offset = AFrame.position buf in
      source#get buf;
      begin
        match override_field with
          | Some f ->
              List.iter
                (fun (p, m) ->
                  if p >= offset then (
                    try
                      let s = Hashtbl.find m f in
                      let k =
                        try Scanf.sscanf s " %f dB" Audio.lin_of_dB
                        with _ -> float_of_string s
                      in
                      self#log#info "Overriding amplification: %f." k;
                      override <- Some k
                    with _ -> ()))
                (AFrame.get_all_metadata buf)
          | None -> ()
      end;
      let k = match override with Some o -> o | None -> coeff () in
      if k <> 1. then
        self#amplify (Frame.get buf field) k offset
          (AFrame.position buf - offset);
      if AFrame.is_partial buf && override <> None then (
        self#log#info "End of the current overriding.";
        override <- None)
=======
    method private process buf =
      let k = match override with Some o -> o | None -> coeff () in
      if k <> 1. then (
        let content = Frame.get buf field in
        let data = Content.Audio.get_data content in
        Audio.amplify k data 0 (Audio.length data);
        Frame.set_data buf field Content.Audio.lift_data data)
      else buf

    method private set_override buf =
      match override_field with
        | Some f ->
            if override <> None then
              self#log#info "End of the current overriding.";
            override <- None;
            List.iter
              (fun (_, m) ->
                try
                  let s = Frame.Metadata.find f m in
                  let k =
                    try Scanf.sscanf s " %f dB" Audio.lin_of_dB
                    with _ -> float_of_string s
                  in
                  self#log#info "Overriding amplification: %f." k;
                  override <- Some k
                with _ -> ())
              (Frame.get_all_metadata buf)
        | _ -> ()

    method private generate_frame =
      let buf = source#get_mutable_frame field in
      match self#split_frame buf with
        | buf, None -> self#process buf
        | buf, Some new_track ->
            let buf = self#process buf in
            self#set_override new_track;
            Frame.append buf (self#process new_track)
>>>>>>> 90db3543
  end

let _ =
  let frame_t = Lang.pcm_audio_t () in
  Lang.add_track_operator ~base:Modules.track_audio "amplify"
    [
      ("", Lang.getter_t Lang.float_t, None, Some "Multiplicative factor.");
      ( "override",
        Lang.nullable_t Lang.string_t,
        Some (Lang.string "liq_amplify"),
        Some
          "Specify the name of a metadata field that, when present and \
           well-formed, overrides the amplification factor for the current \
           track. Well-formed values are floats in decimal notation (e.g. \
           `0.7`) which are taken as normal/linear multiplicative factors; \
           values can be passed in decibels with the suffix `dB` (e.g. `-8.2 \
           dB`, but the spaces do not matter)." );
      ("", frame_t, None, None);
    ]
    ~return_t:frame_t ~category:`Audio
    ~descr:"Multiply the amplitude of the signal."
    (fun p ->
      let c = Lang.to_float_getter (Lang.assoc "" 1 p) in
      let field, s = Lang.to_track (Lang.assoc "" 2 p) in
      let o = Lang.to_option (Lang.assoc "override" 1 p) in
      let o = Option.map Lang.to_string o in
      (field, new amplify ~field s o c))<|MERGE_RESOLUTION|>--- conflicted
+++ resolved
@@ -34,8 +34,7 @@
     method seek_source = source#seek_source
     method self_sync = source#self_sync
 
-<<<<<<< HEAD
-    method private amplify c k offset len =
+    method private amplify k c offset len =
       match Content.format c with
         | f when Content.Audio.is_format f ->
             let data = Content.Audio.get_data c in
@@ -52,42 +51,12 @@
               k
         | _ -> assert false
 
-    method private get_frame buf =
-      let offset = AFrame.position buf in
-      source#get buf;
-      begin
-        match override_field with
-          | Some f ->
-              List.iter
-                (fun (p, m) ->
-                  if p >= offset then (
-                    try
-                      let s = Hashtbl.find m f in
-                      let k =
-                        try Scanf.sscanf s " %f dB" Audio.lin_of_dB
-                        with _ -> float_of_string s
-                      in
-                      self#log#info "Overriding amplification: %f." k;
-                      override <- Some k
-                    with _ -> ()))
-                (AFrame.get_all_metadata buf)
-          | None -> ()
-      end;
-      let k = match override with Some o -> o | None -> coeff () in
-      if k <> 1. then
-        self#amplify (Frame.get buf field) k offset
-          (AFrame.position buf - offset);
-      if AFrame.is_partial buf && override <> None then (
-        self#log#info "End of the current overriding.";
-        override <- None)
-=======
     method private process buf =
       let k = match override with Some o -> o | None -> coeff () in
       if k <> 1. then (
         let content = Frame.get buf field in
-        let data = Content.Audio.get_data content in
-        Audio.amplify k data 0 (Audio.length data);
-        Frame.set_data buf field Content.Audio.lift_data data)
+        self#amplify k content 0 (Frame.audio_of_main (Content.length content));
+        Frame.set buf field content)
       else buf
 
     method private set_override buf =
@@ -118,7 +87,6 @@
             let buf = self#process buf in
             self#set_override new_track;
             Frame.append buf (self#process new_track)
->>>>>>> 90db3543
   end
 
 let _ =
