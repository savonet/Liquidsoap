--- conflicted
+++ resolved
@@ -412,14 +412,7 @@
       midi = MMultiplicity.of_format kind.Frame.midi;
     }
 
-<<<<<<< HEAD
-  (** Compute a multiplicity from a multiplicity with variables. The [close]
-      parameter indicates whether we should fix the value of variables. *)
-=======
-  let of_formats kind = map_kind Multiplicity.of_format kind
-
   (** Compute a multiplicity from a multiplicity with variables. *)
->>>>>>> 9aad65d2
   let get (kind : t) : Frame.content_type =
     AMultiplicity.close (Lazy.force Frame.audio_channels) kind.Frame.audio;
     VMultiplicity.close (Lazy.force Frame.video_channels) kind.Frame.video;
