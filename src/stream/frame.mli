(*****************************************************************************

  Liquidsoap, a programmable audio stream generator.
  Copyright 2003-2013 Savonet team

  This program is free software; you can redistribute it and/or modify
  it under the terms of the GNU General Public License as published by
  the Free Software Foundation; either version 2 of the License, or
  (at your option) any later version.

  This program is distributed in the hope that it will be useful,
  but WITHOUT ANY WARRANTY; without even the implied warranty of
  MERCHANTABILITY or FITNESS FOR A PARTICULAR PURPOSE.  See the
  GNU General Public License for more details, fully stated in the COPYING
  file at the root of the liquidsoap distribution.

  You should have received a copy of the GNU General Public License
  along with this program; if not, write to the Free Software
  Foundation, Inc., 59 Temple Place, Suite 330, Boston, MA  02111-1307  USA

 *****************************************************************************)

(** Operations on frames, which are small portions of streams. *)

(** {2 Frame definitions} *)

(** A frame contains fields which hold audio, video and MIDI data. *)
type ('a, 'b, 'c) fields = { audio : 'a; video : 'b; midi : 'c; }

(** Multiplicity of a field, used in types to impose constraints on channels
    (empty, variable, at least k, etc.). *)
type multiplicity = Variable | Zero | Succ of multiplicity

(** Multiplicity of each field of a frame. *)
type content_kind = (multiplicity, multiplicity, multiplicity) fields

(** Content type of a frame: number of channels for audio, video and MIDI. *)
type content_type = (int, int, int) fields

(** Actual content of a frame. *)
type content = (audio_t array, video_t array, midi_t array) fields
<<<<<<< HEAD
and audio_t = ABuf.buffer
and video_t = Video.buffer
and midi_t = MIDI.buffer
=======
and audio_t = Audio.Mono.buffer (** Audio data. *)
and video_t = Video.buffer (** Video data. *)
and midi_t = MIDI.buffer (** MIDI data. *)
>>>>>>> 03ad8f0d

(** [blit_content c1 o1 c2 o2 l] copies [l] data from [c1] starting at offset
    [o1] into [c2] starting at offset [o2]. All numerical values are in
    ticks. *)
val blit_content : content -> int -> content -> int -> int -> unit

(** Make a copy of the contents of a frame. *)
val copy : content -> content

(** Metadata of a frame. *)
type metadata = (string, string) Hashtbl.t

(** A frame. *)
type t = {
  mutable breaks : int list; (** End of track markers. A break at the end of the
                                 buffer is not an end of track (if needed, the
                                 end-of-track needs to be put at the beginning
                                 of the next frame). *)
  mutable metadata : (int * metadata) list; (** Metadata along with the time they occur. *)
  mutable contents : (int * content) list; (** The actual content can represent
                                               several tracks in one content
                                               chunk, for efficiency, but may
                                               also be split in several chunks
                                               of different content_type. Each
                                               chunk has an end position, after
                                               which data should be considered
                                               as undefined. Chunks can be seen
                                               as layers: they all have the same
                                               (full) size, and data goes from
                                               one to the other. For example:
                                               [[5,A;7,B;10,C]] is A = 0 1 2 3 4
                                               . . . . ., B = . . . . . 5 6
                                               . . ., C = . . . . . . . 7 8 9
                                               where "." is an undefined sample.
                                               This representation is slightly
                                               costly in memory (but several
                                               chunks shouldn't happen too
                                               often) but is very convenient to
                                               handle; notably, there's no need
                                               to pass offsets around. *)
}

(** {2 Content-independent frame operations} *)

(** All units are in ticks (master clock). *)

(** Create a frame of given content kind. *)
val create : content_kind -> t

(** Position of the end of the last chunk of the frame (i.e. the offset of the
    end of the frame). *)
val position : t -> int

(** Is the frame partially filled, i.e. is its end [position] strictly before
    its size? *)
val is_partial : t -> bool

(** Make the frame empty. *)
val clear : t -> unit

(** Same as [clear] from a given position. *)
val clear_from : t -> int -> unit

(** Same as [clear] but leaves the last metadata at position [-1]. *)
val advance : t -> unit

(** {3 Breaks} *)

(** List of breaks in a frame. *)
val breaks : t -> int list

(** Set all the breaks of a frame. *)
val set_breaks : t -> int list -> unit

(** Add a break to a frame (which should be past its current end position). *)
val add_break : t -> int -> unit

(** {3 Metadata} *)

exception No_metadata

(** Attach metadata at a given position in the frame. *)
val set_metadata : t -> int -> metadata -> unit

(** Retrieve metadata at a given position. *)
val get_metadata : t -> int -> metadata option

(** Remove all metadata at given position. *)
val free_metadata : t -> int -> unit

(** Remove all metadata. *)
val free_all_metadata : t -> unit

(** Retrieve all metadata. *)
val get_all_metadata : t -> (int * metadata) list

(** Set all metadata. *)
val set_all_metadata : t -> (int * metadata) list -> unit

(** Retreive "past metadata" which are stored at offset [-1] (cf. [advance]). *)
val get_past_metadata : t -> metadata option

(** {2 Content operations} *)

val content : t -> int -> int * content
val content_of_type : ?force:content -> t -> int -> content_type -> content

val hide_contents : t -> (unit -> unit)
type content_layer = { content : content ; start : int ; length : int }
val get_content_layers : t -> content_layer list

exception No_chunk
val get_chunk : t -> t -> unit

(** {2 Compatibilities between content values, types and kinds} *)

(** Compatibilities between content kinds, types and values: [sub a b] is [true]
    when [b] is more permissive than [a]. *)

val mul_sub_mul : multiplicity -> multiplicity -> bool
val int_sub_mul : int -> multiplicity -> bool
val mul_eq_int  : multiplicity -> int -> bool
val kind_sub_kind : content_kind -> content_kind -> bool
val type_has_kind : content_type -> content_kind -> bool
val content_has_type : content -> content_type -> bool
val type_of_content : content -> content_type
val type_of_kind : content_kind -> content_type

val mul_of_int : int -> multiplicity
val add_mul : multiplicity -> multiplicity -> multiplicity

val string_of_content_kind : content_kind -> string
val string_of_content_type : content_type -> string

(** {2 Format settings} *)

(** The channel numbers are only defaults, used when channel numbers
  * cannot be inferred / are not forced from the context.
  * I'm currently unsure how much they are really useful. *)

(** Prevent forcing the value of a lazy configuration value before the user gets
    a chance to override the default. *)
val allow_lazy_config_eval : unit -> unit

(** Default number of audio channels. *)
val audio_channels : int Lazy.t

(** Default number of video channels. *)
val video_channels : int Lazy.t

(** Default number of MIDI channels. *)
val midi_channels : int Lazy.t

(** Width of video images. *)
val video_width : int Lazy.t

(** Height of video images. *)
val video_height : int Lazy.t

(** Rate of audio (in samples per second). *)
val audio_rate : int Lazy.t

(** Video rate (in images per second). *)
val video_rate : int Lazy.t

val midi_rate : int Lazy.t

(** Ticks per second. *)
val master_rate : int Lazy.t

val size : int Lazy.t

(** Duration of a frame in seconds. *)
val duration : float Lazy.t

(** {2 Time and frequency conversions} *)

(** Conversion between the internal unit (master ticks), seconds, and data
    units. *)

(** Duration of given number of samples in ticks. *)
val audio_of_master : int -> int
val video_of_master : int -> int
val midi_of_master : int -> int
val master_of_audio : int -> int
val master_of_video : int -> int
val master_of_midi : int -> int

val master_of_seconds : float -> int
val audio_of_seconds : float -> int
val video_of_seconds : float -> int

val seconds_of_master : int -> float
val seconds_of_audio : int -> float
val seconds_of_video : int -> float<|MERGE_RESOLUTION|>--- conflicted
+++ resolved
@@ -39,15 +39,9 @@
 
 (** Actual content of a frame. *)
 type content = (audio_t array, video_t array, midi_t array) fields
-<<<<<<< HEAD
-and audio_t = ABuf.buffer
-and video_t = Video.buffer
-and midi_t = MIDI.buffer
-=======
-and audio_t = Audio.Mono.buffer (** Audio data. *)
+and audio_t = ABuf.buffer (** Audio data. *)
 and video_t = Video.buffer (** Video data. *)
 and midi_t = MIDI.buffer (** MIDI data. *)
->>>>>>> 03ad8f0d
 
 (** [blit_content c1 o1 c2 o2 l] copies [l] data from [c1] starting at offset
     [o1] into [c2] starting at offset [o2]. All numerical values are in
