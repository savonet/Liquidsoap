(*****************************************************************************

  Liquidsoap, a programmable audio stream generator.
  Copyright 2003-2015 Savonet team

  This program is free software; you can redistribute it and/or modify
  it under the terms of the GNU General Public License as published by
  the Free Software Foundation; either version 2 of the License, or
  (at your option) any later version.

  This program is distributed in the hope that it will be useful,
  but WITHOUT ANY WARRANTY; without even the implied warranty of
  MERCHANTABILITY or FITNESS FOR A PARTICULAR PURPOSE.  See the
  GNU General Public License for more details, fully stated in the COPYING
  file at the root of the liquidsoap distribution.

  You should have received a copy of the GNU General Public License
  along with this program; if not, write to the Free Software
  Foundation, Inc., 59 Temple Place, Suite 330, Boston, MA  02111-1307  USA

 *****************************************************************************)

open Dtools

let dlog = Log.make ["protocols";"external"]

let which =
  let which = Utils.which ~path:Configure.path in
  if Sys.os_type <> "Win32" then
    which
  else
    fun s ->
      try which s with Not_found ->
        which (Printf.sprintf "%s%s" s Configure.exe_ext)

(* Find extension of a file based on a returned content-type. *)
let ext_of_content_type url =
  if Sys.os_type = "Win32" then
    raise Not_found;
  let curl = which "curl" in
  (* Using curl here since it's way more powerful. *)
  let cmd =
    Printf.sprintf
      "%s -sLI -X HEAD %s | grep -i '^content-type' | tail -n 1 | cut -d':' -f 2 | cut -d';' -f 1"
      curl url
  in
  let ch = Unix.open_process_in cmd in
  let mime = String.trim (input_line ch) in
  ignore(Unix.close_process_in ch);
  match Utils.StringCompat.lowercase_ascii mime with
    | "audio/mpeg" -> "mp3"
    | "application/ogg" | "application/x-ogg"
    | "audio/x-ogg" | "audio/ogg"
    | "video/ogg" -> "ogg"
    | "audio/x-flac" -> "flac"
    | "audio/mp4" | "application/mp4" -> "mp4"
    | "audio/vnd.wave" | "audio/wav"
    | "audio/wave" | "audio/x-wav" -> "wav"
    | _ -> raise Not_found

let get_ext src =
  try
    ext_of_content_type src
  with Not_found -> Utils.get_ext src

let mktmp src =
  let file_ext =
    Printf.sprintf ".%s"
    (try
      get_ext src
     with
       | _ -> "osb")
  in
  Filename.temp_file "liq" file_ext

let resolve proto program command s ~log maxtime =
  let s = proto ^ ":" ^ s in
  (* We create a fresh stdin for the process,
   * and another one, unused by the child, on which we'll wait for EOF
   * as a mean to detect termination. *)
  let (iR,iW) = Unix.pipe () in
  let (xR,xW) = Unix.pipe () in
  let local = mktmp s in
  let args = command program s local in
  let pid =
    Unix.create_process program args iR xW Unix.stderr
  in
  dlog#f 4 "Executing %s %S %S" program s local;
  let timeout () = max 0. (maxtime -. Unix.gettimeofday ()) in
  Unix.close iR ;
  let after_task,task_done =
    let m = Mutex.create () in
    let c = Condition.create () in
    let is_task = ref false in
    Tutils.mutexify m (fun fn ->
      if !is_task then
        Condition.wait c m;
      fn()),
    Tutils.mutexify m (fun () ->
      Unix.close xR;
      is_task := false;
      Condition.signal c)
  in
  let rec task () = 
    let timeout = timeout () in
    let s = Bytes.create 1024 in
    { Duppy.Task.
      priority = Tutils.Non_blocking;
      events   = [`Read xR; `Delay timeout];
      handler  = fun l ->
        let rem = 
          if List.mem (`Delay timeout) l then
           begin
            Unix.kill pid 9;
            []
           end
          else
           begin
            let ret =
              try Unix.read xR s 0 1024 with _ -> 0
            in
            if ret > 0 then [task()] else []
           end
        in
        if rem = [] then task_done();
        rem }
  in
  Duppy.Task.add Tutils.scheduler (task ());
  let (p,code) = Unix.waitpid [] pid in
  assert (p <> 0) ;
  dlog#f 4 "Download process finished (%s)"
    (match code with
       | Unix.WSIGNALED _ -> "killed"
       | Unix.WEXITED 0 -> "ok"
       | _ -> "error") ;
  Unix.close iW ;
  Unix.close xW ;
  after_task (fun () ->
    if code = Unix.WEXITED 0 then
    [Request.indicator ~temporary:true local]
    else begin
<<<<<<< HEAD
      log "Download failed: timeout, invalid URI ?" ;
      (try Unix.unlink local with _ -> () ) ;
=======
      log "Download failed: timeout, invalid URI?" ;
      ( try Unix.unlink local with _ -> () ) ;
>>>>>>> e4cca9be
      []
    end)

let extproto = [
  "curl",
  [ "http";"https";"ftp" ],
  (fun prog src dst ->
    [|prog;"-sL";src;"-o";dst|])
]

let () =
  (* Enabling of protocols rely on the presence of the programs.
   * The detection must be done at startup, so that --list-plugins shows the
   * enabled protocols. But we delay logging for Init.at_start time, so that
   * logs shows enabled/disabled protocols. *)
  List.iter
    (fun (prog,protos,command) ->
       try
         let prog = which prog in
           dlog#f 3 "Found %S." prog ;
           List.iter
             (fun proto ->
                Request.protocols#register
                  ~sdoc:(Printf.sprintf "Fetch files using %S." prog)
                  proto
                  { Request.resolve = resolve proto prog command ;
                    Request.static = false })
             protos
       with
         | Not_found ->
             dlog#f 3 "Didn't find %S." prog
    )
    extproto<|MERGE_RESOLUTION|>--- conflicted
+++ resolved
@@ -139,13 +139,8 @@
     if code = Unix.WEXITED 0 then
     [Request.indicator ~temporary:true local]
     else begin
-<<<<<<< HEAD
-      log "Download failed: timeout, invalid URI ?" ;
-      (try Unix.unlink local with _ -> () ) ;
-=======
       log "Download failed: timeout, invalid URI?" ;
       ( try Unix.unlink local with _ -> () ) ;
->>>>>>> e4cca9be
       []
     end)
 
