(*****************************************************************************

  Liquidsoap, a programmable audio stream generator.
  Copyright 2003-2019 Savonet team

  This program is free software; you can redistribute it and/or modify
  it under the terms of the GNU General Public License as published by
  the Free Software Foundation; either version 2 of the License, or
  (at your option) any later version.

  This program is distributed in the hope that it will be useful,
  but WITHOUT ANY WARRANTY; without even the implied warranty of
  MERCHANTABILITY or FITNESS FOR A PARTICULAR PURPOSE.  See the
  GNU General Public License for more details, fully stated in the COPYING
  file at the root of the liquidsoap distribution.

  You should have received a copy of the GNU General Public License
  along with this program; if not, write to the Free Software
  Foundation, Inc., 51 Franklin Street, Fifth Floor, Boston, MA 02110-1301  USA

 *****************************************************************************)

module Generator = Generator.From_audio_video_plus
module Generated = Generated.Make (Generator)

module type T = sig
  include Harbor.T

  val source_name : string
  val source_description : string
end

module Make (Harbor : T) = struct
  class http_input_server ~kind ~dumpfile ~logfile ~bufferize ~max ~icy ~port
    ~meta_charset ~icy_charset ~replay_meta ~mountpoint ~on_connect
    ~on_disconnect ~login ~debug ~log_overfull ~timeout p =
    let max_ticks = Frame.master_of_seconds max in
    (* We need a temporary log until
     * the source has an id *)
    let log_ref = ref (fun _ -> ()) in
    let log x = !log_ref x in
    let abg =
      Generator.create ~log ~log_overfull ~overfull:(`Drop_old max_ticks)
        `Undefined
    in
    object (self)
      inherit Source.source ~name:Harbor.source_name kind as super

      inherit Generated.source abg ~empty_on_abort:false ~replay_meta ~bufferize

      val mutable relay_socket = None

      (** Function to read on socket. *)
      val mutable relay_read = fun _ _ _ -> assert false

      (* Mutex used to protect socket's state (close) *)
      val relay_m = Mutex.create ()

      val mutable create_decoder = fun _ -> assert false

      val mutable mime_type = None

      val mutable dump = None

      val mutable logf = None

      initializer
      ns_kind <- "input.harbor";
      let stop _ =
        self#disconnect ~lock:true;
        "Done"
      in
      self#register_command "stop"
        ~descr:"Stop current source client, if connected." stop;
      self#register_command "status" ~descr:"Display current status."
        (Tutils.mutexify relay_m (fun _ ->
             match relay_socket with
               | Some s ->
                   let s = Harbor.file_descr_of_socket s in
                   Printf.sprintf "source client connected from %s"
                     (Utils.name_of_sockaddr
                        ~rev_dns:Harbor_base.conf_revdns#get
                        (Unix.getpeername s))
               | None -> "no source client connected"));
      self#register_command "buffer_length" ~usage:"buffer_length"
        ~descr:"Get the buffer's length, in seconds." (fun _ ->
          Printf.sprintf "%.2f" (Frame.seconds_of_audio self#length))

      method login : string * (string -> string -> bool) = login

      method stype = Source.Fallible

      method icy_charset = icy_charset

      method meta_charset = meta_charset

      (* Insert metadata *)
      method insert_metadata m =
        (* Metadata may contain only the "song" value
         * or "artist" and "title". Here, we use "song"
         * as the "title" field if "title" is not provided. *)
        if not (Hashtbl.mem m "title") then (
          try Hashtbl.add m "title" (Hashtbl.find m "song") with _ -> () );
        self#log#important "New metadata chunk %s -- %s."
          (try Hashtbl.find m "artist" with _ -> "?")
          (try Hashtbl.find m "title" with _ -> "?");
        Generator.add_metadata generator m

      method get_mime_type = mime_type

      method feed =
        self#log#important "Decoding...";
        let t0 = Unix.gettimeofday () in
        let read buf ofs len =
          let input =
            (fun buf len ->
              let socket =
                Tutils.mutexify relay_m (fun () -> relay_socket) ()
              in
              match socket with
                | None -> 0
                | Some socket -> (
                    try
                      let rec f () =
                        try
                          let fd = Harbor.file_descr_of_socket socket in
                          (* Wait for `Read event on socket. *)
                          Tutils.wait_for ~log (`Read fd) timeout;

                          (* Now read. *)
                          relay_read socket buf ofs len
                        with Harbor.Retry -> f ()
                      in
                      f ()
                    with e ->
                      self#log#severe "Error while reading from client: %s"
                        (Printexc.to_string e);
                      self#disconnect ~lock:false;
                      0 ))
              buf len
          in
          begin
            match dump with
            | Some b -> output_string b (Bytes.sub_string buf 0 input)
            | None -> ()
          end;
          begin
            match logf with
            | Some b ->
                let time = (Unix.gettimeofday () -. t0) /. 60. in
                Printf.fprintf b "%f %d\n%!" time self#length
            | None -> ()
          end;
          input
        in
        let input =
          { Decoder.read; tell = None; length = None; lseek = None }
        in
        try
          let decoder = create_decoder input in
          let buffer = Decoder.mk_buffer ~kind generator in
          while true do
            Tutils.mutexify relay_m
              (fun () ->
                if relay_socket = None then failwith "relaying stopped")
              ();
            decoder.Decoder.decode buffer
          done
        with e ->
          (* Feeding has stopped: adding a break here. *)
          Generator.add_break ~sync:true generator;
          self#log#severe "Feeding stopped: %s." (Printexc.to_string e);
          self#disconnect ~lock:true;
          if debug then raise e

      method private wake_up act =
        super#wake_up act;
        begin
          try Harbor.add_source ~port ~mountpoint ~icy (self :> Harbor.source)
          with Harbor.Registered ->
            raise
              (Lang_errors.Invalid_value
                 ( List.assoc "" p,
                   (* TODO: raise two script values ? *)
                   let port = Lang.to_int (List.assoc "port" p) in
                   Printf.sprintf
                     "A source is already register for this mountpointpoint \
                      '%s' and port %i."
                     mountpoint port ))
        end;

        (* Now we can create the log function *)
        log_ref := fun s -> self#log#important "%s" s

      method private sleep =
        self#disconnect ~lock:true;
        Harbor.remove_source ~port ~mountpoint ()

      method register_decoder mime =
        let mime =
          try
            let sub = Pcre.exec ~pat:"^([^;]+);.*$" mime in
            Pcre.get_substring sub 1
          with Not_found -> mime
        in
        Generator.set_mode generator `Undefined;
<<<<<<< HEAD
        match Decoder.get_stream_decoder mime self#ctype with
=======
        match Decoder.get_stream_decoder ~kind mime with
>>>>>>> fcf81879
          | Some d ->
              create_decoder <- d;
              mime_type <- Some mime
          | None -> raise Harbor.Unknown_codec

      method relay stype (headers : (string * string) list)
          ?(read = Harbor.read) socket =
        Tutils.mutexify relay_m
          (fun () ->
            if relay_socket <> None then raise Harbor.Mount_taken;
            self#register_decoder stype;
            relay_socket <- Some socket;
            relay_read <- read)
          ();
        on_connect headers;
        begin
          match dumpfile with
          | Some f -> (
              try dump <- Some (open_out_bin (Utils.home_unrelate f))
              with e ->
                self#log#severe "Could not open dump file: %s"
                  (Printexc.to_string e) )
          | None -> ()
        end;
        begin
          match logfile with
          | Some f -> (
              try logf <- Some (open_out_bin (Utils.home_unrelate f))
              with e ->
                self#log#severe "Could not open log file: %s"
                  (Printexc.to_string e) )
          | None -> ()
        end;
        ignore (Tutils.create (fun () -> self#feed) () "harbor source feeding")

      method private disconnect_no_lock =
        Utils.maydo (fun s -> try Harbor.close s with _ -> ()) relay_socket;
        relay_socket <- None

      method private disconnect_with_lock =
        Tutils.mutexify relay_m (fun () -> self#disconnect_no_lock) ()

      method private after_disconnect =
        begin
          match dump with
          | Some f ->
              close_out f;
              dump <- None
          | None -> ()
        end;
        begin
          match logf with
          | Some f ->
              close_out f;
              logf <- None
          | None -> ()
        end;
        on_disconnect ()

      method disconnect ~lock : unit =
        if lock then self#disconnect_with_lock else self#disconnect_no_lock;
        self#after_disconnect
    end

  let () =
    Lang.add_operator Harbor.source_name ~return_t:(Lang.univ_t ())
      ~category:Lang.Input ~descr:Harbor.source_description
      [
        ( "buffer",
          Lang.float_t,
          Some (Lang.float 2.),
          Some "Duration of the pre-buffered data." );
        ( "max",
          Lang.float_t,
          Some (Lang.float 10.),
          Some "Maximum duration of the buffered data." );
        ( "timeout",
          Lang.float_t,
          Some (Lang.float 30.),
          Some "Timeout for source connectionn." );
        ( "on_connect",
          Lang.fun_t [(false, "", Lang.metadata_t)] Lang.unit_t,
          Some (Lang.val_cst_fun [("", None)] Lang.unit),
          Some
            "Function to execute when a source is connected. Its receives the \
             list of headers, of the form: (<label>,<value>). All labels are \
             lowercase." );
        ( "on_disconnect",
          Lang.fun_t [] Lang.unit_t,
          Some (Lang.val_cst_fun [] Lang.unit),
          Some "Functions to excecute when a source is disconnected" );
        ("user", Lang.string_t, Some (Lang.string "source"), Some "Source user.");
        ( "password",
          Lang.string_t,
          Some (Lang.string "hackme"),
          Some "Source password." );
        ( "port",
          Lang.int_t,
          Some (Lang.int 8005),
          Some "Port used to connect to the source." );
        ( "icy",
          Lang.bool_t,
          Some (Lang.bool false),
          Some "Enable ICY (shoutcast) protocol." );
        ( "icy_metadata_charset",
          Lang.string_t,
          Some (Lang.string ""),
          Some
            "ICY (shoutcast) metadata charset. Guessed if empty. Default for \
             shoutcast is ISO-8859-1. Set to that value if all your clients \
             send metadata using this charset and automatic detection is not \
             working for you." );
        ( "metadata_charset",
          Lang.string_t,
          Some (Lang.string ""),
          Some
            "Metadata charset for non-ICY (shoutcast) source protocols. \
             Guessed if empty." );
        ( "replay_metadata",
          Lang.bool_t,
          Some (Lang.bool false),
          Some
            "Replay last known metadata when switching back to this source. \
             This helps when source has dropped due to temporary connection \
             issues." );
        ( "auth",
          Lang.fun_t
            [(false, "", Lang.string_t); (false, "", Lang.string_t)]
            Lang.bool_t,
          Some (Lang.val_cst_fun [("", None); ("", None)] (Lang.bool false)),
          Some
            "Authentication function. `f(login,password)` returns `true` if \
             the user should be granted access for this login. Override any \
             other method if used." );
        ( "dumpfile",
          Lang.string_t,
          Some (Lang.string ""),
          Some "Dump stream to file, for debugging purpose. Disabled if empty."
        );
        ( "logfile",
          Lang.string_t,
          Some (Lang.string ""),
          Some
            "Log buffer status to file, for debugging purpose. Disabled if \
             empty." );
        ( "debug",
          Lang.bool_t,
          Some (Lang.bool false),
          Some "Run in debugging mode by not catching some exceptions." );
        ( "log_overfull",
          Lang.bool_t,
          Some (Lang.bool true),
          Some "Log when the source's buffer is overfull." );
        ("", Lang.string_t, None, Some "Mountpoint to look for.");
      ]
      (fun p ->
        let mountpoint = Lang.to_string (List.assoc "" p) in
        let mountpoint =
          if mountpoint <> "" && mountpoint.[0] = '/' then mountpoint
          else Printf.sprintf "/%s" mountpoint
        in
        let trivially_false = function
          | {
              Lang.value =
                Lang.Fun
                  ( _,
                    _,
                    _,
                    {
                      Lang_values.term =
                        Lang_values.(Ground (Ground.Bool false));
                      _;
                    } );
              _;
            } ->
              true
          | _ -> false
        in
        let default_user = Lang.to_string (List.assoc "user" p) in
        let default_password = Lang.to_string (List.assoc "password" p) in
        let debug = Lang.to_bool (List.assoc "debug" p) in
        let log_overfull = Lang.to_bool (List.assoc "log_overfull" p) in
        let timeout = Lang.to_float (List.assoc "timeout" p) in
        let icy = Lang.to_bool (List.assoc "icy" p) in
        let icy_charset =
          match Lang.to_string (List.assoc "icy_metadata_charset" p) with
            | "" -> None
            | s -> Some s
        in
        let meta_charset =
          match Lang.to_string (List.assoc "metadata_charset" p) with
            | "" -> None
            | s -> Some s
        in
        let replay_meta = Lang.to_bool (List.assoc "replay_metadata" p) in
        let port = Lang.to_int (List.assoc "port" p) in
        let auth_function = List.assoc "auth" p in
        let login user password =
          (* We try to decode user & password here.
           * Idealy, it would be better to decode them
           * in tools/harbor.ml in order to use any
           * possible charset information there.
           * However:
           * - ICY password are given raw, without
           *   any charset information
           * - HTTP password are encoded in Base64 and
           *   passed through the HTTP headers, where
           *   there are no charset information concerning
           *   the password. Note: Content-Type may contain
           *   a charset information, but this refers to
           *   the charset of the HTML content.. *)
          let user, password =
            let f = Configure.recode_tag in
            (f user, f password)
          in
          let default_login =
            user = default_user && password = default_password
          in
          if not (trivially_false auth_function) then
            Lang.to_bool
              (Lang.apply auth_function
                 [("", Lang.string user); ("", Lang.string password)])
          else default_login
        in
        let login = (default_user, login) in
        let dumpfile =
          match Lang.to_string (List.assoc "dumpfile" p) with
            | "" -> None
            | s -> Some s
        in
        let logfile =
          match Lang.to_string (List.assoc "logfile" p) with
            | "" -> None
            | s -> Some s
        in
        let bufferize = Lang.to_float (List.assoc "buffer" p) in
        let max = Lang.to_float (List.assoc "max" p) in
        if bufferize >= max then
          raise
            (Lang_errors.Invalid_value
               ( List.assoc "max" p,
                 "Maximum buffering inferior to pre-buffered data" ));
        let on_connect l =
          let l =
            List.map
              (fun (x, y) -> Lang.product (Lang.string x) (Lang.string y))
              l
          in
          let arg = Lang.list l in
          ignore (Lang.apply (List.assoc "on_connect" p) [("", arg)])
        in
        let on_disconnect () =
          ignore (Lang.apply (List.assoc "on_disconnect" p) [])
        in
        let kind = Lang.any in
        ( new http_input_server
            ~kind ~timeout ~bufferize ~max ~login ~mountpoint ~dumpfile ~logfile
            ~icy ~port ~icy_charset ~meta_charset ~replay_meta ~on_connect
            ~on_disconnect ~debug ~log_overfull p
          :> Source.source ))
end

module Unix_input = struct
  include Harbor

  let source_name = "input.harbor"

  let source_description =
    "Create a source that receives a http/icecast stream and forwards it as a \
     stream."
end

module Unix = Make (Unix_input)
include Unix<|MERGE_RESOLUTION|>--- conflicted
+++ resolved
@@ -204,11 +204,7 @@
           with Not_found -> mime
         in
         Generator.set_mode generator `Undefined;
-<<<<<<< HEAD
-        match Decoder.get_stream_decoder mime self#ctype with
-=======
-        match Decoder.get_stream_decoder ~kind mime with
->>>>>>> fcf81879
+        match Decoder.get_stream_decoder ~ctype:self#ctype mime self#ctype with
           | Some d ->
               create_decoder <- d;
               mime_type <- Some mime
